--- conflicted
+++ resolved
@@ -177,11 +177,7 @@
         }
         if (CollectionUtils.isNotEmpty(applicationMetrics)) {
             if (Objects.nonNull(this.metricsRegistry)){
-<<<<<<< HEAD
-                this.metricsRegistry.collectIApplicationMetrics(traceId, this.requestUri, applicationMetrics);
-=======
                 this.metricsRegistry.collectApplicationMetrics(traceId, this.requestUri, applicationMetrics);
->>>>>>> f2606660
             }
             applicationMetrics.clear();
         }
