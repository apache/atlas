/**
 * Licensed to the Apache Software Foundation (ASF) under one
 * or more contributor license agreements.  See the NOTICE file
 * distributed with this work for additional information
 * regarding copyright ownership.  The ASF licenses this file
 * to you under the Apache License, Version 2.0 (the
 * "License"); you may not use this file except in compliance
 * with the License.  You may obtain a copy of the License at
 * <p/>
 * http://www.apache.org/licenses/LICENSE-2.0
 * <p/>
 * Unless required by applicable law or agreed to in writing, software
 * distributed under the License is distributed on an "AS IS" BASIS,
 * WITHOUT WARRANTIES OR CONDITIONS OF ANY KIND, either express or implied.
 * See the License for the specific language governing permissions and
 * limitations under the License.
 */

package org.apache.atlas;

import org.apache.atlas.model.CassandraTagOperation;
import org.apache.atlas.model.ESDeferredOperation;
import org.apache.atlas.model.instance.*;
import org.apache.atlas.model.instance.AtlasEntity.AtlasEntityWithExtInfo;
import org.apache.atlas.model.tasks.AtlasTask;
import org.apache.atlas.service.metrics.MetricsRegistry;
import org.apache.atlas.utils.AtlasPerfMetrics;
import org.apache.atlas.utils.AtlasPerfMetrics.MetricRecorder;
import org.apache.commons.collections.CollectionUtils;
import org.apache.commons.collections.MapUtils;
import org.apache.commons.lang.StringUtils;
import org.apache.hadoop.security.UserGroupInformation;
import org.slf4j.Logger;
import org.slf4j.LoggerFactory;

import java.util.*;

import static org.apache.atlas.model.instance.AtlasObjectId.KEY_GUID;


public class RequestContext {
    private static final Logger METRICS = LoggerFactory.getLogger("METRICS");
    private static final Logger LOG = LoggerFactory.getLogger(RequestContext.class);

    private static final ThreadLocal<RequestContext> CURRENT_CONTEXT = new ThreadLocal<>();
    private static final Set<RequestContext>         ACTIVE_REQUESTS = new HashSet<>();
    private static final boolean                     isMetricsEnabled = METRICS.isDebugEnabled();

    private final long                                   requestTime          = System.currentTimeMillis();
    private final Map<String, AtlasEntityHeader>         updatedEntities      = new HashMap<>();
    private final Map<String, AtlasEntityHeader>         deletedEntities      = new HashMap<>();
    private final Map<String, AtlasEntityHeader>         restoreEntities      = new HashMap<>();


    private       Map<String, String>                    lexoRankCache        = null;
    private final Map<String, AtlasEntity>               entityCache          = new HashMap<>();
    private final Map<String, AtlasEntityHeader>         entityHeaderCache    = new HashMap<>();
    private final Map<String, AtlasEntityWithExtInfo>    entityExtInfoCache   = new HashMap<>();
    private final Map<String, AtlasEntity>               diffEntityCache      = new HashMap<>();
    private final Map<String, List<AtlasClassification>> addedPropagations    = new HashMap<>();
    private final Map<String, List<AtlasClassification>> removedPropagations  = new HashMap<>();
    private final Map<String, String>                    requestContextHeaders= new HashMap<>();
    private final Set<String>                            deletedEdgesIds      = new HashSet<>();
    private final Set<String>                            processGuidIds      = new HashSet<>();

    private       Map<String, String>                    evaluateEntityHeaderCache        = null;
    private final AtlasPerfMetrics metrics = isMetricsEnabled ? new AtlasPerfMetrics() : null;
    private final List<AtlasPerfMetrics.Metric> applicationMetrics = new ArrayList<>();
    private List<EntityGuidPair> entityGuidInRequest = null;
    private final Set<String> entitiesToSkipUpdate = new HashSet<>();
    private final Set<String> onlyCAUpdateEntities = new HashSet<>();
    private final Set<String> onlyBAUpdateEntities = new HashSet<>();
    private final List<AtlasTask> queuedTasks = new ArrayList<>();
    private final Set<String> relationAttrsForSearch = new HashSet<>();

    private static String USERNAME = "";
    private final Map<String, List<Object>> removedElementsMap = new HashMap<>();
    private final Map<String, List<Object>> newElementsCreatedMap = new HashMap<>();

    private final Map<String, Set<AtlasRelationship>> relationshipMutationMap = new HashMap<>();
    private final Set<String> edgeLabels = new HashSet<>();

    private String user;
    private Set<String> userGroups;
    private String clientIPAddress;
    private List<String> forwardedAddresses;
    private String clientOrigin;
    private DeleteType deleteType = DeleteType.DEFAULT;
    private boolean isPurgeRequested = false;
    private int maxAttempts = 1;
    private int attemptCount = 1;
    private boolean isImportInProgress = false;
    private boolean     isInNotificationProcessing = false;


    private boolean     authorisedRemoveRelation = false;
    private boolean     isInTypePatching           = false;
    private boolean     createShellEntityForNonExistingReference = false;
    private boolean     skipFailedEntities = false;
    private boolean     allowDeletedRelationsIndexsearch = false;
    private boolean     includeMeanings = true;
    private boolean     includeClassifications = true;
    private boolean     includeRelationshipAttributes;

    private boolean     includeClassificationNames = false;
    private boolean     skipProcessEdgeRestoration = false;
    private String      currentTypePatchAction = "";
    private AtlasTask   currentTask;
    private String traceId;
    private final Map<AtlasObjectId, Object> relationshipEndToVertexIdMap = new HashMap<>();
    private boolean     allowDuplicateDisplayName;
    private MetricsRegistry metricsRegistry;
    private boolean skipAuthorizationCheck = false;
    private Set<String> deletedEdgesIdsForResetHasLineage = new HashSet<>(0);
    private String requestUri;
    private boolean delayTagNotifications = false;
    private boolean skipHasLineageCalculation = false;
    private boolean isInvokedByIndexSearch = false;
    private boolean isInvokedByLineage = false;
    private Map<AtlasClassification, Collection<Object>> deletedClassificationAndVertices = new HashMap<>();
    private Map<AtlasClassification, Collection<Object>> addedClassificationAndVertices = new HashMap<>();

<<<<<<< HEAD
    // Track Cassandra operations for rollback
    private final Map<String, Stack<CassandraTagOperation>> cassandraTagOperations = new HashMap<>();
    private final List<ESDeferredOperation> esDeferredOperations = new ArrayList<>();
=======
    private static final String X_ATLAN_CLIENT_ORIGIN = "X-Atlan-Client-Origin";
    private static final String CLIENT_ORIGIN_PRODUCT = "product_webapp";
>>>>>>> 4a4feee1

    Map<String, Object> tagsDiff = new HashMap<>();

    private RequestContext() {
    }

    //To handle gets from background threads where createContext() is not called
    //createContext called for every request in the filter
    public static RequestContext get() {
        RequestContext ret = CURRENT_CONTEXT.get();

        if (ret == null) {
            ret = new RequestContext();
            CURRENT_CONTEXT.set(ret);

            synchronized (ACTIVE_REQUESTS) {
                ACTIVE_REQUESTS.add(ret);
            }
        }

        return ret;
    }

    public static void clear() {
        RequestContext instance = CURRENT_CONTEXT.get();

        if (instance != null) {
            instance.clearCache();

            synchronized (ACTIVE_REQUESTS) {
                ACTIVE_REQUESTS.remove(instance);
            }
        }

        CURRENT_CONTEXT.remove();
    }

    public void clearCache() {
        this.updatedEntities.clear();
        this.deletedEntities.clear();
        this.entityCache.clear();
        this.entityHeaderCache.clear();
        this.entityExtInfoCache.clear();
        this.diffEntityCache.clear();
        this.addedPropagations.clear();
        this.removedPropagations.clear();
        this.entitiesToSkipUpdate.clear();
        this.onlyCAUpdateEntities.clear();
        this.onlyBAUpdateEntities.clear();
        this.relationAttrsForSearch.clear();
        this.includeRelationshipAttributes = false;
        this.queuedTasks.clear();
        this.newElementsCreatedMap.clear();
        this.removedElementsMap.clear();
        this.deletedEdgesIds.clear();
        this.processGuidIds.clear();
        this.deletedEdgesIdsForResetHasLineage.clear();
        this.requestContextHeaders.clear();
        this.relationshipEndToVertexIdMap.clear();
        this.relationshipMutationMap.clear();
        this.lexoRankCache = null;
        this.currentTask = null;
        this.skipAuthorizationCheck = false;
        this.delayTagNotifications = false;
        deletedClassificationAndVertices.clear();
        addedClassificationAndVertices.clear();
        esDeferredOperations.clear();
        this.cassandraTagOperations.clear();

        if (metrics != null && !metrics.isEmpty()) {
            METRICS.debug(metrics.toString());
            if (Objects.nonNull(this.metricsRegistry)){
                this.metricsRegistry.collect(traceId, this.requestUri, metrics, this.getClientOrigin());
            }
            metrics.clear();
        }
        if (CollectionUtils.isNotEmpty(applicationMetrics)) {
            if (Objects.nonNull(this.metricsRegistry)){
                this.metricsRegistry.collectApplicationMetrics(traceId, this.requestUri, applicationMetrics);
            }
            applicationMetrics.clear();
        }
        setTraceId(null);

        if (this.entityGuidInRequest != null) {
            this.entityGuidInRequest.clear();
        }
    }

    public void addApplicationMetrics(AtlasPerfMetrics.Metric metric) {
        this.applicationMetrics.add(metric);
    }

    public void clearEntityCache() {
        this.entityCache.clear();
    }

    public boolean isAuthorisedRemoveRelation() {
        return authorisedRemoveRelation;
    }

    public void setAuthorisedRemoveRelation(boolean authorisedRemoveRelation) {
        this.authorisedRemoveRelation = authorisedRemoveRelation;
    }
    public Set<String> getRelationAttrsForSearch() {
        return relationAttrsForSearch;
    }

    public void setRelationAttrsForSearch(Set<String> relationAttrsForSearch) {
        if (CollectionUtils.isNotEmpty(relationAttrsForSearch)){
            this.relationAttrsForSearch.addAll(relationAttrsForSearch);
        }
    }

    public boolean isIncludeRelationshipAttributes() {
        return includeRelationshipAttributes;
    }

    public void setIncludeRelationshipAttributes(boolean includeRelationshipAttributes) {
        this.includeRelationshipAttributes = includeRelationshipAttributes;
    }

    public Map<String, List<Object>> getRemovedElementsMap() {
        return removedElementsMap;
    }

    public Map<String, List<Object>> getNewElementsCreatedMap() {
        return newElementsCreatedMap;
    }

    public static String getCurrentUser() {
        RequestContext context = CURRENT_CONTEXT.get();
        String ret = context != null ? context.getUser() : null;
        if (StringUtils.isBlank(ret)) {
            try {
                ret = UserGroupInformation.getLoginUser().getShortUserName();
            } catch (Exception e) {
                ret = null;
            }
            if (StringUtils.isBlank(ret)){
                ret = System.getProperty("user.name");
                if (StringUtils.isBlank(ret)) {
                    ret = "atlas";
                }
            }
        }
        return ret;
    }

    public String getUser() {
        if (isImportInProgress) {
            if (StringUtils.isEmpty(USERNAME)){
                try {
                    USERNAME = ApplicationProperties.get().getString("atlas.migration.user.name", "");
                } catch (AtlasException e) {
                    LOG.error("Failed to find value for atlas.migration.user.name from properties");
                }
            }
            return USERNAME;
        }
        return user;
    }

    public Set<String> getUserGroups() {
        return userGroups;
    }

    public void setUser(String user, Set<String> userGroups) {
        this.user       = user;
        this.userGroups = userGroups;
    }

    public DeleteType getDeleteType() { return deleteType; }

    public void setDeleteType(DeleteType deleteType) { this.deleteType = (deleteType == null) ? DeleteType.DEFAULT : deleteType; }

    public String getClientIPAddress() {
        return clientIPAddress;
    }

    public void setClientIPAddress(String clientIPAddress) {
        this.clientIPAddress = clientIPAddress;
    }

    public int getMaxAttempts() {
        return maxAttempts;
    }

    public void setMaxAttempts(int maxAttempts) {
        this.maxAttempts = maxAttempts;
    }

    public int getAttemptCount() {
        return attemptCount;
    }

    public void setAttemptCount(int attemptCount) {
        this.attemptCount = attemptCount;
    }

    public boolean isImportInProgress() {
        return isImportInProgress;
    }

    public void setImportInProgress(boolean importInProgress) {
        isImportInProgress = importInProgress;
    }

    public boolean isPurgeRequested() { return isPurgeRequested; }

    public void setPurgeRequested(boolean isPurgeRequested) { this.isPurgeRequested = isPurgeRequested; }

    public boolean isInNotificationProcessing() {
        return isInNotificationProcessing;
    }

    public void setInNotificationProcessing(boolean inNotificationProcessing) {
        isInNotificationProcessing = inNotificationProcessing;
    }

    public boolean isInTypePatching() {
        return isInTypePatching;
    }

    public void setInTypePatching(boolean inTypePatching) {
        isInTypePatching = inTypePatching;
    }

    public boolean isCreateShellEntityForNonExistingReference() {
        return createShellEntityForNonExistingReference;
    }

    public void setCreateShellEntityForNonExistingReference(boolean createShellEntityForNonExistingReference) {
        this.createShellEntityForNonExistingReference = createShellEntityForNonExistingReference;
    }

    public boolean isSkipFailedEntities() {
        return skipFailedEntities;
    }

    public void setSkipFailedEntities(boolean skipFailedEntities) {
        this.skipFailedEntities = skipFailedEntities;
    }

    public boolean isAllowDeletedRelationsIndexsearch() {
        return allowDeletedRelationsIndexsearch;
    }

    public void setAllowDeletedRelationsIndexsearch(boolean allowDeletedRelationsIndexsearch) {
        this.allowDeletedRelationsIndexsearch = allowDeletedRelationsIndexsearch;
    }

    public void setAllowDuplicateDisplayName(boolean allowDuplicateDisplayName){
        this.allowDuplicateDisplayName = allowDuplicateDisplayName;
    }
    public boolean getAllowDuplicateDisplayName(){
        return allowDuplicateDisplayName;
    }

    public String getCurrentTypePatchAction() {
        return currentTypePatchAction;
    }

    public void setCurrentTypePatchAction(String currentTypePatchAction) {
        this.currentTypePatchAction = currentTypePatchAction;
    }

    public void recordEntityUpdate(AtlasEntityHeader entity) {
        if (entity != null && entity.getGuid() != null && ! entitiesToSkipUpdate.contains(entity.getGuid())) {
            updatedEntities.put(entity.getGuid(), entity);
        }
    }

    public void recordEntityUpdateForNonRelationshipAttributes(AtlasEntityHeader entity) {
        if (entity != null && entity.getGuid() != null) {
            updatedEntities.put(entity.getGuid(), entity);
        }
    }
    public void recordEntityToSkip(String guid) {
        if(! StringUtils.isEmpty(guid)) {
            entitiesToSkipUpdate.add(guid);
        }
    }

    public void recordEntityWithCustomAttributeUpdate(String guid) {
        if(! StringUtils.isEmpty(guid)) {
            onlyCAUpdateEntities.add(guid);
        }
    }

    public void recordEntityWithBusinessAttributeUpdate(String guid) {
        if(! StringUtils.isEmpty(guid)) {
            onlyBAUpdateEntities.add(guid);
        }
    }

    public boolean checkIfEntityIsForCustomAttributeUpdate(String guid) {
        return StringUtils.isNotEmpty(guid) && onlyCAUpdateEntities.contains(guid);
    }

    public boolean checkIfEntityIsForBusinessAttributeUpdate(String guid) {
        return StringUtils.isNotEmpty(guid) && onlyBAUpdateEntities.contains(guid);
    }

    public void recordEntityDelete(AtlasEntityHeader entity) {
        if (entity != null && entity.getGuid() != null) {
            deletedEntities.put(entity.getGuid(), entity);
        }
    }

    public void recordEntityRestore(AtlasEntityHeader entity) {
        if (entity != null && entity.getGuid() != null) {
            entity.setStatus(AtlasEntity.Status.ACTIVE);
            restoreEntities.put(entity.getGuid(), entity);
        }
    }

    public void recordAddedPropagation(String guid, AtlasClassification classification) {
        if (StringUtils.isNotEmpty(guid) && classification != null) {
            List<AtlasClassification> classifications = addedPropagations.get(guid);

            if (classifications == null) {
                classifications = new ArrayList<>();
            }

            classifications.add(classification);

            addedPropagations.put(guid, classifications);
        }
    }

    public boolean isDelayTagNotifications() {
        return delayTagNotifications;
    }

    public void setDelayTagNotifications(boolean delayTagNotifications) {
        this.delayTagNotifications = delayTagNotifications;
    }

    public Map<AtlasClassification, Collection<Object>> getDeletedClassificationAndVertices() {
        return deletedClassificationAndVertices;
    }

    public void setDeletedClassificationAndVertices(Map<AtlasClassification, Collection<Object>> deletedClassificationAndVertices) {
        this.deletedClassificationAndVertices = deletedClassificationAndVertices;
    }

    public void addDeletedClassificationAndVertices(AtlasClassification classification, Collection<Object> vertices) {
        this.deletedClassificationAndVertices.put(classification, vertices);
    }

    public Map<AtlasClassification, Collection<Object>> getAddedClassificationAndVertices() {
        return addedClassificationAndVertices;
    }

    public void setAddedClassificationAndVertices(Map<AtlasClassification, Collection<Object>> addedClassificationAndVertices) {
        this.addedClassificationAndVertices = addedClassificationAndVertices;
    }

    public void addAddedClassificationAndVertices(AtlasClassification classification, Collection<Object> vertices) {
        this.addedClassificationAndVertices.put(classification, vertices);
    }

    public Map<String, List<AtlasClassification>> getAndRemoveTagsDiff(String entityGuid) {
        return (Map<String, List<AtlasClassification>>) tagsDiff.remove(entityGuid);
    }

    public void addTagsDiff(String entityGuid, Map<String, List<AtlasClassification>> tagsDiff) {
        this.tagsDiff.put(entityGuid, tagsDiff);
    }

    public void addToDeletedEdgesIds(String edgeId) {
        deletedEdgesIds.add(edgeId);
    }

    public Set<String> getDeletedEdgesIds() {
        return deletedEdgesIds;
    }

    public void addToDeletedEdgesIdsForResetHasLineage(String edgeId) {
        deletedEdgesIdsForResetHasLineage.add(edgeId);
    }

    public Set<String> getDeletedEdgesIdsForResetHasLineage() {
        return deletedEdgesIdsForResetHasLineage;
    }

    public Set<String> getProcessGuidIds() {
        return processGuidIds;
    }

    public void addProcessGuidIds(String guid) {
        processGuidIds.add(guid);
    }


    public AtlasTask getCurrentTask() {
        return currentTask;
    }

    public void setCurrentTask(AtlasTask currentTask) {
        this.currentTask = currentTask;
    }

    public static int getActiveRequestsCount() {
        return ACTIVE_REQUESTS.size();
    }

    public boolean isSkipAuthorizationCheck() {
        return skipAuthorizationCheck;
    }

    public void setSkipAuthorizationCheck(boolean skipAuthorizationCheck) {
        this.skipAuthorizationCheck = skipAuthorizationCheck;
    }

    public static long earliestActiveRequestTime() {
        long ret = System.currentTimeMillis();

        synchronized (ACTIVE_REQUESTS) {
            for (RequestContext context : ACTIVE_REQUESTS) {
                if (ret > context.getRequestTime()) {
                    ret = context.getRequestTime();
                }
            }
        }

        return ret;
    }

    public void recordRemovedPropagation(String guid, AtlasClassification classification) {
        if (StringUtils.isNotEmpty(guid) && classification != null) {
            List<AtlasClassification> classifications = removedPropagations.get(guid);

            if (classifications == null) {
                classifications = new ArrayList<>();
            }

            classifications.add(classification);

            removedPropagations.put(guid, classifications);
        }
    }

    public Map<String, List<AtlasClassification>> getAddedPropagations() {
        return addedPropagations;
    }

    public Map<String, List<AtlasClassification>> getRemovedPropagations() {
        return removedPropagations;
    }

    /**
     * Adds the specified instance to the cache
     *
     */
    public void cache(AtlasEntityWithExtInfo entity) {
        if (entity != null && entity.getEntity() != null && entity.getEntity().getGuid() != null) {
            entityExtInfoCache.put(entity.getEntity().getGuid(), entity);
            entityCache.put(entity.getEntity().getGuid(), entity.getEntity());
        }
    }

    public void cache(AtlasEntity entity) {
        if (entity != null && entity.getGuid() != null) {
            entityCache.put(entity.getGuid(), entity);
        }
    }

    public void cacheDifferentialEntity(AtlasEntity entity) {
        if (entity != null && entity.getGuid() != null) {
            diffEntityCache.put(entity.getGuid(), entity);
        }
    }

    public void setEntityHeaderCache(String cacheKey, AtlasEntityHeader headerCache){
        if(headerCache != null && StringUtils.isNotEmpty(cacheKey)){
            entityHeaderCache.put(cacheKey, headerCache);
        }
    }

    public AtlasEntityHeader getCachedEntityHeader(String cacheKey){
        if(cacheKey == null){
            return null;
        }
        return entityHeaderCache.getOrDefault(cacheKey,null);
    }

    public AtlasEntity getDifferentialEntity(String guid) {
        return diffEntityCache.get(guid);
    }

    public Collection<AtlasEntity> getDifferentialEntities() { return diffEntityCache.values(); }

    public Map<String,AtlasEntity> getDifferentialEntitiesMap() { return diffEntityCache; }

    public Collection<AtlasEntityHeader> getUpdatedEntities() {
        return updatedEntities.values();
    }

    public Collection<AtlasEntityHeader> getDeletedEntities() {
        return deletedEntities.values();
    }

    public void clearRemovePropagations() {
        removedPropagations.clear();
    }

    public void clearAddedPropagations() {
        addedPropagations.clear();
    }

    public Collection<AtlasEntityHeader> getRestoredEntities() {
        return restoreEntities.values();
    }

    /**
     * Checks if an instance with the given guid is in the cache for this request.  Either returns the instance
     * or null if it is not in the cache.
     *
     * @param guid the guid to find
     * @return Either the instance or null if it is not in the cache.
     */
    public AtlasEntityWithExtInfo getEntityWithExtInfo(String guid) {
        return entityExtInfoCache.get(guid);
    }

    public AtlasEntity getEntity(String guid) {
        return entityCache.get(guid);
    }

    public long getRequestTime() {
        return requestTime;
    }

    public boolean isUpdatedEntity(String guid) {
        return updatedEntities.containsKey(guid);
    }

    public boolean isDeletedEntity(String guid) {
        return deletedEntities.containsKey(guid);
    }

    public boolean isRestoredEntity(String guid) {
        return restoreEntities.containsKey(guid);
    }

    public void addRequestContextHeader(String headerName, String headerValue) {
        if (StringUtils.isNotEmpty(headerName)) {
            requestContextHeaders.put(headerName, headerValue);
        }
    }

    public void setRequestContextHeaders(Map<String, String> requestContextHeaders) {
        if (requestContextHeaders != null) {
            this.requestContextHeaders.putAll(requestContextHeaders);
        }
    }

    public Map<String, String> getRequestContextHeaders() {
        return requestContextHeaders;
    }

    public MetricRecorder startMetricRecord(String name) { return metrics != null ? metrics.getMetricRecorder(name) : null; }

    public void endMetricRecord(MetricRecorder recorder) {
        if (metrics != null && recorder != null) {
            metrics.recordMetric(recorder);
        }
    }

    public void endMetricRecord(MetricRecorder recorder,long invocations){
        if (metrics != null && recorder != null) {
            metrics.recordMetric(recorder, invocations);
        }
    }

    public void recordEntityGuidUpdate(AtlasEntity entity, String guidInRequest) {
        recordEntityGuidUpdate(new EntityGuidPair(entity, guidInRequest));
    }

    public void recordEntityGuidUpdate(AtlasObjectId entity, String guidInRequest) {
        recordEntityGuidUpdate(new EntityGuidPair(entity, guidInRequest));
    }

    public void recordEntityGuidUpdate(Map entity, String guidInRequest) {
        recordEntityGuidUpdate(new EntityGuidPair(entity, guidInRequest));
    }

    public void recordEntityGuidUpdate(EntityGuidPair record) {
        if (entityGuidInRequest == null) {
            entityGuidInRequest = new ArrayList<>();
        }

        entityGuidInRequest.add(record);
    }

    public void resetEntityGuidUpdates() {
        if (entityGuidInRequest != null) {
            for (EntityGuidPair entityGuidPair : entityGuidInRequest) {
                entityGuidPair.resetEntityGuid();
            }
        }
    }

    public void queueTask(AtlasTask task) {
        queuedTasks.add(task);
    }

    public List<AtlasTask> getQueuedTasks() {
        return this.queuedTasks;
    }

    public String getTraceId() {
        return traceId;
    }

    public void setTraceId(String traceId) {
        this.traceId = traceId;
    }

    public void setIncludeMeanings(boolean includeMeanings) {
        this.includeMeanings = includeMeanings;
    }

    public boolean includeMeanings() {
        return this.includeMeanings;
    }

    public void setIncludeClassifications(boolean includeClassifications) {
        this.includeClassifications = includeClassifications;
    }

    public boolean includeClassifications() {
        return this.includeClassifications;
    }

    public void setMetricRegistry(MetricsRegistry metricsRegistry) {
        this.metricsRegistry = metricsRegistry;
    }

    public void setUri(String uri) {
        this.requestUri = uri;
    }

    public String getRequestUri() {
        return this.requestUri;
    }

    public boolean isIncludeClassificationNames() {
        return includeClassificationNames;
    }

    public void setIncludeClassificationNames(boolean includeClassificationNames) {
        this.includeClassificationNames = includeClassificationNames;
    }

    public String getClientOrigin() {
        return clientOrigin;
    }

    public void setClientOrigin(String clientOrigin) {
        this.clientOrigin = StringUtils.isEmpty(clientOrigin) ? "other" :clientOrigin;
    }

    public Map<String, String> getEvaluateEntityHeaderCache() {
        return evaluateEntityHeaderCache;
    }

    public void setEvaluateEntityHeaderCache(Map<String, String> evaluateEntityHeaderCache) {
        this.evaluateEntityHeaderCache = evaluateEntityHeaderCache;
    }

    public boolean isSkipProcessEdgeRestoration() {
        return skipProcessEdgeRestoration;
    }

    public void setSkipProcessEdgeRestoration(boolean skipProcessEdgeRestoration) {
        this.skipProcessEdgeRestoration = skipProcessEdgeRestoration;
    }

    public boolean skipHasLineageCalculation() {
        return skipHasLineageCalculation;
    }
    public void setSkipHasLineageCalculation(boolean skipHasLineageCalculation) {
        this.skipHasLineageCalculation = skipHasLineageCalculation;
    }

    public void setIsInvokedByIndexSearch(boolean isInvokedByIndexSearch) {
        this.isInvokedByIndexSearch = isInvokedByIndexSearch;
    }

    public boolean isInvokedByIndexSearch() {
        return isInvokedByIndexSearch;
    }

    public boolean isInvokedByProduct() {
        Map<String, String> requestContextHeaders = getRequestContextHeaders();
        return MapUtils.isNotEmpty(requestContextHeaders) &&
                StringUtils.isNotEmpty(requestContextHeaders.get(X_ATLAN_CLIENT_ORIGIN))
                && requestContextHeaders.get(X_ATLAN_CLIENT_ORIGIN).equals(CLIENT_ORIGIN_PRODUCT);
    }

    public void setIsInvokedByLineage(boolean isInvokedByLineage) {
        this.isInvokedByLineage = isInvokedByLineage;
    }

    public boolean isInvokedByLineage() {
        return isInvokedByLineage;
    }

    public class EntityGuidPair {
        private final Object entity;
        private final String guid;

        public EntityGuidPair(AtlasEntity entity, String guid) {
            this.entity = entity;
            this.guid   = guid;
        }

        public EntityGuidPair(AtlasObjectId entity, String guid) {
            this.entity = entity;
            this.guid   = guid;
        }

        public EntityGuidPair(Map entity, String guid) {
            this.entity = entity;
            this.guid   = guid;
        }

        public void resetEntityGuid() {
            if (entity instanceof AtlasEntity) {
                ((AtlasEntity) entity).setGuid(guid);
            } else if (entity instanceof AtlasObjectId) {
                ((AtlasObjectId) entity).setGuid(guid);
            } else if (entity instanceof Map) {
                ((Map) entity).put(KEY_GUID, guid);
            }
        }
    }

    public List<String> getForwardedAddresses() {
        return forwardedAddresses;
    }

    public void setForwardedAddresses(List<String> forwardedAddresses) {
        this.forwardedAddresses = forwardedAddresses;
    }

    public void addRelationshipEndToVertexIdMapping(AtlasObjectId atlasObjectId, Object vertexId) {
        this.relationshipEndToVertexIdMap.put(atlasObjectId, vertexId);
    }

    public Map<AtlasObjectId, Object> getRelationshipEndToVertexIdMap() {
        return this.relationshipEndToVertexIdMap;
    }

    public void saveRelationshipsMutationContext(String event, AtlasRelationship relationship) {
        Set<AtlasRelationship> deletedRelationships = this.relationshipMutationMap.getOrDefault(event, new HashSet<>());
        deletedRelationships.add(relationship);
        this.relationshipMutationMap.put(event, deletedRelationships);
    }

    public void clearMutationContext(String event) {
        this.relationshipMutationMap.remove(event);
    }

    public Map<String, Set<AtlasRelationship>> getRelationshipMutationMap() {
        return relationshipMutationMap;
    }

    public Map<String, String> getLexoRankCache() {
        return lexoRankCache;
    }

    public void setLexoRankCache(Map<String, String> lexoRankCache) {
        this.lexoRankCache = lexoRankCache;
    }

    public void addEdgeLabel(String processEdgeLabel) {
        edgeLabels.add(processEdgeLabel);
    }

    public boolean isEdgeLabelAlreadyProcessed(String processEdgeLabel) {
        return edgeLabels.contains(processEdgeLabel);
    }

    public void addCassandraTagOperation(String entityGuid, CassandraTagOperation operation) {
        cassandraTagOperations.computeIfAbsent(entityGuid, k -> new Stack<>()).push(operation);
    }

    public Map<String, Stack<CassandraTagOperation>> getCassandraTagOperations() {
        return cassandraTagOperations;
    }

    public void addESDeferredOperation(ESDeferredOperation op) {
        esDeferredOperations.add(op);
    }

    public List<ESDeferredOperation> getESDeferredOperations() {
        return esDeferredOperations;
    }

}<|MERGE_RESOLUTION|>--- conflicted
+++ resolved
@@ -120,14 +120,11 @@
     private Map<AtlasClassification, Collection<Object>> deletedClassificationAndVertices = new HashMap<>();
     private Map<AtlasClassification, Collection<Object>> addedClassificationAndVertices = new HashMap<>();
 
-<<<<<<< HEAD
     // Track Cassandra operations for rollback
     private final Map<String, Stack<CassandraTagOperation>> cassandraTagOperations = new HashMap<>();
     private final List<ESDeferredOperation> esDeferredOperations = new ArrayList<>();
-=======
     private static final String X_ATLAN_CLIENT_ORIGIN = "X-Atlan-Client-Origin";
     private static final String CLIENT_ORIGIN_PRODUCT = "product_webapp";
->>>>>>> 4a4feee1
 
     Map<String, Object> tagsDiff = new HashMap<>();
 
