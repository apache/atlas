{
	"id": 15,
	"name": "atlas",
	"displayName": "atlas",
	"implClass": "org.apache.atlas.services.atlas.RangerServiceAtlas",
	"label": "Atlas Metadata Server",
	"description": "Atlas Metadata Server",
	"guid": "311a79b7-16f5-46f4-9829-a0224b9999c5",
	"resources": [
		{
			"itemId": 1,
			"name": "type-category",
			"type": "string",
			"level": 10,
			"mandatory": true,
			"lookupSupported": true,
			"recursiveSupported": false,
			"excludesSupported": true,
			"matcher": "org.apache.atlas.plugin.resourcematcher.RangerDefaultResourceMatcher",
			"matcherOptions": {
				"wildCard": "true",
				"ignoreCase": "true"
			},
			"label": "Type Catagory",
			"description": "Type Catagory"
		},
		{
			"itemId": 2,
			"name": "type",
			"type": "string",
			"level": 20,
			"mandatory": true,
			"parent": "type-category",
			"isValidLeaf": true,
			"lookupSupported": true,
			"recursiveSupported": false,
			"excludesSupported": true,
			"matcher": "org.apache.atlas.plugin.resourcematcher.RangerDefaultResourceMatcher",
			"matcherOptions": {
				"wildCard": "true",
				"ignoreCase": "false"
			},
			"label": "Type Name",
			"description": "Type Name",
			"accessTypeRestrictions": ["type-read" ,"type-create", "type-update", "type-delete" ]
		},
		{
			"itemId": 3,
			"name": "entity-type",
			"type": "string",
			"level": 10,
			"mandatory": true,
			"lookupSupported": true,
			"recursiveSupported": false,
			"excludesSupported": true,
			"matcher": "org.apache.atlas.plugin.resourcematcher.RangerDefaultResourceMatcher",
			"matcherOptions": {
				"wildCard": "true",
				"ignoreCase": "false"
			},
			"label": "Entity Type",
			"description": "Entity Type"
		},
		{
			"itemId": 4,
			"name": "entity-classification",
			"type": "string",
			"level": 20,
			"mandatory": true,
			"parent": "entity-type",
			"lookupSupported": true,
			"recursiveSupported": false,
			"excludesSupported": true,
			"matcher": "org.apache.atlas.plugin.resourcematcher.RangerDefaultResourceMatcher",
			"matcherOptions": {
				"wildCard": "true",
				"ignoreCase": "false"
			},
			"label": "Entity Classification",
			"description": "Entity Classification"
		},
		{
			"itemId": 5,
			"name": "entity",
			"type": "string",
			"level": 30,
			"mandatory": true,
			"parent": "entity-classification",
			"isValidLeaf": true,
			"lookupSupported": true,
			"recursiveSupported": false,
			"excludesSupported": true,
			"matcher": "org.apache.atlas.plugin.resourcematcher.RangerDefaultResourceMatcher",
			"matcherOptions": {
				"wildCard": "true",
				"ignoreCase": "true"
			},
			"label": "Entity ID",
			"description": "Entity ID",
			"accessTypeRestrictions": ["entity-read", "entity-create", "entity-update", "entity-delete"]
		},
		{
			"itemId": 6,
			"name": "atlas-service",
			"type": "string",
			"level": 10,
			"mandatory": true,
			"lookupSupported": true,
			"recursiveSupported": false,
			"excludesSupported": true,
			"matcher": "org.apache.atlas.plugin.resourcematcher.RangerDefaultResourceMatcher",
			"matcherOptions": {
				"wildCard": "true",
				"ignoreCase": "true"
			},
			"label": "Atlas Service",
			"description": "Atlas Service",
			"accessTypeRestrictions": ["admin-import", "admin-export", "admin-purge", "admin-audits", "admin-entity-audits", "admin-repair-index", "admin-task-cud"]
		},
		{
			"itemId": 7,
			"name": "relationship-type",
			"type": "string",
			"level": 10,
			"mandatory": true,
			"lookupSupported": true,
			"recursiveSupported": false,
			"excludesSupported": true,
			"matcher": "org.apache.atlas.plugin.resourcematcher.RangerDefaultResourceMatcher",
			"matcherOptions": {
					"wildCard": "true",
					"ignoreCase": "false"
			},
			"label": "Relationship Type",
			"description": "Relationship Type"
		},
		{
			"itemId": 8,
			"name": "end-one-entity-type",
			"type": "string",
			"level": 20,
			"mandatory": true,
			"parent": "relationship-type",
			"lookupSupported": true,
			"recursiveSupported": false,
			"excludesSupported": true,
			"matcher": "org.apache.atlas.plugin.resourcematcher.RangerDefaultResourceMatcher",
			"matcherOptions": {
				"wildCard": "true",
				"ignoreCase": "false"
			},
			"label": "End1 Entity Type",
			"description": "End1 Entity Type"
		},
		{
			"itemId": 9,
			"name": "end-one-entity-classification",
			"type": "string",
			"level": 30,
			"mandatory": true,
			"parent": "end-one-entity-type",
			"lookupSupported": true,
			"recursiveSupported": false,
			"excludesSupported": true,
			"matcher": "org.apache.atlas.plugin.resourcematcher.RangerDefaultResourceMatcher",
			"matcherOptions": {
				"wildCard": "true",
				"ignoreCase": "false"
			},
			"label": "End1 Entity Classification",
			"description": "End1 Entity Classification"
		},
		{
			"itemId": 10,
			"name": "end-one-entity",
			"type": "string",
			"level": 40,
			"mandatory": true,
			"parent": "end-one-entity-classification",
			"lookupSupported": true,
			"recursiveSupported": false,
			"excludesSupported": true,
			"matcher": "org.apache.atlas.plugin.resourcematcher.RangerDefaultResourceMatcher",
			"matcherOptions": {
				"wildCard": "true",
				"ignoreCase": "true"
			},
			"label": "End1 Entity ID",
			"description": "End1 Entity ID"
		},
		{
			"itemId": 11,
			"name": "end-two-entity-type",
			"type": "string",
			"level": 50,
			"mandatory": true,
			"parent": "end-one-entity",
			"lookupSupported": true,
			"recursiveSupported": false,
			"excludesSupported": true,
			"matcher": "org.apache.atlas.plugin.resourcematcher.RangerDefaultResourceMatcher",
			"matcherOptions": {
				"wildCard": "true",
				"ignoreCase": "false"
			},
			"label": "End2 Entity Type",
			"description": "End2 Entity Type"
		},
		{
			"itemId": 12,
			"name": "end-two-entity-classification",
			"type": "string",
			"level": 60,
			"mandatory": true,
			"parent": "end-two-entity-type",
			"lookupSupported": true,
			"recursiveSupported": false,
			"excludesSupported": true,
			"matcher": "org.apache.atlas.plugin.resourcematcher.RangerDefaultResourceMatcher",
			"matcherOptions": {
				"wildCard": "true",
				"ignoreCase": "false"
			},
			"label": "End2 Entity Classification",
			"description": "End2 Entity Classification"
		},
		{
			"itemId": 13,
			"name": "end-two-entity",
			"type": "string",
			"level": 70,
			"mandatory": true,
			"parent": "end-two-entity-classification",
			"isValidLeaf": true,
			"lookupSupported": true,
			"recursiveSupported": false,
			"excludesSupported": true,
			"matcher": "org.apache.atlas.plugin.resourcematcher.RangerDefaultResourceMatcher",
			"matcherOptions": {
				"wildCard": "true",
				"ignoreCase": "true"
			},
			"label": "End2 Entity ID",
			"description": "End2 Entity ID",
			"accessTypeRestrictions": [
				"add-relationship",
				"update-relationship",
				"remove-relationship"
			]
		},
		{
			"itemId": 14,
			"name": "entity-label",
			"type": "string",
			"level": 40,
			"mandatory": true,
			"parent": "entity",
			"isValidLeaf": true,
			"lookupSupported": true,
			"recursiveSupported": false,
			"excludesSupported": true,
			"matcher": "org.apache.atlas.plugin.resourcematcher.RangerDefaultResourceMatcher",
			"matcherOptions": {
				"wildCard": "true",
				"ignoreCase": "true"
			},
			"label": "Label",
			"description": "Label",
			"accessTypeRestrictions": [
				"entity-add-label",
				"entity-remove-label"
			]
		},
		{
			"itemId": 15,
			"name": "entity-business-metadata",
			"type": "string",
			"level": 40,
			"mandatory": true,
			"parent": "entity",
			"isValidLeaf": true,
			"lookupSupported": true,
			"recursiveSupported": false,
			"excludesSupported": true,
			"matcher": "org.apache.atlas.plugin.resourcematcher.RangerDefaultResourceMatcher",
			"matcherOptions": {
				"wildCard": "true",
				"ignoreCase": "true"
			},
			"label": "Business Metadata",
			"description": "Business Metadata",
			"accessTypeRestrictions": [
				"entity-update-business-metadata"
			]
		},
		{
			"itemId": 16,
			"name": "classification",
			"type": "string",
			"level": 40,
			"mandatory": true,
			"parent": "entity",
			"isValidLeaf": true,
			"lookupSupported": true,
			"recursiveSupported": false,
			"excludesSupported": true,
			"matcher": "org.apache.atlas.plugin.resourcematcher.RangerDefaultResourceMatcher",
			"matcherOptions": {
				"wildCard": "true",
				"ignoreCase": "false"
			},
			"label": "Targetted classifications",
			"description": "Targetted classifications",
			"accessTypeRestrictions": [
				"entity-add-classification",
				"entity-update-classification",
				"entity-remove-classification"
			]
		}
	],
	"accessTypes": [
		{
			"itemId": 1,
			"name": "type-create",
			"label": "Create Type",
			"impliedGrants":
			[
				"type-read"
			]
		},
		{
			"itemId": 2,
			"name": "type-update",
			"label": "Update Type",
			"impliedGrants":
			[
				"type-read"
			]
		},
		{
			"itemId": 3,
			"name": "type-delete",
			"label": "Delete Type",
			"impliedGrants":
			[
				"type-read"
			]
		},
		{
			"itemId": 4,
			"name": "entity-read",
			"label": "Read Entity"
		},
		{
			"itemId": 5,
			"name": "entity-create",
			"label": "Create Entity"
		},
		{
			"itemId": 6,
			"name": "entity-update",
			"label": "Update Entity"
		},
		{
			"itemId": 7,
			"name": "entity-delete",
			"label": "Delete Entity"
		},
		{
			"itemId": 8,
			"name": "entity-add-classification",
			"label": "Add Classification"
		},
		{
			"itemId": 9,
			"name": "entity-update-classification",
			"label": "Update Classification"
		},
		{
			"itemId": 10,
			"name": "entity-remove-classification",
			"label": "Remove Classification"
		},
		{
			"itemId": 11,
			"name": "admin-export",
			"label": "Admin Export"
		},
		{
			"itemId": 12,
			"name": "admin-import",
			"label": "Admin Import"
		},
		{
			"itemId": 13,
			"name": "add-relationship",
			"label": "Add Relationship"
		},
		{
			"itemId": 14,
			"name": "update-relationship",
			"label": "Update Relationship"
		},
		{
			"itemId": 15,
			"name": "remove-relationship",
			"label": "Remove Relationship"
		},
		{
			"itemId": 16,
			"name": "admin-purge",
			"label": "Admin Purge"
		},
		{
			"itemId": 17,
			"name": "entity-add-label",
			"label": "Add Label"
		},
		{
			"itemId": 18,
			"name": "entity-remove-label",
			"label": "Remove Label"
		},
		{
			"itemId": 19,
			"name": "entity-update-business-metadata",
			"label": "Update Business Metadata"
		},
		{
			"itemId": 20,
			"name": "type-read",
			"label": "Read Type"
		},
		{
			"itemId": 21,
			"name": "admin-audits",
			"label": "Admin Audits"
		},
		{
			"itemId": 22,
			"name": "admin-entity-audits",
			"label": "Admin Entity Audits"
		},
		{
			"itemId": 23,
			"name": "admin-repair-index",
			"label": "Admin Repair Index"
		},
		{
			"itemId": 24,
			"name": "admin-task-cud",
			"label": "Admin task CUD API"
		},
		{
			"itemId": 25,
			"name": "admin-featureFlag-cud",
			"label": "Admin featureflag CUD API"
		}

	],
	"configs": [
		{
			"itemId": 1,
			"name": "username",
			"type": "string",
			"mandatory": true,
			"label": "Username"
		},
		{
			"itemId": 2,
			"name": "password",
			"type": "password",
			"mandatory": true,
			"label": "Password"
		},
		{
			"itemId": 3,
			"name": "atlas.rest.address",
			"type": "string",
			"mandatory": true,
			"defaultValue": "http://localhost:21000"
		},
		{
			"itemId": 4,
			"name": "commonNameForCertificate",
			"type": "string",
			"mandatory": false,
			"label": "Common Name for Certificate"
		},

		{
			"itemId": 5,
			"name": "ranger.plugin.audit.filters",
			"type": "string",
			"subType": "",
			"mandatory": false,
			"validationRegEx":"",
			"validationMessage": "",
			"uiHint":"",
			"label": "Ranger Default Audit Filters",
			"defaultValue": "[ {'accessResult': 'DENIED', 'isAudited': true}, {'users':['atlas'] ,'isAudited':false} ]"
		}
	],
	"options": {
		"enableDenyAndExceptionsInPolicies": "true"
	},
	"policyConditions": [
		{
			"itemId": 1,
			"name": "excludeRoles",
			"evaluator": "org.apache.atlas.plugin.conditionevaluator.AtlanHasAnyRole",
			"description": "Roles to exclude for given policy"
		},
		{
			"itemId": 2,
<<<<<<< HEAD
			"name": "excludeDQRules",
			"evaluator": "org.apache.atlas.plugin.conditionevaluator.AtlanDQAllowExceptionCondition",
=======
			"name": "excludeEntityTypes",
			"evaluator": "org.apache.atlas.plugin.conditionevaluator.AtlanExcludeResourceByType",
>>>>>>> 7040ac2d
			"description": "Roles to exclude for given policy"
		}

	]
}<|MERGE_RESOLUTION|>--- conflicted
+++ resolved
@@ -513,13 +513,8 @@
 		},
 		{
 			"itemId": 2,
-<<<<<<< HEAD
-			"name": "excludeDQRules",
-			"evaluator": "org.apache.atlas.plugin.conditionevaluator.AtlanDQAllowExceptionCondition",
-=======
 			"name": "excludeEntityTypes",
 			"evaluator": "org.apache.atlas.plugin.conditionevaluator.AtlanExcludeResourceByType",
->>>>>>> 7040ac2d
 			"description": "Roles to exclude for given policy"
 		}
 
