/**
 * Licensed to the Apache Software Foundation (ASF) under one
 * or more contributor license agreements.  See the NOTICE file
 * distributed with this work for additional information
 * regarding copyright ownership.  The ASF licenses this file
 * to you under the Apache License, Version 2.0 (the
 * "License"); you may not use this file except in compliance
 * with the License.  You may obtain a copy of the License at
 * <p>
 * http://www.apache.org/licenses/LICENSE-2.0
 * <p>
 * Unless required by applicable law or agreed to in writing, software
 * distributed under the License is distributed on an "AS IS" BASIS,
 * WITHOUT WARRANTIES OR CONDITIONS OF ANY KIND, either express or implied.
 * See the License for the specific language governing permissions and
 * limitations under the License.
 */

package org.apache.atlas.policytransformer;

import org.apache.atlas.AtlasException;
import org.apache.atlas.RequestContext;
import org.apache.atlas.discovery.EntityDiscoveryService;
import org.apache.atlas.exception.AtlasBaseException;
import org.apache.atlas.model.audit.EntityAuditEventV2;
import org.apache.atlas.model.audit.EntityAuditEventV2.EntityAuditActionV2;
import org.apache.atlas.model.discovery.AtlasSearchResult;
import org.apache.atlas.model.discovery.IndexSearchParams;
import org.apache.atlas.model.instance.AtlasEntityHeader;
import org.apache.atlas.model.instance.AtlasStruct;
import org.apache.atlas.plugin.model.RangerPolicyDelta;
import org.apache.atlas.plugin.util.ServicePolicies;
import org.apache.atlas.plugin.model.RangerPolicy;
import org.apache.atlas.plugin.model.RangerPolicy.RangerDataMaskPolicyItem;
import org.apache.atlas.plugin.model.RangerPolicy.RangerPolicyItem;
import org.apache.atlas.plugin.model.RangerPolicy.RangerPolicyItemAccess;
import org.apache.atlas.plugin.model.RangerPolicy.RangerPolicyItemCondition;
import org.apache.atlas.plugin.model.RangerPolicy.RangerPolicyItemDataMaskInfo;
import org.apache.atlas.plugin.model.RangerPolicy.RangerPolicyResource;
import org.apache.atlas.plugin.model.RangerServiceDef;
import org.apache.atlas.plugin.model.RangerValiditySchedule;
import org.apache.atlas.plugin.util.ServicePolicies.TagPolicies;
import org.apache.atlas.repository.graphdb.AtlasGraph;
import org.apache.atlas.repository.graphdb.janus.AtlasJanusGraph;
import org.apache.atlas.repository.store.graph.v2.EntityGraphRetriever;
import org.apache.atlas.type.AtlasType;
import org.apache.atlas.type.AtlasTypeRegistry;
import org.apache.atlas.utils.AtlasPerfMetrics;
import org.apache.atlas.v1.model.instance.Id;
import org.apache.commons.collections.CollectionUtils;
import org.apache.commons.lang3.StringUtils;
import org.slf4j.Logger;
import org.slf4j.LoggerFactory;
import org.springframework.stereotype.Component;

import javax.inject.Inject;
import java.io.IOException;
import java.io.InputStream;
import java.util.ArrayList;
import java.util.Arrays;
import java.util.Collections;
import java.util.Date;
import java.util.HashMap;
import java.util.HashSet;
import java.util.List;
import java.util.Map;
import java.util.Set;
import java.util.stream.Collectors;
import java.util.Iterator;

import static org.apache.atlas.repository.Constants.NAME;
import static org.apache.atlas.repository.Constants.QUALIFIED_NAME;
import static org.apache.atlas.repository.Constants.SERVICE_ENTITY_TYPE;
import static org.apache.atlas.repository.Constants.POLICY_ENTITY_TYPE;
import static org.apache.atlas.repository.util.AccessControlUtils.ATTR_POLICY_CATEGORY;
import static org.apache.atlas.repository.util.AccessControlUtils.ATTR_POLICY_CONNECTION_QN;
import static org.apache.atlas.repository.util.AccessControlUtils.ATTR_POLICY_IS_ENABLED;
import static org.apache.atlas.repository.util.AccessControlUtils.ATTR_POLICY_PRIORITY;
import static org.apache.atlas.repository.util.AccessControlUtils.ATTR_POLICY_SERVICE_NAME;
import static org.apache.atlas.repository.util.AccessControlUtils.ATTR_POLICY_SUB_CATEGORY;
import static org.apache.atlas.repository.util.AccessControlUtils.POLICY_CATEGORY_DATAMESH;
import static org.apache.atlas.repository.util.AccessControlUtils.POLICY_CATEGORY_PERSONA;
import static org.apache.atlas.repository.util.AccessControlUtils.POLICY_CATEGORY_PURPOSE;
import static org.apache.atlas.repository.util.AccessControlUtils.getIsPolicyEnabled;
import static org.apache.atlas.repository.util.AccessControlUtils.getPolicyCategory;

@Component
public class CachePolicyTransformerImpl {
    private static final Logger LOG = LoggerFactory.getLogger(CachePolicyTransformerImpl.class);

    private static final String RESOURCES_SPLITTER = ":";

    static final String ATTR_QUALIFIED_NAME = "qualifiedName";
    static final String ATTR_NAME           = "name";

    public static final String ATTR_POLICY_ACTIONS            = "policyActions";
    public static final String ATTR_POLICY_TYPE               = "policyType";
    public static final String ATTR_POLICY_RESOURCES          = "policyResources";

    public static final String ATTR_SERVICE_SERVICE_TYPE = "authServiceType";
    public static final String ATTR_SERVICE_TAG_SERVICE  = "tagService";
    public static final String ATTR_SERVICE_IS_ENABLED   = "authServiceIsEnabled";
    public static final String ATTR_SERVICE_LAST_SYNC    = "authServicePolicyLastSync";

    private static final String ATTR_POLICY_RESOURCES_CATEGORY = "policyResourceCategory";
    private static final String ATTR_POLICY_GROUPS             = "policyGroups";
    private static final String ATTR_POLICY_USERS              = "policyUsers";
    private static final String ATTR_POLICY_ROLES              = "policyRoles";
    public static final String ATTR_POLICY_VALIDITY           = "policyValiditySchedule";
    public static final String ATTR_POLICY_CONDITIONS         = "policyConditions";
    public static final String ATTR_POLICY_MASK_TYPE          = "policyMaskType";

    private static final String RESOURCE_SERVICE_DEF_PATH = "/service-defs/";
    private static final String RESOURCE_SERVICE_DEF_PATTERN = RESOURCE_SERVICE_DEF_PATH + "atlas-servicedef-%s.json";
    public static final int POLICY_BATCH_SIZE = 250;

    private EntityDiscoveryService discoveryService;
    private AtlasGraph                graph;
    private EntityGraphRetriever      entityRetriever;

    private PersonaCachePolicyTransformer personaTransformer;
    private PurposeCachePolicyTransformer purposeTransformer;

    private AtlasEntityHeader service;

    private final Map<EntityAuditActionV2, Integer> auditEventToDeltaChangeType;

    @Inject
    public CachePolicyTransformerImpl(AtlasTypeRegistry typeRegistry) throws AtlasBaseException {
        this.graph                = new AtlasJanusGraph();
        this.entityRetriever      = new EntityGraphRetriever(graph, typeRegistry);

        personaTransformer = new PersonaCachePolicyTransformer(entityRetriever);
        purposeTransformer = new PurposeCachePolicyTransformer(entityRetriever);

        try {
            this.discoveryService = new EntityDiscoveryService(typeRegistry, graph, null, null, null, null);
        } catch (AtlasException e) {
            LOG.error("Failed to initialize discoveryService");
            throw new AtlasBaseException(e.getCause());
        }

        this.auditEventToDeltaChangeType = new HashMap<>();
        this.auditEventToDeltaChangeType.put(EntityAuditActionV2.ENTITY_CREATE, RangerPolicyDelta.CHANGE_TYPE_POLICY_CREATE);
        this.auditEventToDeltaChangeType.put(EntityAuditActionV2.ENTITY_UPDATE, RangerPolicyDelta.CHANGE_TYPE_POLICY_UPDATE);
        this.auditEventToDeltaChangeType.put(EntityAuditActionV2.ENTITY_DELETE, RangerPolicyDelta.CHANGE_TYPE_POLICY_DELETE);
        this.auditEventToDeltaChangeType.put(EntityAuditActionV2.ENTITY_PURGE, RangerPolicyDelta.CHANGE_TYPE_POLICY_DELETE);
    }

    public AtlasEntityHeader getService() {
        return service;
    }

    public ServicePolicies getPoliciesDelta(String serviceName, Map<String, EntityAuditActionV2> policyChanges, long lastAuditEventTime) {
        AtlasPerfMetrics.MetricRecorder recorder = RequestContext.get().startMetricRecord("CachePolicyTransformerImpl.getPoliciesDelta." + serviceName);

        ServicePolicies servicePolicies = new ServicePolicies();

        try {
            service = getServiceEntity(serviceName);
            servicePolicies.setServiceName(serviceName);
            servicePolicies.setPolicyVersion(-1L);

            Date policyUpdateTime = lastAuditEventTime > 0 ? new Date(lastAuditEventTime) : new Date();
            servicePolicies.setPolicyUpdateTime(policyUpdateTime);

            if (service != null) {
                servicePolicies.setServiceName(serviceName);
                servicePolicies.setServiceId(service.getGuid());

                String serviceDefName = String.format(RESOURCE_SERVICE_DEF_PATTERN, serviceName);
                servicePolicies.setServiceDef(getResourceAsObject(serviceDefName, RangerServiceDef.class));

                ArrayList<String> policyGuids = new ArrayList<>(policyChanges.keySet());
                List<AtlasEntityHeader> allAtlasPolicies = getAtlasPolicies(serviceName, POLICY_BATCH_SIZE, policyGuids);
                Date latestUpdateTime = allAtlasPolicies.stream().map(AtlasEntityHeader::getUpdateTime).max(Date::compareTo).orElse(null);
                servicePolicies.setPolicyUpdateTime(latestUpdateTime);

                List<AtlasEntityHeader> atlasServicePolicies = allAtlasPolicies.stream().filter(x -> serviceName.equals(x.getAttribute(ATTR_POLICY_SERVICE_NAME))).collect(Collectors.toList());
                List<RangerPolicyDelta> policiesDelta = getRangerPolicyDelta(service, policyChanges, atlasServicePolicies);

                // Process tag based policies
                String tagServiceName = (String) service.getAttribute(ATTR_SERVICE_TAG_SERVICE);
                if (StringUtils.isNotEmpty(tagServiceName)) {
                    AtlasEntityHeader tagService = getServiceEntity(tagServiceName);
                    if (tagService != null) {
                        TagPolicies tagPolicies = new TagPolicies();
                        tagPolicies.setServiceName(tagServiceName);
                        tagPolicies.setPolicyUpdateTime(new Date());
                        tagPolicies.setServiceId(tagService.getGuid());
                        tagPolicies.setPolicyVersion(-1L);

                        String tagServiceDefName =  String.format(RESOURCE_SERVICE_DEF_PATTERN, tagService.getAttribute(NAME));
                        tagPolicies.setServiceDef(getResourceAsObject(tagServiceDefName, RangerServiceDef.class));
                        servicePolicies.setTagPolicies(tagPolicies);

                        List<AtlasEntityHeader> tagServicePolicies = allAtlasPolicies.stream().filter(x -> tagServiceName.equals(x.getAttribute(ATTR_POLICY_SERVICE_NAME))).collect(Collectors.toList());
                        List<RangerPolicyDelta> tagPoliciesDelta = getRangerPolicyDelta(tagService, policyChanges, tagServicePolicies);
                        policiesDelta.addAll(tagPoliciesDelta);
                    }
                }
                servicePolicies.setPolicyDeltas(policiesDelta);

                LOG.info("PolicyDelta: {}: Found total delta={}", serviceName, policiesDelta.size());
            }

        } catch (Exception e) {
            LOG.error("PolicyDelta: {}: ERROR in getPoliciesDelta {}: {}", serviceName, e.getMessage(), e);
            return null;
        }

        RequestContext.get().endMetricRecord(recorder);
        return servicePolicies;
    }


    public ServicePolicies getPoliciesAll(String serviceName, String pluginId, Long lastUpdatedTime) {
        //TODO: return only if updated
        AtlasPerfMetrics.MetricRecorder recorder = RequestContext.get().startMetricRecord("CachePolicyTransformerImpl.getPolicies." + serviceName);

        ServicePolicies servicePolicies = new ServicePolicies();

        try {
            servicePolicies.setServiceName(serviceName);

            service = getServiceEntity(serviceName);
            servicePolicies.setPolicyVersion(-1L);
            servicePolicies.setPolicyUpdateTime(new Date());

            if (service != null) {
                List<RangerPolicy> allPolicies = getServicePolicies(service, POLICY_BATCH_SIZE);
                servicePolicies.setServiceName(serviceName);
                servicePolicies.setServiceId(service.getGuid());

                String serviceDefName = String.format(RESOURCE_SERVICE_DEF_PATTERN, serviceName);
                servicePolicies.setServiceDef(getResourceAsObject(serviceDefName, RangerServiceDef.class));


                //Process tag based policies
                String tagServiceName = (String) service.getAttribute(ATTR_SERVICE_TAG_SERVICE);
                if (StringUtils.isNotEmpty(tagServiceName)) {
                    AtlasEntityHeader tagService = getServiceEntity(tagServiceName);

                    if (tagService != null) {
                        allPolicies.addAll(getServicePolicies(tagService, 0));

                        TagPolicies tagPolicies = new TagPolicies();

                        tagPolicies.setServiceName(tagServiceName);
                        tagPolicies.setPolicyUpdateTime(new Date());
                        tagPolicies.setServiceId(tagService.getGuid());
                        tagPolicies.setPolicyVersion(-1L);

                        String tagServiceDefName =  String.format(RESOURCE_SERVICE_DEF_PATTERN, tagService.getAttribute(NAME));
                        tagPolicies.setServiceDef(getResourceAsObject(tagServiceDefName, RangerServiceDef.class));

                        servicePolicies.setTagPolicies(tagPolicies);
                    }
                }

                AtlasPerfMetrics.MetricRecorder recorderFilterPolicies = RequestContext.get().startMetricRecord("filterPolicies");
                //filter out policies based on serviceName
                List<RangerPolicy> policiesA = allPolicies.stream().filter(x -> serviceName.equals(x.getService())).collect(Collectors.toList());
                List<RangerPolicy> policiesB = allPolicies.stream().filter(x -> tagServiceName.equals(x.getService())).collect(Collectors.toList());

                servicePolicies.setPolicies(policiesA);
                servicePolicies.getTagPolicies().setPolicies(policiesB);

                RequestContext.get().endMetricRecord(recorderFilterPolicies);

                LOG.info("Found {} policies", servicePolicies.getPolicies().size());
            }

        } catch (Exception e) {
            LOG.error("ERROR in getPolicies: ", e);
            return null;
        }

        RequestContext.get().endMetricRecord(recorder);
        return servicePolicies;
    }

    private List<RangerPolicy> getServicePolicies(AtlasEntityHeader service, int batchSize) throws AtlasBaseException, IOException {

        List<RangerPolicy> servicePolicies = new ArrayList<>();

        String serviceName = (String) service.getAttribute("name");
        String serviceType = (String) service.getAttribute("authServiceType");
        List<AtlasEntityHeader> atlasPolicies = getAtlasPolicies(serviceName, batchSize, new ArrayList<>());

        if (CollectionUtils.isNotEmpty(atlasPolicies)) {
            //transform policies
            servicePolicies = transformAtlasPoliciesToRangerPolicies(atlasPolicies, serviceType, serviceName);
        }
        return servicePolicies;
    }

    private List<RangerPolicyDelta> getRangerPolicyDelta(AtlasEntityHeader service, Map<String, EntityAuditActionV2> policyChanges, List<AtlasEntityHeader> atlasPolicies) throws AtlasBaseException, IOException {
        String serviceName = (String) service.getAttribute("name");
        String serviceType = (String) service.getAttribute("authServiceType");
        AtlasPerfMetrics.MetricRecorder recorder = RequestContext.get().startMetricRecord("CachePolicyTransformerImpl.getRangerPolicyDelta." + serviceName);

        List<RangerPolicyDelta> policyDeltas = new ArrayList<>();
        if (policyChanges.isEmpty()) {
            return policyDeltas;
        }

        ArrayList<String> policyGuids = new ArrayList<>(policyChanges.keySet());

        List<RangerPolicy> rangerPolicies = new ArrayList<>();
        if (CollectionUtils.isNotEmpty(atlasPolicies)) {
            rangerPolicies = transformAtlasPoliciesToRangerPolicies(atlasPolicies, serviceType, serviceName);
        }

        for (RangerPolicy policy : rangerPolicies) {
            Integer changeType = auditEventToDeltaChangeType.get(policyChanges.get(policy.getAtlasGuid()));
            RangerPolicyDelta delta = new RangerPolicyDelta(policy.getId(), changeType, policy.getVersion(), policy);
            policyDeltas.add(delta);
        }

        // handle delete changes separately as they won't be present in atlas policies
        List<RangerPolicyDelta> deletedPolicyDeltas = new ArrayList<>();
        for (String policyGuid : policyGuids) {
            int deltaChangeType = auditEventToDeltaChangeType.get(policyChanges.get(policyGuid));
            if (deltaChangeType == RangerPolicyDelta.CHANGE_TYPE_POLICY_DELETE) {
                RangerPolicy deletedPolicy = new RangerPolicy();
                deletedPolicy.setGuid(policyGuid);
                deletedPolicy.setService(serviceName);
                deletedPolicy.setServiceType(serviceType);
                RangerPolicyDelta deletedPolicyDelta = new RangerPolicyDelta(
                        deletedPolicy.getId(),
                        deltaChangeType,
                        deletedPolicy.getVersion(),
                        deletedPolicy
                );
                deletedPolicyDeltas.add(deletedPolicyDelta);
            }
        }

        policyDeltas.addAll(deletedPolicyDeltas);

        LOG.info("PolicyDelta: {}: atlas policies found={}, delta created={}, including deleted policies={}",
                serviceName, atlasPolicies.size(), policyDeltas.size(), deletedPolicyDeltas.size());
        RequestContext.get().endMetricRecord(recorder);

        return policyDeltas;
    }

    public Map<String, EntityAuditActionV2> createPolicyChangeMap(String serviceName, List<EntityAuditEventV2> events) {
        Map<String, EntityAuditActionV2> policyChanges = new HashMap<>();
        for (EntityAuditEventV2 event : events) {
            if (POLICY_ENTITY_TYPE.equals(event.getTypeName()) && !policyChanges.containsKey(event.getEntityId())) {
                policyChanges.put(event.getEntityId(), event.getAction());
            }
        }

        LOG.info("PolicyDelta: {}: Found {} policy changes in {} policies", serviceName, events.size(), policyChanges.size());

        return policyChanges;
    }

    private List<RangerPolicy> transformAtlasPoliciesToRangerPolicies(List<AtlasEntityHeader> atlasPolicies,
                                                                      String serviceType,
                                                                      String serviceName) throws IOException, AtlasBaseException {
        AtlasPerfMetrics.MetricRecorder recorder = RequestContext.get().startMetricRecord("CachePolicyTransformerImpl."+serviceName+".transformAtlasPoliciesToRangerPolicies");

        List<RangerPolicy> rangerPolicies = new ArrayList<>();
        try {
            for (AtlasEntityHeader atlasPolicy : atlasPolicies) {

                String policyCategory = getPolicyCategory(atlasPolicy);
                if (POLICY_CATEGORY_PERSONA.equals(policyCategory)) {

                    List<AtlasEntityHeader> transformedAtlasPolicies = personaTransformer.transform(atlasPolicy);
                    for (AtlasEntityHeader transformedPolicy : transformedAtlasPolicies) {
                        rangerPolicies.add(toRangerPolicy(transformedPolicy, serviceType));
                    }

                } else if (POLICY_CATEGORY_PURPOSE.equals(policyCategory)) {
                    List<AtlasEntityHeader> transformedAtlasPolicies = purposeTransformer.transform(atlasPolicy);

                    for (AtlasEntityHeader transformedPolicy : transformedAtlasPolicies) {
                        rangerPolicies.add(toRangerPolicy(transformedPolicy, serviceType));
                    }

                }
                else if (POLICY_CATEGORY_DATAMESH.equals(policyCategory)) {
                    RangerPolicy rangerPolicy = getRangerPolicy(atlasPolicy, serviceType);

                    //GET policy Item
                    setPolicyItems(rangerPolicy, atlasPolicy);

                    //GET policy Resources
                    setPolicyResourcesForDatameshPolicies(rangerPolicy, atlasPolicy);

                    rangerPolicies.add(rangerPolicy);

                } else {
                    rangerPolicies.add(toRangerPolicy(atlasPolicy, serviceType));
                }
            }

        } finally {
            RequestContext.get().endMetricRecord(recorder);
        }

        return rangerPolicies;
    }

    private RangerPolicy toRangerPolicy(AtlasEntityHeader atlasPolicy, String serviceType) throws AtlasBaseException, IOException {
        RangerPolicy rangerPolicy = getRangerPolicy(atlasPolicy, serviceType);

        //GET policy Item
        setPolicyItems(rangerPolicy, atlasPolicy);

        //GET policy Resources
        setPolicyResources(rangerPolicy, atlasPolicy);

        return rangerPolicy;
    }

    private void setPolicyResources(RangerPolicy rangerPolicy, AtlasEntityHeader atlasPolicy) throws IOException {
        rangerPolicy.setResources(getFinalResources(atlasPolicy));
    }

    private void setPolicyResourcesForDatameshPolicies(RangerPolicy rangerPolicy, AtlasEntityHeader atlasPolicy) {
        Map<String, RangerPolicyResource> resources = getFinalResources(atlasPolicy);

        if (!resources.containsKey("entity-classification")) {
            RangerPolicyResource resource = new RangerPolicyResource(Arrays.asList("*"), false, false);
            resources.put("entity-classification", resource);
        }

        if (!resources.containsKey("entity-type")) {
            RangerPolicyResource resource = new RangerPolicyResource(Arrays.asList("*"), false, false);
            resources.put("entity-type", resource);
        }

        rangerPolicy.setResources(resources);
    }

    private Map<String, RangerPolicyResource> getFinalResources(AtlasEntityHeader atlasPolicy) {
        List<String> atlasResources = (List<String>) atlasPolicy.getAttribute("policyResources");

        Map<String, List<String>> resourceValuesMap = new HashMap<>();

        for (String atlasResource : atlasResources) {
            String resourceName = atlasResource.split(RESOURCES_SPLITTER)[0];

            if (!resourceValuesMap.containsKey(resourceName)) {
                String resourceNameFinal = resourceName + ":";
                List<String> applicables = atlasResources.stream().filter(x -> x.startsWith(resourceNameFinal)).collect(Collectors.toList());
                List<String> values = applicables.stream().map(x -> x.substring(resourceNameFinal.length())).collect(Collectors.toList());
                resourceValuesMap.put(resourceName, values);
            }
        }

        Map<String, RangerPolicyResource> resources = new HashMap<>();
        for (String key : resourceValuesMap.keySet()) {
            RangerPolicyResource resource = new RangerPolicyResource(resourceValuesMap.get(key), false, false);
            resources.put(key, resource);
        }

        return resources;
    }

    private <T> T getResourceAsObject(String resourceName, Class<T> clazz) throws IOException {
        InputStream stream = getClass().getResourceAsStream(resourceName);
        return AtlasType.fromJson(stream, clazz);
    }

    private void setPolicyItems(RangerPolicy rangerPolicy, AtlasEntityHeader atlasPolicy) throws AtlasBaseException {

        String policyType = (String) atlasPolicy.getAttribute("policyType");

        List<String> users = (List<String>) atlasPolicy.getAttribute("policyUsers");
        List<String> groups = (List<String>) atlasPolicy.getAttribute("policyGroups");
        List<String> roles = (List<String>) atlasPolicy.getAttribute("policyRoles");

        List<RangerPolicyItemAccess> accesses = new ArrayList<>();
        List<String> actions = (List<String>) atlasPolicy.getAttribute("policyActions");

        actions.forEach(action -> accesses.add(new RangerPolicyItemAccess(action)));


        if ("allow".equals(policyType)) {
            RangerPolicyItem item = new RangerPolicyItem();
            item.setUsers(users);
            item.setGroups(groups);
            item.setRoles(roles);
            item.setAccesses(accesses);

            rangerPolicy.setPolicyItems(Collections.singletonList(item));
            rangerPolicy.setPolicyType(RangerPolicy.POLICY_TYPE_ACCESS);

        } else if ("deny".equals(policyType)) {
            RangerPolicyItem item = new RangerPolicyItem();
            item.setUsers(users);
            item.setGroups(groups);
            item.setRoles(roles);
            item.setAccesses(accesses);

            rangerPolicy.setDenyPolicyItems(Collections.singletonList(item));
            rangerPolicy.setPolicyType(RangerPolicy.POLICY_TYPE_ACCESS);

        } else if ("allowExceptions".equals(policyType)) {
            RangerPolicyItem item = new RangerPolicyItem();
            item.setUsers(users);
            item.setGroups(groups);
            item.setRoles(roles);
            item.setAccesses(accesses);

            rangerPolicy.setAllowExceptions(Collections.singletonList(item));
            rangerPolicy.setPolicyType(RangerPolicy.POLICY_TYPE_ACCESS);

        } else if ("denyExceptions".equals(policyType)) {
            RangerPolicyItem item = new RangerPolicyItem();
            item.setUsers(users);
            item.setGroups(groups);
            item.setRoles(roles);
            item.setAccesses(accesses);

            rangerPolicy.setDenyExceptions(Collections.singletonList(item));
            rangerPolicy.setPolicyType(RangerPolicy.POLICY_TYPE_ACCESS);

        } else if ("dataMask".equals(policyType)) {

            rangerPolicy.setPolicyType(RangerPolicy.POLICY_TYPE_DATAMASK);

            RangerDataMaskPolicyItem item = new RangerDataMaskPolicyItem();
            item.setUsers(users);
            item.setGroups(groups);
            item.setRoles(roles);
            item.setAccesses(accesses);

            String maskType = (String) atlasPolicy.getAttribute(ATTR_POLICY_MASK_TYPE);

            if (StringUtils.isEmpty(maskType)) {
                LOG.error("MASK type not found");
                throw new AtlasBaseException("MASK type not found");
            }

            RangerPolicyItemDataMaskInfo dataMaskInfo  = new RangerPolicyItemDataMaskInfo(maskType, null, null);
            item.setDataMaskInfo(dataMaskInfo);

            rangerPolicy.setDataMaskPolicyItems(Collections.singletonList(item));

        } else if ("rowFilter".equals(policyType)) {
            rangerPolicy.setPolicyType(RangerPolicy.POLICY_TYPE_ROWFILTER);
            //TODO
        }
    }

    private List<RangerPolicyItemCondition> getPolicyConditions(AtlasEntityHeader atlasPolicy) {
        List<RangerPolicyItemCondition> ret = new ArrayList<>();

<<<<<<< HEAD
        if (!atlasPolicy.hasAttribute("policyConditions") || atlasPolicy.getAttribute("policyConditions") == null) {
=======
        if (!atlasPolicy.hasAttribute(ATTR_POLICY_CONDITIONS) || atlasPolicy.getAttribute(ATTR_POLICY_CONDITIONS) == null) {
>>>>>>> 7040ac2d
            return null;
        }

        List<AtlasStruct> conditions = (List<AtlasStruct>) atlasPolicy.getAttribute(ATTR_POLICY_CONDITIONS);

        for (AtlasStruct condition : conditions) {
            RangerPolicyItemCondition rangerCondition = new RangerPolicyItemCondition();

            rangerCondition.setType((String) condition.getAttribute("policyConditionType"));
            rangerCondition.setValues((List<String>) condition.getAttribute("policyConditionValues"));

            ret.add(rangerCondition);
        }
        return ret;
    }

    private List<RangerValiditySchedule> getPolicyValiditySchedule(AtlasEntityHeader atlasPolicy) {
        List<RangerValiditySchedule> ret = new ArrayList<>();

        if (!atlasPolicy.hasAttribute("policyValiditySchedule")) {
            return null;
        }

        List<HashMap<String, String>> validitySchedules = (List<HashMap<String, String>>) atlasPolicy.getAttribute("policyValiditySchedule");


        for (HashMap<String, String> validitySchedule : validitySchedules) {
            RangerValiditySchedule rangerValiditySchedule = new RangerValiditySchedule();

            rangerValiditySchedule.setStartTime(validitySchedule.get("policyValidityScheduleStartTime"));
            rangerValiditySchedule.setEndTime(validitySchedule.get("policyValidityScheduleEndTime"));
            rangerValiditySchedule.setTimeZone(validitySchedule.get("policyValidityScheduleTimezone"));

            ret.add(rangerValiditySchedule);
        }
        return ret;
    }

    private List<AtlasEntityHeader> getAtlasPolicies(String serviceName, int batchSize, List<String> policyGuids) throws AtlasBaseException {
        AtlasPerfMetrics.MetricRecorder recorder = RequestContext.get().startMetricRecord("CachePolicyTransformerImpl."+service+".getAtlasPolicies");

        List<AtlasEntityHeader> ret = new ArrayList<>();
        try {
            IndexSearchParams indexSearchParams = new IndexSearchParams();
            Set<String> attributes = new HashSet<>();
            attributes.add(NAME);
            attributes.add(ATTR_POLICY_CATEGORY);
            attributes.add(ATTR_POLICY_SUB_CATEGORY);
            attributes.add(ATTR_POLICY_TYPE);
            attributes.add(ATTR_POLICY_SERVICE_NAME);
            attributes.add(ATTR_POLICY_USERS);
            attributes.add(ATTR_POLICY_GROUPS);
            attributes.add(ATTR_POLICY_ROLES);
            attributes.add(ATTR_POLICY_ACTIONS);
            attributes.add(ATTR_POLICY_RESOURCES);
            attributes.add(ATTR_POLICY_RESOURCES_CATEGORY);
            attributes.add(ATTR_POLICY_MASK_TYPE);
            attributes.add(ATTR_POLICY_PRIORITY);
            attributes.add(ATTR_POLICY_VALIDITY);
            attributes.add(ATTR_POLICY_CONDITIONS);
            attributes.add(ATTR_POLICY_IS_ENABLED);
            attributes.add(ATTR_POLICY_CONNECTION_QN);

            Map<String, Object> dsl = getMap("size", 0);

            List<Map<String, Object>> mustClauseList = new ArrayList<>();
            mustClauseList.add(getMap("match", getMap("__state", Id.EntityState.ACTIVE)));

            if (!policyGuids.isEmpty()) {
                mustClauseList.add(getMap("terms", getMap("__guid", policyGuids)));
            } else {
                mustClauseList.add(getMap("term", getMap(ATTR_POLICY_SERVICE_NAME, serviceName)));
                mustClauseList.add(getMap("term", getMap(ATTR_POLICY_IS_ENABLED, true)));
            }

            dsl.put("query", getMap("bool", getMap("must", mustClauseList)));

            List<Map> sortList = new ArrayList<>(0);
            sortList.add(getMap("__timestamp", getMap("order", "asc")));
            sortList.add(getMap("__guid", getMap("order", "asc")));
            dsl.put("sort", sortList);

            indexSearchParams.setDsl(dsl);
            indexSearchParams.setAttributes(attributes);

            int from = 0;
            int size = 100;

            if (batchSize > 0) {
                size = batchSize;
            }
            boolean found = true;

            do {
                dsl.put("from", from);
                dsl.put("size", size);
                indexSearchParams.setDsl(dsl);

                List<AtlasEntityHeader> headers = discoveryService.directIndexSearch(indexSearchParams).getEntities();
                if (headers != null) {
                    ret.addAll(headers);
                } else {
                    found = false;
                }

                from += size;

            } while (found && ret.size() % size == 0);

        } finally {
            RequestContext.get().endMetricRecord(recorder);
        }

        return ret;
    }

    private AtlasEntityHeader getServiceEntity(String serviceName) throws AtlasBaseException {
        IndexSearchParams indexSearchParams = new IndexSearchParams();
        Set<String> attributes = new HashSet<>();
        attributes.add(NAME);
        attributes.add(ATTR_SERVICE_SERVICE_TYPE);
        attributes.add(ATTR_SERVICE_TAG_SERVICE);
        attributes.add(ATTR_SERVICE_IS_ENABLED);

        Map<String, Object> dsl = getMap("size", 1);

        List<Map<String, Object>> mustClauseList = new ArrayList<>();
        mustClauseList.add(getMap("term", getMap("__typeName.keyword", SERVICE_ENTITY_TYPE)));
        mustClauseList.add(getMap("term", getMap("name.keyword", serviceName)));
        mustClauseList.add(getMap("match", getMap("__state", Id.EntityState.ACTIVE)));

        dsl.put("query", getMap("bool", getMap("must", mustClauseList)));

        indexSearchParams.setDsl(dsl);
        indexSearchParams.setAttributes(attributes);

        AtlasSearchResult searchResult = discoveryService.directIndexSearch(indexSearchParams);

        if (searchResult.getEntities() != null) {
            return searchResult.getEntities().get(0);
        }

        return null;
    }

    private Map<String, Object> getMap(String key, Object value) {
        Map<String, Object> map = new HashMap<>();
        map.put(key, value);
        return map;
    }

    private RangerPolicy getRangerPolicy(AtlasEntityHeader atlasPolicy, String serviceType) {
        RangerPolicy policy = new RangerPolicy();

        policy.setName((String) atlasPolicy.getAttribute(QUALIFIED_NAME));
        policy.setService((String) atlasPolicy.getAttribute(ATTR_POLICY_SERVICE_NAME));
        policy.setServiceType(serviceType);
        policy.setGuid(atlasPolicy.getGuid());
        policy.setCreatedBy(atlasPolicy.getCreatedBy());
        policy.setCreateTime(atlasPolicy.getCreateTime());
        policy.setUpdatedBy(atlasPolicy.getUpdatedBy());
        policy.setUpdateTime(atlasPolicy.getUpdateTime());
        policy.setIsEnabled(getIsPolicyEnabled(atlasPolicy));

        policy.setConditions(getPolicyConditions(atlasPolicy));
        policy.setValiditySchedules(getPolicyValiditySchedule(atlasPolicy));

        if (atlasPolicy.hasAttribute(ATTR_POLICY_PRIORITY)) {
            policy.setPolicyPriority((Integer) atlasPolicy.getAttribute(ATTR_POLICY_PRIORITY));
        }

        return policy;
    }
}<|MERGE_RESOLUTION|>--- conflicted
+++ resolved
@@ -553,12 +553,7 @@
 
     private List<RangerPolicyItemCondition> getPolicyConditions(AtlasEntityHeader atlasPolicy) {
         List<RangerPolicyItemCondition> ret = new ArrayList<>();
-
-<<<<<<< HEAD
-        if (!atlasPolicy.hasAttribute("policyConditions") || atlasPolicy.getAttribute("policyConditions") == null) {
-=======
         if (!atlasPolicy.hasAttribute(ATTR_POLICY_CONDITIONS) || atlasPolicy.getAttribute(ATTR_POLICY_CONDITIONS) == null) {
->>>>>>> 7040ac2d
             return null;
         }
 
