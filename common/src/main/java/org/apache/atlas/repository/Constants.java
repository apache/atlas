/**
 * Licensed to the Apache Software Foundation (ASF) under one
 * or more contributor license agreements.  See the NOTICE file
 * distributed with this work for additional information
 * regarding copyright ownership.  The ASF licenses this file
 * to you under the Apache License, Version 2.0 (the
 * "License"); you may not use this file except in compliance
 * with the License.  You may obtain a copy of the License at
 * <p>
 * http://www.apache.org/licenses/LICENSE-2.0
 * <p>
 * Unless required by applicable law or agreed to in writing, software
 * distributed under the License is distributed on an "AS IS" BASIS,
 * WITHOUT WARRANTIES OR CONDITIONS OF ANY KIND, either express or implied.
 * See the License for the specific language governing permissions and
 * limitations under the License.
 */

package org.apache.atlas.repository;

import org.apache.atlas.ApplicationProperties;
import org.apache.atlas.AtlasConfiguration;
import org.apache.atlas.AtlasException;
import org.apache.atlas.service.FeatureFlagStore;
import org.apache.commons.configuration.Configuration;
import org.apache.commons.lang3.StringUtils;
import org.slf4j.Logger;
import org.slf4j.LoggerFactory;

import java.io.IOException;
import java.nio.charset.StandardCharsets;
import java.nio.file.Files;
import java.nio.file.Path;
import java.nio.file.Paths;
import java.util.ArrayList;
import java.util.Arrays;
import java.util.HashMap;
import java.util.HashSet;
import java.util.Set;

import static org.apache.atlas.type.AtlasStructType.AtlasAttribute.encodePropertyKey;

/**
 * Repository Constants.
 *
 */
public final class Constants {
    private static final Logger LOG = LoggerFactory.getLogger(Constants.class);

    /**
     * Globally Unique identifier property key.
     */

    public static final String INTERNAL_PROPERTY_KEY_PREFIX     = "__";
    public static final String RELATIONSHIP_PROPERTY_KEY_PREFIX = "_r";
    public static final String GUID_PROPERTY_KEY                = encodePropertyKey(INTERNAL_PROPERTY_KEY_PREFIX + "guid");
    public static final String RELATIONSHIP_GUID_PROPERTY_KEY   = encodePropertyKey(RELATIONSHIP_PROPERTY_KEY_PREFIX + GUID_PROPERTY_KEY);
    public static final String HISTORICAL_GUID_PROPERTY_KEY     = encodePropertyKey(INTERNAL_PROPERTY_KEY_PREFIX + "historicalGuids");
    public static final String QUALIFIED_NAME_HIERARCHY_PROPERTY_KEY = encodePropertyKey(INTERNAL_PROPERTY_KEY_PREFIX + "qualifiedNameHierarchy");
    public static final String FREETEXT_REQUEST_HANDLER         = "/freetext";
    public static final String TERMS_REQUEST_HANDLER            = "/terms";
    public static final String ES_API_ALIASES                   = "/_aliases";

    /**
     * Entity type name property key.
     */
    public static final String ENTITY_TYPE_PROPERTY_KEY = encodePropertyKey(INTERNAL_PROPERTY_KEY_PREFIX + "typeName");
    public static final String TYPE_NAME_INTERNAL       = INTERNAL_PROPERTY_KEY_PREFIX + "internal";
    public static final String ASSET_ENTITY_TYPE = "Asset";
    public static final String OWNER_ATTRIBUTE   = "owner";

    /**
     * Entity type's super types property key.
     */
    public static final String SUPER_TYPES_PROPERTY_KEY = encodePropertyKey(INTERNAL_PROPERTY_KEY_PREFIX + "superTypeNames");

    /**
     * Full-text for the entity for enabling full-text search.
     */
    public static final String ENTITY_TEXT_PROPERTY_KEY = encodePropertyKey("entityText");

    /**
     * Properties for type store graph.
     */
    public static final String TYPE_CATEGORY_PROPERTY_KEY   = getEncodedTypePropertyKey(INTERNAL_PROPERTY_KEY_PREFIX + "type.category");
    public static final String VERTEX_TYPE_PROPERTY_KEY     = getEncodedTypePropertyKey(INTERNAL_PROPERTY_KEY_PREFIX + "type");
    public static final String  TYPENAME_PROPERTY_KEY        = getEncodedTypePropertyKey(INTERNAL_PROPERTY_KEY_PREFIX + "type.name");
    public static final String TYPE_DISPLAYNAME_PROPERTY_KEY= getEncodedTypePropertyKey(INTERNAL_PROPERTY_KEY_PREFIX + "type.displayName");
    public static final String TYPEDESCRIPTION_PROPERTY_KEY = getEncodedTypePropertyKey(INTERNAL_PROPERTY_KEY_PREFIX + "type.description");
    public static final String TYPEVERSION_PROPERTY_KEY     = getEncodedTypePropertyKey(INTERNAL_PROPERTY_KEY_PREFIX + "type.version");
    public static final String TYPEOPTIONS_PROPERTY_KEY     = getEncodedTypePropertyKey(INTERNAL_PROPERTY_KEY_PREFIX + "type.options");
    public static final String TYPESERVICETYPE_PROPERTY_KEY = getEncodedTypePropertyKey(INTERNAL_PROPERTY_KEY_PREFIX + "type.servicetype");

    // relationship def constants
    public static final String RELATIONSHIPTYPE_END1_KEY                               = "endDef1";
    public static final String RELATIONSHIPTYPE_END2_KEY                               = "endDef2";
    public static final String RELATIONSHIPTYPE_CATEGORY_KEY                           = "relationshipCategory";
    public static final String RELATIONSHIPTYPE_LABEL_KEY                              = "relationshipLabel";
    public static final String RELATIONSHIPTYPE_TAG_PROPAGATION_KEY                    = encodePropertyKey("tagPropagation");
    public static final String RELATIONSHIPTYPE_BLOCKED_PROPAGATED_CLASSIFICATIONS_KEY = encodePropertyKey("blockedPropagatedClassifications");

    /**
     * Trait names property key and index name.
     */
    public static final String TRAIT_NAMES_PROPERTY_KEY             = encodePropertyKey(INTERNAL_PROPERTY_KEY_PREFIX + "traitNames");
    public static final String PROPAGATED_TRAIT_NAMES_PROPERTY_KEY  = encodePropertyKey(INTERNAL_PROPERTY_KEY_PREFIX + "propagatedTraitNames");

    public static final String VERSION_PROPERTY_KEY                 = encodePropertyKey(INTERNAL_PROPERTY_KEY_PREFIX + "version");
    public static final String STATE_PROPERTY_KEY                   = encodePropertyKey(INTERNAL_PROPERTY_KEY_PREFIX + "state");
    public static final String CREATED_BY_KEY                       = encodePropertyKey(INTERNAL_PROPERTY_KEY_PREFIX + "createdBy");
    public static final String MODIFIED_BY_KEY                      = encodePropertyKey(INTERNAL_PROPERTY_KEY_PREFIX + "modifiedBy");
    public static final String CLASSIFICATION_TEXT_KEY              = encodePropertyKey(INTERNAL_PROPERTY_KEY_PREFIX + "classificationsText");
    public static final String CLASSIFICATION_NAMES_KEY             = encodePropertyKey(INTERNAL_PROPERTY_KEY_PREFIX + "classificationNames");
    public static final String PROPAGATED_CLASSIFICATION_NAMES_KEY  = encodePropertyKey(INTERNAL_PROPERTY_KEY_PREFIX + "propagatedClassificationNames");
    public static final String CUSTOM_ATTRIBUTES_PROPERTY_KEY       = encodePropertyKey(INTERNAL_PROPERTY_KEY_PREFIX + "customAttributes");
    public static final String LABELS_PROPERTY_KEY                  = encodePropertyKey(INTERNAL_PROPERTY_KEY_PREFIX + "labels");
    public static final String EDGE_PENDING_TASKS_PROPERTY_KEY      = encodePropertyKey(RELATIONSHIP_PROPERTY_KEY_PREFIX + "__pendingTasks");

    /**
     * Patch vertices property keys.
     */
    public static final String PATCH_ID_PROPERTY_KEY          = encodePropertyKey(INTERNAL_PROPERTY_KEY_PREFIX + "patch.id");
    public static final String PATCH_DESCRIPTION_PROPERTY_KEY = encodePropertyKey(INTERNAL_PROPERTY_KEY_PREFIX + "patch.description");
    public static final String PATCH_TYPE_PROPERTY_KEY        = encodePropertyKey(INTERNAL_PROPERTY_KEY_PREFIX + "patch.type");
    public static final String PATCH_ACTION_PROPERTY_KEY      = encodePropertyKey(INTERNAL_PROPERTY_KEY_PREFIX + "patch.action");
    public static final String PATCH_STATE_PROPERTY_KEY       = encodePropertyKey(INTERNAL_PROPERTY_KEY_PREFIX + "patch.state");

    /**
     * Glossary property keys.
     */
    public static final String ATLAS_GLOSSARY_ENTITY_TYPE          = "AtlasGlossary";
    public static final String ATLAS_GLOSSARY_TERM_ENTITY_TYPE     = "AtlasGlossaryTerm";
    public static final String ATLAS_GLOSSARY_CATEGORY_ENTITY_TYPE = "AtlasGlossaryCategory";
    public static final String CATEGORY_PARENT_EDGE_LABEL          = "r:AtlasGlossaryCategoryHierarchyLink";
    public static final String CATEGORY_TERMS_EDGE_LABEL           = "r:AtlasGlossaryTermCategorization";
    public static final String GLOSSARY_TERMS_EDGE_LABEL           = "r:AtlasGlossaryTermAnchor";
    public static final String GLOSSARY_CATEGORY_EDGE_LABEL        = "r:AtlasGlossaryCategoryAnchor";

    /**
     * MESH property keys.
     */
    public static final String DATA_DOMAIN_ENTITY_TYPE     = "DataDomain";
    public static final String DATA_PRODUCT_ENTITY_TYPE    = "DataProduct";

    public static final String STAKEHOLDER_ENTITY_TYPE       = "Stakeholder";
    public static final String STAKEHOLDER_TITLE_ENTITY_TYPE = "StakeholderTitle";

    public static final String REL_DOMAIN_TO_DOMAINS  = "parent_domain_sub_domains";
    public static final String REL_DOMAIN_TO_PRODUCTS = "data_domain_data_products";

    public static final String REL_DOMAIN_TO_STAKEHOLDERS            = "data_domain_stakeholders";
    public static final String REL_STAKEHOLDER_TITLE_TO_STAKEHOLDERS = "stakeholder_title_stakeholders";

    public static final String REL_DATA_PRODUCT_TO_OUTPUT_PORTS = "data_products_output_ports";
    public static final String REL_DATA_PRODUCT_TO_INPUT_PORTS  = "data_products_input_ports";

    public static final String INPUT_PORT_PRODUCT_EDGE_LABEL = "__Asset.inputPortDataProducts";
    public static final String OUTPUT_PORT_PRODUCT_EDGE_LABEL = "__Asset.outputPortDataProducts";

    /**
     * SQL property keys.
     */

    public static final String SQL_ENTITY_TYPE              = "SQL";
    public static final String CONNECTION_ENTITY_TYPE       = "Connection";
    public static final String QUERY_ENTITY_TYPE            = "Query";
    public static final String QUERY_FOLDER_ENTITY_TYPE     = "Folder";
    public static final String QUERY_COLLECTION_ENTITY_TYPE = "Collection";

    /*
     * Purpose / Persona
     */
    public static final String ACCESS_CONTROL_ENTITY_TYPE = "AccessControl";
    public static final String PERSONA_ENTITY_TYPE        = "Persona";
    public static final String PURPOSE_ENTITY_TYPE        = "Purpose";
    public static final String POLICY_ENTITY_TYPE         = "AuthPolicy";
    public static final String SERVICE_ENTITY_TYPE        = "AuthService";
    public static final String REL_POLICY_TO_ACCESS_CONTROL  = "access_control_policies";

    /**
     * Resource
     */
    public static final String LINK_ENTITY_TYPE = "Link";
    public static final String README_ENTITY_TYPE = "Readme";

    public static final String ASSET_RELATION_ATTR = "asset";

    public static final String ASSET_README_EDGE_LABEL = "__Asset.readme";
    public static final String ASSET_LINK_EDGE_LABEL = "__Asset.links";

    /**
     * Contract
     */
    public static final String CONTRACT_ENTITY_TYPE = "DataContract";
    public static final String ATTR_CONTRACT_VERSION = "dataContractVersion";


    /**
     * Lineage relations.
     */
    public static final String PROCESS_OUTPUTS = "__Process.outputs";
    public static final String PROCESS_INPUTS = "__Process.inputs";

    public static String[] PROCESS_EDGE_LABELS = {PROCESS_OUTPUTS, PROCESS_INPUTS};

    /**
     * The homeId field is used when saving into Atlas a copy of an object that is being imported from another
     * repository. The homeId will be set to a String that identifies the other repository. The specific format
     * of repository identifiers is domain dependent. Where it is set by Open Metadata Repository Services it will
     * be a MetadataCollectionId.
     * An object that is mastered by the Atlas repository, will have a null homeId field. This represents a locally
     * mastered object that can be manipulated by Atlas and its applications as normal.
     * An object with a non-null homeId is a copy of an object mastered by a different repository and the object
     * should only be updated via the notifications and calls from Open Metadata Repository Services.
     */
    public static final String HOME_ID_KEY = encodePropertyKey(INTERNAL_PROPERTY_KEY_PREFIX + "homeId");

    /**
     * The isProxy field is used when saving into Atlas a proxy of an entity - i.e. it is not a whole entity, but
     * a partial representation of an entity that is referred to by a relationship end.
     * The isProxy field will be set to true if the entity is a proxy. The field is used during retrieval of an
     * entity (proxy) from Atlas to indicate that the entity does not contain full entity detail.
     */
    public static final String IS_PROXY_KEY           = encodePropertyKey(INTERNAL_PROPERTY_KEY_PREFIX + "isProxy");

    /**
     * The provenanceType field is used to record the provenance of an instance of an entity or relationship - this
     * indicates how the instance was created. This corresponds to the InstanceProvenanceType enum defined in ODPi.
     * To avoid creating a hard dependency on the ODPi class, the value is stored as an int corresponding to the
     * ordinal in the ODPi enum.
     */
    public static final String PROVENANCE_TYPE_KEY    = encodePropertyKey(INTERNAL_PROPERTY_KEY_PREFIX + "provenanceType");

    public static final String TIMESTAMP_PROPERTY_KEY = encodePropertyKey(INTERNAL_PROPERTY_KEY_PREFIX + "timestamp");

    public static final String ENTITY_DELETED_TIMESTAMP_PROPERTY_KEY = encodePropertyKey(INTERNAL_PROPERTY_KEY_PREFIX + "entityDeletedTimestamp");

    public static final String MODIFICATION_TIMESTAMP_PROPERTY_KEY = encodePropertyKey(INTERNAL_PROPERTY_KEY_PREFIX + "modificationTimestamp");

    public static final String IS_INCOMPLETE_PROPERTY_KEY = encodePropertyKey(INTERNAL_PROPERTY_KEY_PREFIX + "isIncomplete");

    /**
     * search backing index name.
     */
    public static final String BACKING_INDEX = "search";

    /**
     * search backing index name for vertex keys.
     */
    public static final String VERTEX_INDEX = "vertex_index";

    /**
     * search backing index name for edge labels.
     */
    public static final String EDGE_INDEX = "edge_index";
    public static final String FULLTEXT_INDEX = "fulltext_index";

    /**
     * elasticsearch index prefix.
     */
    public static final String INDEX_PREFIX = "janusgraph_";

    public static final String VERTEX_INDEX_NAME = INDEX_PREFIX + VERTEX_INDEX;

    public static final String NAME                                    = "name";
    public static final String QUALIFIED_NAME                          = "qualifiedName";
    public static final String TYPE_NAME_PROPERTY_KEY                  = INTERNAL_PROPERTY_KEY_PREFIX + "typeName";
    public static final String INDEX_SEARCH_MAX_RESULT_SET_SIZE        = "atlas.graph.index.search.max-result-set-size";
    public static final String INDEX_SEARCH_TYPES_MAX_QUERY_STR_LENGTH = "atlas.graph.index.search.types.max-query-str-length";
    public static final String INDEX_SEARCH_TAGS_MAX_QUERY_STR_LENGTH  = "atlas.graph.index.search.tags.max-query-str-length";
    public static final String INDEX_SEARCH_VERTEX_PREFIX_PROPERTY     = "atlas.graph.index.search.vertex.prefix";
    public static final String INDEX_SEARCH_VERTEX_PREFIX_DEFAULT      = "$v$";

    public static final String ATTR_TENANT_ID = "tenantId";
    public static final String DEFAULT_TENANT_ID = "default";

    public static final String MAX_FULLTEXT_QUERY_STR_LENGTH = "atlas.graph.fulltext-max-query-str-length";
    public static final String MAX_DSL_QUERY_STR_LENGTH      = "atlas.graph.dsl-max-query-str-length";

    public static final String ATTRIBUTE_NAME_GUID           = "guid";
    public static final String ATTRIBUTE_NAME_TYPENAME       = "typeName";
    public static final String ATTRIBUTE_NAME_SUPERTYPENAMES = "superTypeNames";
    public static final String ATTRIBUTE_NAME_STATE          = "state";
    public static final String ATTRIBUTE_NAME_VERSION        = "version";
    public static final String ATTRIBUTE_LINK                = "link";
    public static final String TEMP_STRUCT_NAME_PREFIX       = "__tempQueryResultStruct";

    public static final String CLASSIFICATION_ENTITY_GUID                     = encodePropertyKey(INTERNAL_PROPERTY_KEY_PREFIX + "entityGuid");
    public static final String CLASSIFICATION_ENTITY_STATUS                   = encodePropertyKey(INTERNAL_PROPERTY_KEY_PREFIX + "entityStatus");
    public static final String CLASSIFICATION_VALIDITY_PERIODS_KEY            = encodePropertyKey(INTERNAL_PROPERTY_KEY_PREFIX + "validityPeriods");
    public static final String CLASSIFICATION_VERTEX_PROPAGATE_KEY            = encodePropertyKey(INTERNAL_PROPERTY_KEY_PREFIX + "propagate");
    public static final String CLASSIFICATION_VERTEX_REMOVE_PROPAGATIONS_KEY  = encodePropertyKey(INTERNAL_PROPERTY_KEY_PREFIX + "removePropagations");
    public static final String CLASSIFICATION_VERTEX_RESTRICT_PROPAGATE_THROUGH_LINEAGE= encodePropertyKey(INTERNAL_PROPERTY_KEY_PREFIX + "restrictPropagationThroughLineage");

    public static final String CLASSIFICATION_VERTEX_RESTRICT_PROPAGATE_THROUGH_HIERARCHY = encodePropertyKey(INTERNAL_PROPERTY_KEY_PREFIX + "restrictPropagationThroughHierarchy");
    public static final String CLASSIFICATION_VERTEX_NAME_KEY                 = encodePropertyKey(TYPE_NAME_PROPERTY_KEY);
    public static final String CLASSIFICATION_EDGE_NAME_PROPERTY_KEY          = encodePropertyKey(INTERNAL_PROPERTY_KEY_PREFIX + "name");
    public static final String CLASSIFICATION_EDGE_IS_PROPAGATED_PROPERTY_KEY = encodePropertyKey(INTERNAL_PROPERTY_KEY_PREFIX + "isPropagated");
    public static final String CLASSIFICATION_EDGE_STATE_PROPERTY_KEY         = STATE_PROPERTY_KEY;
    public static final String CLASSIFICATION_LABEL                           = "classifiedAs";
    public static final String CLASSIFICATION_NAME_DELIMITER                  = "|";
    public static final String LABEL_NAME_DELIMITER                           = CLASSIFICATION_NAME_DELIMITER;
    public static final String TERM_ASSIGNMENT_LABEL                          = "r:AtlasGlossarySemanticAssignment";
    public static final String ATTRIBUTE_INDEX_PROPERTY_KEY                   = encodePropertyKey(INTERNAL_PROPERTY_KEY_PREFIX + "index");
    public static final String ATTRIBUTE_KEY_PROPERTY_KEY                     = encodePropertyKey(INTERNAL_PROPERTY_KEY_PREFIX + "key");
    public static final String ATTRIBUTE_VALUE_DELIMITER                      = ",";

    public static final String VERTEX_ID_IN_IMPORT_KEY = "__vIdInImport";
    public static final String EDGE_ID_IN_IMPORT_KEY   = "__eIdInImport";

    /*
     * elasticsearch attributes
     */

    public static final String  ELASTICSEARCH_CLUSTER_STATUS_YELLOW   = "YELLOW";
    public static final String  ELASTICSEARCH_CLUSTER_STATUS_GREEN   = "GREEN";
    public static final String  ELASTICSEARCH_REST_STATUS_OK   = "OK";

    /*
     * replication attributes
     */

    public static final String  ATTR_NAME_REFERENCEABLE   = "Referenceable.";
    public static final String  ATTR_NAME_REPLICATED_TO   = "replicatedTo";
    public static final String  ATTR_NAME_REPLICATED_FROM = "replicatedFrom";
    public static final Integer INCOMPLETE_ENTITY_VALUE   = Integer.valueOf(1);

    /*
     * typedef patch constants
     */
    public static final String  TYPEDEF_PATCH_ADD_MANDATORY_ATTRIBUTE   = "ADD_MANDATORY_ATTRIBUTE";

    /*
     * Task related constants
     */
    public static final String TASK_PREFIX            = INTERNAL_PROPERTY_KEY_PREFIX + "task_";
    public static final String TASK_TYPE_PROPERTY_KEY = encodePropertyKey(TASK_PREFIX + "v_type");
    public static final String TASK_TYPE_NAME         = INTERNAL_PROPERTY_KEY_PREFIX + "AtlasTaskDef";
    public static final String TASK_GUID              = encodePropertyKey(TASK_PREFIX + "guid");
    public static final String TASK_TYPE              = encodePropertyKey(TASK_PREFIX + "type");
    public static final String TASK_CREATED_TIME      = encodePropertyKey(TASK_PREFIX + "timestamp");
    public static final String TASK_UPDATED_TIME      = encodePropertyKey(TASK_PREFIX + "modificationTimestamp");
    public static final String TASK_CREATED_BY        = encodePropertyKey(TASK_PREFIX + "createdBy");
    public static final String TASK_STATUS            = encodePropertyKey(TASK_PREFIX + "status");
    public static final String TASK_ATTEMPT_COUNT     = encodePropertyKey(TASK_PREFIX + "attemptCount");
    public static final String TASK_PARAMETERS        = encodePropertyKey(TASK_PREFIX + "parameters");
    public static final String TASK_ERROR_MESSAGE     = encodePropertyKey(TASK_PREFIX + "errorMessage");
    public static final String TASK_START_TIME        = encodePropertyKey(TASK_PREFIX + "startTime");
    public static final String TASK_END_TIME          = encodePropertyKey(TASK_PREFIX + "endTime");
    public static final String TASK_TIME_TAKEN_IN_SECONDS   = encodePropertyKey(TASK_PREFIX + "timeTakenInSeconds");
    public static final String TASK_CLASSIFICATION_ID       = encodePropertyKey(TASK_PREFIX + "classificationId");
    public static final String TASK_ENTITY_GUID             = encodePropertyKey(TASK_PREFIX + "entityGuid");
    public static final String TASK_CLASSIFICATION_NAME    = encodePropertyKey(TASK_PREFIX + "classificationName");
    public static final String ACTIVE_STATE_VALUE           = "ACTIVE";

    /**
     * Index Recovery vertex property keys.
     */
    public static final String INDEX_RECOVERY_PREFIX                  = INTERNAL_PROPERTY_KEY_PREFIX + "idxRecovery_";
    public static final String PROPERTY_KEY_INDEX_RECOVERY_NAME       = encodePropertyKey(INDEX_RECOVERY_PREFIX + "name");
    public static final String PROPERTY_KEY_INDEX_RECOVERY_START_TIME = encodePropertyKey(INDEX_RECOVERY_PREFIX + "startTime");
    public static final String PROPERTY_KEY_INDEX_RECOVERY_PREV_TIME  = encodePropertyKey(INDEX_RECOVERY_PREFIX + "prevTime");

    public static final String SQOOP_SOURCE       = "sqoop";
    public static final String FALCON_SOURCE      = "falcon";
    public static final String HBASE_SOURCE       = "hbase";
    public static final String HS2_SOURCE         = "hive_server2";
    public static final String HMS_SOURCE         = "hive_metastore";
    public static final String IMPALA_SOURCE      = "impala";
    public static final String STORM_SOURCE       = "storm";
    public static final String FILE_SPOOL_SOURCE  = "file_spool";
<<<<<<< HEAD
    public static final String DOMAIN_GUIDS_ATTR = "domainGUIDs";
=======
    public static final String ASSET_POLICY_GUIDS  = "assetPolicyGUIDs";
    public static final String ASSET_POLICIES_COUNT  = "assetPoliciesCount";


>>>>>>> 10f9cd14

    /*
     * All supported file-format extensions for Bulk Imports through file upload
     */
    public enum SupportedFileExtensions { XLSX, XLS, CSV }

    /*
     * All statsd metric names
     */
    public static final String ENTITIES_ADDED_METRIC = "entities.added";
    public static final String ENTITIES_UPDATED_METRIC = "entities.updated";
    public static final String ENTITIES_DELETED_METRIC = "entities.deleted";
    public static final String ENTITIES_PURGED_METRIC = "entities.purged";
    public static final String CLASSIFICATIONS_ADDED_METRIC = "classifications.added";
    public static final String CLASSIFICATIONS_UPDATED_METRIC = "classifications.updated";
    public static final String CLASSIFICATIONS_DELETED_METRIC = "classifications.deleted";
    public static final String TERMS_ADDED_METRIC = "terms.added";
    public static final String TERMS_DELETED_METRIC = "terms.deleted";
    public static final String RELATIONSHIPS_ADDED_METRIC = "relationships.added";
    public static final String RELATIONSHIPS_UPDATED_METRIC = "relationships.updated";
    public static final String RELATIONSHIPS_DELETED_METRIC = "relationships.deleted";
    public static final String RELATIONSHIPS_PURGED_METRIC = "relationships.purged";
    public static final String LABELS_ADDED_METRIC = "labels.added";
    public static final String LABELS_DELETED_METRIC = "labels.deleted";
    public static final String BA_UPDATED_METRIC = "ba.deleted";

    public static final String BASIC_SEARCH_COUNT_METRIC = "search.basic.count";
    public static final String BASIC_SEARCH_EXECUTION_TIME_METRIC = "search.basic.execution.time";
    public static final String CLASSIFICATION_PROPAGATION_TIME_METRIC = "classification.propagation.time";
    public static final String CLASSIFICATION_PROPAGATION_JOB_COUNT_METRIC = "classification.propagation.job.count";

    public static final int ELASTICSEARCH_PAGINATION_SIZE = 50;

    public static final String CATALOG_PROCESS_INPUT_RELATIONSHIP_LABEL = "__Process.inputs";
    public static final String CATALOG_PROCESS_OUTPUT_RELATIONSHIP_LABEL = "__Process.outputs";
    public static final String CLASSIFICATION_PROPAGATION_MODE_DEFAULT  ="DEFAULT";
    public static final String CLASSIFICATION_PROPAGATION_MODE_RESTRICT_LINEAGE  ="RESTRICT_LINEAGE";

    public static final String CLASSIFICATION_PROPAGATION_MODE_RESTRICT_HIERARCHY  ="RESTRICT_HIERARCHY";


    public static final HashMap<String, ArrayList<String>> CLASSIFICATION_PROPAGATION_MODE_LABELS_MAP = new HashMap<String, ArrayList<String>>(){{
        put(CLASSIFICATION_PROPAGATION_MODE_RESTRICT_LINEAGE, new ArrayList<>(
                Arrays.asList(CATALOG_PROCESS_INPUT_RELATIONSHIP_LABEL,
                CATALOG_PROCESS_OUTPUT_RELATIONSHIP_LABEL
        )));
        put(CLASSIFICATION_PROPAGATION_MODE_DEFAULT, null);
        put(CLASSIFICATION_PROPAGATION_MODE_RESTRICT_HIERARCHY, new ArrayList<>(
                Arrays.asList(CATALOG_PROCESS_INPUT_RELATIONSHIP_LABEL,
                        CATALOG_PROCESS_OUTPUT_RELATIONSHIP_LABEL
                )));
    }};

    public static final String ATTR_ADMIN_USERS = "adminUsers";
    public static final String ATTR_ADMIN_GROUPS = "adminGroups";
    public static final String ATTR_ADMIN_ROLES = "adminRoles";
    public static final String ATTR_VIEWER_USERS = "viewerUsers";
    public static final String ATTR_VIEWER_GROUPS = "viewerGroups";

    public static final String ATTR_STARRED_BY = "starredBy";
    public static final String ATTR_STARRED_COUNT = "starredCount";
    public static final String ATTR_STARRED_DETAILS_LIST = "starredDetailsList";
    public static final String ATTR_ASSET_STARRED_BY = "assetStarredBy";
    public static final String ATTR_ASSET_STARRED_AT = "assetStarredAt";
    public static final String ATTR_CERTIFICATE_STATUS = "certificateStatus";
    public static final String ATTR_CONTRACT = "dataContractSpec";
    public static final String ATTR_CONTRACT_JSON = "dataContractJson";
    public static final String STRUCT_STARRED_DETAILS = "StarredDetails";

    public static final String KEYCLOAK_ROLE_ADMIN   = "$admin";
    public static final String KEYCLOAK_ROLE_MEMBER  = "$member";
    public static final String KEYCLOAK_ROLE_GUEST   = "$guest";
    public static final String KEYCLOAK_ROLE_DEFAULT = "default-roles-default";
    public static final String KEYCLOAK_ROLE_API_TOKEN = "$api-token-default-access";

    public static final String REQUEST_HEADER_USER_AGENT = "User-Agent";
    public static final String REQUEST_HEADER_HOST       = "Host";

    public static final Set<String> SKIP_UPDATE_AUTH_CHECK_TYPES = new HashSet<String>() {{
        add(README_ENTITY_TYPE);
        add(LINK_ENTITY_TYPE);
        add(STAKEHOLDER_ENTITY_TYPE);
        add(STAKEHOLDER_TITLE_ENTITY_TYPE);
    }};

    public static final Set<String> SKIP_DELETE_AUTH_CHECK_TYPES = new HashSet<String>() {{
        add(README_ENTITY_TYPE);
        add(LINK_ENTITY_TYPE);
        add(POLICY_ENTITY_TYPE);
        add(STAKEHOLDER_TITLE_ENTITY_TYPE);
    }};

    private Constants() {
    }

    private static String getEncodedTypePropertyKey(String defaultKey) {
        try {
            Configuration configuration = ApplicationProperties.get();

            if (configuration.containsKey("atlas.graph.index.search.backend") &&
                configuration.getString("atlas.graph.index.search.backend").equals("elasticsearch")) {

                return defaultKey.replaceAll("\\.", "_");
            }

            return encodePropertyKey(defaultKey);
        } catch (AtlasException e) {
            return encodePropertyKey(defaultKey);
        }
    }

    public static String getESIndex() {
        String indexSuffix  = null;
        if(AtlasConfiguration.ATLAS_MAINTENANCE_MODE.getBoolean()) {
            try {
                if (FeatureFlagStore.evaluate("use_temp_es_index", "true")) {
                    indexSuffix = "_temp";
                }
            } catch (Exception e) {
                LOG.error("Failed to evaluate feature flag with error", e);
            }
        }
        return indexSuffix == null ? VERTEX_INDEX_NAME : VERTEX_INDEX_NAME + indexSuffix;
    }

    public static String getStaticFileAsString(String fileName) throws IOException {
        String atlasHomeDir  = System.getProperty("atlas.home");
        atlasHomeDir = StringUtils.isEmpty(atlasHomeDir) ? "." : atlasHomeDir;
        
        Path path = Paths.get(atlasHomeDir, "static", fileName);
        String resourceAsString = null;
        try {
            resourceAsString = new String(Files.readAllBytes(path), StandardCharsets.UTF_8);
        } catch (IOException e) {
            LOG.error("Failed to get static file as string: {}", fileName);
            throw e;
        }

        return resourceAsString;
    }
}<|MERGE_RESOLUTION|>--- conflicted
+++ resolved
@@ -369,14 +369,9 @@
     public static final String IMPALA_SOURCE      = "impala";
     public static final String STORM_SOURCE       = "storm";
     public static final String FILE_SPOOL_SOURCE  = "file_spool";
-<<<<<<< HEAD
     public static final String DOMAIN_GUIDS_ATTR = "domainGUIDs";
-=======
     public static final String ASSET_POLICY_GUIDS  = "assetPolicyGUIDs";
     public static final String ASSET_POLICIES_COUNT  = "assetPoliciesCount";
-
-
->>>>>>> 10f9cd14
 
     /*
      * All supported file-format extensions for Bulk Imports through file upload
