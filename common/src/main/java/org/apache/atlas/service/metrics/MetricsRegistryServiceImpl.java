--- conflicted
+++ resolved
@@ -62,11 +62,7 @@
         }
     }
     //Use this if you want to publish Histograms
-<<<<<<< HEAD
-    public void collectIApplicationMetrics(String requestId, String requestUri, List<AtlasPerfMetrics.Metric> applicationMetrics){
-=======
     public void collectApplicationMetrics(String requestId, String requestUri, List<AtlasPerfMetrics.Metric> applicationMetrics){
->>>>>>> f2606660
         try {
             for(AtlasPerfMetrics.Metric metric : applicationMetrics){
                 if (metric.getMetricType() == AtlasMetricType.COUNTER) {
