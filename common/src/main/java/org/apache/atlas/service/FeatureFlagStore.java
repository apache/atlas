--- conflicted
+++ resolved
@@ -51,20 +51,6 @@
 
     private static void loadTagV2Cache() {
         if (redisService == null) {
-<<<<<<< HEAD
-            LOG.warn("RedisService is not initialized. Cannot load tag V2 feature flag cache. Defaulting to false.");
-            cachedTagV2Enabled = false;
-            return;
-        }
-
-        try {
-            String value = redisService.getValue(addFeatureFlagNamespace(FF_ENABLE_JANUS_OPTIMISATION_KEY));
-            cachedTagV2Enabled = StringUtils.isNotEmpty(value);
-            LOG.info("Loaded feature flag '{}'. Value: {}", FF_ENABLE_JANUS_OPTIMISATION_KEY, cachedTagV2Enabled);
-        } catch (Exception e) {
-            LOG.error("Error loading feature flag cache for '{}'. Defaulting to false.", FF_ENABLE_JANUS_OPTIMISATION_KEY, e);
-            cachedTagV2Enabled = false; // Default to false on error
-=======
             LOG.warn("RedisService is not initialized. Cannot load tag V2 feature flag cache.");
             return;
         }
@@ -88,7 +74,6 @@
                     Thread.currentThread().interrupt();
                 }
             }
->>>>>>> b9222ece
         }
     }
 
