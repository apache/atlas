--- conflicted
+++ resolved
@@ -12,11 +12,8 @@
 
   String putValue(String key, String value);
 
-<<<<<<< HEAD
-=======
   String putValue(String key, String value, int timeout);
 
->>>>>>> f2606660
   void removeValue(String key);
 
   Logger getLogger();
