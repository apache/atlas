--- conflicted
+++ resolved
@@ -35,8 +35,6 @@
 
 public interface AtlasDiscoveryService {
     /**
-<<<<<<< HEAD
-=======
      * Search for entities matching the search criteria
      * @param searchParameters Search criteria
      * @return Matching entities
@@ -44,7 +42,6 @@
      */
     AtlasSearchResult searchWithParameters(SearchParameters searchParameters) throws AtlasBaseException;
     /**
->>>>>>> 30f5b7d4
      * Search for direct ES query
      * @param searchParams Search criteria
      * @return Matching entities
@@ -70,8 +67,6 @@
      */
     SearchLogSearchResult searchLogs(SearchLogSearchParams searchParams) throws AtlasBaseException;
 
-<<<<<<< HEAD
-=======
     /**
      * Raw Elasticsearch search. Returns direct ES response as-is.
      */
@@ -82,5 +77,4 @@
      */
     Long directCountIndexSearch(SearchParams searchParams) throws AtlasBaseException;
 
->>>>>>> 30f5b7d4
 }