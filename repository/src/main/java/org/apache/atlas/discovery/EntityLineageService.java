/**
 * Licensed to the Apache Software Foundation (ASF) under one
 * or more contributor license agreements.  See the NOTICE file
 * distributed with this work for additional information
 * regarding copyright ownership.  The ASF licenses this file
 * to you under the Apache License, Version 2.0 (the
 * "License"); you may not use this file except in compliance
 * with the License.  You may obtain a copy of the License at
 * <p>
 * http://www.apache.org/licenses/LICENSE-2.0
 * <p>
 * Unless required by applicable law or agreed to in writing, software
 * distributed under the License is distributed on an "AS IS" BASIS,
 * WITHOUT WARRANTIES OR CONDITIONS OF ANY KIND, either express or implied.
 * See the License for the specific language governing permissions and
 * limitations under the License.
 */

package org.apache.atlas.discovery;


import com.google.common.annotations.VisibleForTesting;
import org.apache.atlas.AtlasConfiguration;
import org.apache.atlas.AtlasErrorCode;
import org.apache.atlas.GraphTransactionInterceptor;
import org.apache.atlas.RequestContext;
import org.apache.atlas.annotation.GraphTransaction;
import org.apache.atlas.authorize.AtlasAuthorizationUtils;
import org.apache.atlas.authorize.AtlasEntityAccessRequest;
import org.apache.atlas.authorize.AtlasPrivilege;
import org.apache.atlas.authorize.AtlasSearchResultScrubRequest;
import org.apache.atlas.exception.AtlasBaseException;
import org.apache.atlas.model.discovery.AtlasSearchResult;
import org.apache.atlas.model.instance.AtlasEntity;
import org.apache.atlas.model.instance.AtlasEntity.AtlasEntityWithExtInfo;
import org.apache.atlas.model.instance.AtlasEntityHeader;
import org.apache.atlas.model.instance.AtlasObjectId;
import org.apache.atlas.model.lineage.AtlasLineageInfo;
import org.apache.atlas.model.lineage.AtlasLineageInfo.LineageDirection;
import org.apache.atlas.model.lineage.AtlasLineageInfo.LineageRelation;
import org.apache.atlas.model.lineage.AtlasLineageRequest;
import org.apache.atlas.model.lineage.LineageChildrenInfo;
import org.apache.atlas.repository.graph.GraphHelper;
import org.apache.atlas.repository.graphdb.AtlasEdge;
import org.apache.atlas.repository.graphdb.AtlasGraph;
import org.apache.atlas.repository.graphdb.AtlasVertex;
import org.apache.atlas.repository.store.graph.v2.AtlasGraphUtilsV2;
import org.apache.atlas.repository.store.graph.v2.EntityGraphRetriever;
import org.apache.atlas.type.AtlasEntityType;
import org.apache.atlas.type.AtlasTypeRegistry;
import org.apache.atlas.type.AtlasTypeUtil;
import org.apache.atlas.util.AtlasGremlinQueryProvider;
import org.apache.atlas.utils.AtlasPerfMetrics;
import org.apache.atlas.v1.model.lineage.SchemaResponse.SchemaDetails;
import org.apache.commons.collections.CollectionUtils;
import org.apache.commons.collections.MapUtils;
import org.apache.commons.lang.StringUtils;
import org.apache.commons.lang3.tuple.Pair;
import org.slf4j.Logger;
import org.slf4j.LoggerFactory;
import org.springframework.stereotype.Service;

import javax.inject.Inject;
import javax.script.ScriptEngine;
import javax.script.ScriptException;
import java.util.*;
import java.util.stream.Collectors;

import static org.apache.atlas.AtlasClient.DATA_SET_SUPER_TYPE;
import static org.apache.atlas.AtlasClient.PROCESS_SUPER_TYPE;
import static org.apache.atlas.AtlasErrorCode.INSTANCE_LINEAGE_QUERY_FAILED;
import static org.apache.atlas.model.lineage.AtlasLineageInfo.LineageDirection.*;
import static org.apache.atlas.repository.Constants.RELATIONSHIP_GUID_PROPERTY_KEY;
import static org.apache.atlas.repository.graph.GraphHelper.getGuid;
import static org.apache.atlas.repository.graphdb.AtlasEdgeDirection.IN;
import static org.apache.atlas.repository.graphdb.AtlasEdgeDirection.OUT;
import static org.apache.atlas.util.AtlasGremlinQueryProvider.AtlasGremlinQuery.*;

@Service
public class EntityLineageService implements AtlasLineageService {
    private static final Logger LOG = LoggerFactory.getLogger(EntityLineageService.class);

    private static final String PROCESS_INPUTS_EDGE = "__Process.inputs";
    private static final String PROCESS_OUTPUTS_EDGE = "__Process.outputs";
    private static final String COLUMNS = "columns";
    private static final boolean LINEAGE_USING_GREMLIN = AtlasConfiguration.LINEAGE_USING_GREMLIN.getBoolean();

    private final AtlasGraph graph;
    private final AtlasGremlinQueryProvider gremlinQueryProvider;
    private final EntityGraphRetriever entityRetriever;
    private final AtlasTypeRegistry atlasTypeRegistry;
    private final VertexEdgeCache vertexEdgeCache;

    @Inject
    EntityLineageService(AtlasTypeRegistry typeRegistry, AtlasGraph atlasGraph, VertexEdgeCache vertexEdgeCache) {
        this.graph = atlasGraph;
        this.gremlinQueryProvider = AtlasGremlinQueryProvider.INSTANCE;
        this.entityRetriever = new EntityGraphRetriever(atlasGraph, typeRegistry);
        this.atlasTypeRegistry = typeRegistry;
        this.vertexEdgeCache = vertexEdgeCache;
    }

    @VisibleForTesting
    EntityLineageService() {
        this.graph = null;
        this.gremlinQueryProvider = null;
        this.entityRetriever = null;
        this.atlasTypeRegistry = null;
        this.vertexEdgeCache = null;
    }

    @Override
    public AtlasLineageInfo getAtlasLineageInfo(String guid, LineageDirection direction, int depth, boolean hideProcess, int offset, int limit, boolean calculateRemainingVertexCounts) throws AtlasBaseException {
        return getAtlasLineageInfo(new AtlasLineageRequest(guid, depth, direction, hideProcess, offset, limit, calculateRemainingVertexCounts));
    }

    @Override
    @GraphTransaction
    public AtlasLineageInfo getAtlasLineageInfo(AtlasLineageRequest lineageRequest) throws AtlasBaseException {
        AtlasLineageInfo ret;
        String guid = lineageRequest.getGuid();
        AtlasLineageContext lineageRequestContext = new AtlasLineageContext(lineageRequest, atlasTypeRegistry);
        RequestContext.get().setRelationAttrsForSearch(lineageRequest.getRelationAttributes());

        AtlasEntityHeader entity = entityRetriever.toAtlasEntityHeaderWithClassifications(guid);

        AtlasEntityType entityType = atlasTypeRegistry.getEntityTypeByName(entity.getTypeName());

        if (entityType == null) {
            throw new AtlasBaseException(AtlasErrorCode.TYPE_NAME_NOT_FOUND, entity.getTypeName());
        }

        boolean isDataSet = entityType.getTypeAndAllSuperTypes().contains(DATA_SET_SUPER_TYPE);

        if (!isDataSet) {
            boolean isProcess = entityType.getTypeAndAllSuperTypes().contains(PROCESS_SUPER_TYPE);

            if (!isProcess) {
                throw new AtlasBaseException(AtlasErrorCode.INVALID_LINEAGE_ENTITY_TYPE, guid, entity.getTypeName());
            } else if (lineageRequest.isHideProcess()) {
                throw new AtlasBaseException(AtlasErrorCode.INVALID_LINEAGE_ENTITY_TYPE_HIDE_PROCESS, guid, entity.getTypeName());
            }
            lineageRequestContext.setProcess(isProcess);
        }
        lineageRequestContext.setDataset(isDataSet);


        if (LINEAGE_USING_GREMLIN) {
            ret = getLineageInfoV1(lineageRequestContext);
        } else {
            ret = getLineageInfoV2(lineageRequestContext);
        }

        scrubLineageEntities(ret.getGuidEntityMap().values());

        return ret;
    }

    @Override
    @GraphTransaction
    public AtlasLineageInfo getAtlasLineageInfo(String guid, LineageDirection direction, int depth) throws AtlasBaseException {
        return getAtlasLineageInfo(guid, direction, depth, false, -1, -1, false);
    }

    @Override
    @GraphTransaction
    public SchemaDetails getSchemaForHiveTableByName(final String datasetName) throws AtlasBaseException {
        if (StringUtils.isEmpty(datasetName)) {
            // TODO: Complete error handling here
            throw new AtlasBaseException(AtlasErrorCode.BAD_REQUEST);
        }

        AtlasEntityType hive_table = atlasTypeRegistry.getEntityTypeByName("hive_table");

        Map<String, Object> lookupAttributes = new HashMap<>();
        lookupAttributes.put("qualifiedName", datasetName);
        String guid = AtlasGraphUtilsV2.getGuidByUniqueAttributes(hive_table, lookupAttributes);

        return getSchemaForHiveTableByGuid(guid);
    }

    @Override
    @GraphTransaction
    public SchemaDetails getSchemaForHiveTableByGuid(final String guid) throws AtlasBaseException {
        if (StringUtils.isEmpty(guid)) {
            throw new AtlasBaseException(AtlasErrorCode.BAD_REQUEST);
        }
        SchemaDetails ret = new SchemaDetails();
        AtlasEntityType hive_column = atlasTypeRegistry.getEntityTypeByName("hive_column");

        ret.setDataType(AtlasTypeUtil.toClassTypeDefinition(hive_column));

        AtlasEntityWithExtInfo entityWithExtInfo = entityRetriever.toAtlasEntityWithExtInfo(guid);
        AtlasEntity entity = entityWithExtInfo.getEntity();

        AtlasAuthorizationUtils.verifyAccess(new AtlasEntityAccessRequest(atlasTypeRegistry, AtlasPrivilege.ENTITY_READ, new AtlasEntityHeader(entity)),
                "read entity schema: guid=", guid);

        Map<String, AtlasEntity> referredEntities = entityWithExtInfo.getReferredEntities();
        List<String> columnIds = getColumnIds(entity);

        if (MapUtils.isNotEmpty(referredEntities)) {
            List<Map<String, Object>> rows = referredEntities.entrySet()
                    .stream()
                    .filter(e -> isColumn(columnIds, e))
                    .map(e -> AtlasTypeUtil.toMap(e.getValue()))
                    .collect(Collectors.toList());
            ret.setRows(rows);
        }

        return ret;
    }

    private void scrubLineageEntities(Collection<AtlasEntityHeader> entityHeaders) throws AtlasBaseException {
        AtlasPerfMetrics.MetricRecorder metricRecorder = RequestContext.get().startMetricRecord("scrubLineageEntities");

        AtlasSearchResult searchResult = new AtlasSearchResult();
        searchResult.setEntities(new ArrayList<>(entityHeaders));
        AtlasSearchResultScrubRequest request = new AtlasSearchResultScrubRequest(atlasTypeRegistry, searchResult);

        AtlasAuthorizationUtils.scrubSearchResults(request, true);
        RequestContext.get().endMetricRecord(metricRecorder);
    }

    private List<String> getColumnIds(AtlasEntity entity) {
        List<String> ret = new ArrayList<>();
        Object columnObjs = entity.getAttribute(COLUMNS);

        if (columnObjs instanceof List) {
            for (Object pkObj : (List) columnObjs) {
                if (pkObj instanceof AtlasObjectId) {
                    ret.add(((AtlasObjectId) pkObj).getGuid());
                }
            }
        }

        return ret;
    }

    private boolean isColumn(List<String> columnIds, Map.Entry<String, AtlasEntity> e) {
        return columnIds.contains(e.getValue().getGuid());
    }

    private AtlasLineageInfo getLineageInfoV1(AtlasLineageContext lineageContext) throws AtlasBaseException {
        AtlasLineageInfo ret;
        LineageDirection direction = lineageContext.getDirection();

        if (direction.equals(INPUT)) {
            ret = getLineageInfo(lineageContext, INPUT);
        } else if (direction.equals(OUTPUT)) {
            ret = getLineageInfo(lineageContext, OUTPUT);
        } else {
            ret = getBothLineageInfoV1(lineageContext);
        }

        return ret;
    }

    private AtlasLineageInfo getLineageInfo(AtlasLineageContext lineageContext, LineageDirection direction) throws AtlasBaseException {
        int depth = lineageContext.getDepth();
        String guid = lineageContext.getGuid();
        boolean isDataSet = lineageContext.isDataset();

        final Map<String, Object> bindings = new HashMap<>();
        String lineageQuery = getLineageQuery(guid, direction, depth, isDataSet, bindings);
        List results = executeGremlinScript(bindings, lineageQuery);
        Map<String, AtlasEntityHeader> entities = new HashMap<>();
        Set<LineageRelation> relations = new HashSet<>();

        if (CollectionUtils.isNotEmpty(results)) {
            for (Object result : results) {
                if (result instanceof Map) {
                    for (final Object o : ((Map) result).entrySet()) {
                        final Map.Entry entry = (Map.Entry) o;
                        Object value = entry.getValue();

                        if (value instanceof List) {
                            for (Object elem : (List) value) {
                                if (elem instanceof AtlasEdge) {
                                    processEdge((AtlasEdge) elem, entities, relations, lineageContext);
                                } else {
                                    LOG.warn("Invalid value of type {} found, ignoring", (elem != null ? elem.getClass().getSimpleName() : "null"));
                                }
                            }
                        } else if (value instanceof AtlasEdge) {
                            processEdge((AtlasEdge) value, entities, relations, lineageContext);
                        } else {
                            LOG.warn("Invalid value of type {} found, ignoring", (value != null ? value.getClass().getSimpleName() : "null"));
                        }
                    }
                } else if (result instanceof AtlasEdge) {
                    processEdge((AtlasEdge) result, entities, relations, lineageContext);
                }
            }
        }

        return new AtlasLineageInfo(guid, entities, relations, direction, depth, -1, -1);
    }

    private AtlasLineageInfo getLineageInfoV2(AtlasLineageContext lineageContext) throws AtlasBaseException {
        int depth = lineageContext.getDepth();
        String guid = lineageContext.getGuid();
        LineageDirection direction = lineageContext.getDirection();

        AtlasLineageInfo ret = initializeLineageInfo(guid, direction, depth, lineageContext.getLimit(), lineageContext.getOffset());

        if (depth == 0) {
            depth = -1;
        }

        if (lineageContext.isDataset()) {
            AtlasVertex datasetVertex = AtlasGraphUtilsV2.findByGuid(this.graph, guid);
            lineageContext.setStartDatasetVertex(datasetVertex);

            if (direction == INPUT || direction == BOTH) {
                traverseEdges(datasetVertex, true, depth, new HashSet<>(), ret, lineageContext);
            }

            if (direction == OUTPUT || direction == BOTH) {
                traverseEdges(datasetVertex, false, depth, new HashSet<>(), ret, lineageContext);
            }
        } else {
            AtlasVertex processVertex = AtlasGraphUtilsV2.findByGuid(this.graph, guid);

            // make one hop to the next dataset vertices from process vertex and traverse with 'depth = depth - 1'
            if (direction == INPUT || direction == BOTH) {
                Iterator<AtlasEdge> processEdges = vertexEdgeCache.getEdges(processVertex, OUT, PROCESS_INPUTS_EDGE).iterator();

                List<AtlasEdge> qualifyingEdges = getQualifyingProcessEdges(processEdges, lineageContext);
                ret.setHasChildrenForDirection(getGuid(processVertex), new LineageChildrenInfo(INPUT, hasMoreChildren(qualifyingEdges)));

                for (AtlasEdge processEdge : qualifyingEdges) {
                    addEdgeToResult(processEdge, ret, lineageContext);

                    AtlasVertex datasetVertex = processEdge.getInVertex();

                    traverseEdges(datasetVertex, true, depth - 1, new HashSet<>(), ret, lineageContext);
                }
            }

            if (direction == OUTPUT || direction == BOTH) {
                Iterator<AtlasEdge> processEdges = vertexEdgeCache.getEdges(processVertex, OUT, PROCESS_OUTPUTS_EDGE).iterator();

                List<AtlasEdge> qualifyingEdges = getQualifyingProcessEdges(processEdges, lineageContext);
                ret.setHasChildrenForDirection(getGuid(processVertex), new LineageChildrenInfo(OUTPUT, hasMoreChildren(qualifyingEdges)));

                for (AtlasEdge processEdge : qualifyingEdges) {
                    addEdgeToResult(processEdge, ret, lineageContext);

                    AtlasVertex datasetVertex = processEdge.getInVertex();

                    traverseEdges(datasetVertex, false, depth - 1, new HashSet<>(), ret, lineageContext);
                }
            }

        }

        return ret;
    }

    private List<AtlasEdge> getQualifyingProcessEdges(Iterator<AtlasEdge> processEdges, AtlasLineageContext lineageContext) {

        List<AtlasEdge> qualifyingEdges = new ArrayList<>();
        while (processEdges.hasNext()) {
            AtlasEdge processEdge = processEdges.next();
            if (shouldProcessEdge(lineageContext, processEdge) && lineageContext.evaluate(processEdge.getInVertex())) {
                qualifyingEdges.add(processEdge);
            }
        }

        return qualifyingEdges;
    }

    private void addEdgeToResult(AtlasEdge edge, AtlasLineageInfo lineageInfo,
                                 AtlasLineageContext requestContext) throws AtlasBaseException {
        if (!lineageContainsEdge(lineageInfo, edge)) {
            processEdge(edge, lineageInfo, requestContext);
        }
    }

    private boolean hasMoreChildren(List<AtlasEdge> edges) {
        return edges.stream().anyMatch(edge -> GraphHelper.getStatus(edge) == AtlasEntity.Status.ACTIVE);
    }

    private void traverseEdges(AtlasVertex currentVertex, boolean isInput, int depth, Set<String> visitedVertices, AtlasLineageInfo ret,
                               AtlasLineageContext lineageContext) throws AtlasBaseException {
        if (depth != 0) {
            processIntermediateLevel(currentVertex, isInput, depth, visitedVertices, ret, lineageContext);
        } else {
            processLastLevel(currentVertex, isInput, ret);
        }
    }

    private void processIntermediateLevel(AtlasVertex currentVertex,
                                          boolean isInput,
                                          int depth,
                                          Set<String> visitedVertices,
                                          AtlasLineageInfo ret,
                                          AtlasLineageContext lineageContext) throws AtlasBaseException {
        // keep track of visited vertices to avoid circular loop
        visitedVertices.add(currentVertex.getIdForDisplay());

        if (!vertexMatchesEvaluation(currentVertex, lineageContext)) {
            return;
        }
        List<AtlasEdge> currentVertexEdges = getEdgesOfCurrentVertex(currentVertex, isInput, lineageContext);
        Set<String> paginationCalculatedVertices = new HashSet<>();
        paginationCalculatedVertices.add(currentVertex.getIdForDisplay());
        ret.setHasChildrenForDirection(getGuid(currentVertex), new LineageChildrenInfo(isInput ? INPUT : OUTPUT, hasMoreChildren(currentVertexEdges)));
        if (lineageContext.shouldApplyPagination()) {
            if (lineageContext.isCalculateRemainingVertexCounts()) {
                calculateRemainingVertexCounts(currentVertex, isInput, ret);
            }
            addPaginatedVerticesToResult(isInput, depth, visitedVertices, ret, lineageContext, currentVertexEdges, paginationCalculatedVertices);
        } else {
            addLimitlessVerticesToResult(isInput, depth, visitedVertices, ret, lineageContext, currentVertexEdges);
        }
    }

    private void calculateRemainingVertexCounts(AtlasVertex currentVertex, boolean isInput, AtlasLineageInfo ret) {
        if (isInput) {
            Long totalUpstreamVertexCount = getTotalUpstreamVertexCount(getGuid(currentVertex));
            ret.calculateRemainingUpstreamVertexCount(totalUpstreamVertexCount);
        } else {
            Long totalDownstreamVertexCount = getTotalDownstreamVertexCount(getGuid(currentVertex));
            ret.calculateRemainingDownstreamVertexCount(totalDownstreamVertexCount);
        }
    }

    private Long getTotalDownstreamVertexCount(String guid) {
        return (Long) graph
                .V()
                .has("__guid", guid)
                .inE("__Process.inputs").has("__state", "ACTIVE")
                .outV().has("__state", "ACTIVE")
                .outE("__Process.outputs").has("__state", "ACTIVE")
                .inV()
                .count()
                .next();

    }

    private Long getTotalUpstreamVertexCount(String guid) {
        return (Long) graph
                .V()
                .has("__guid", guid)
                .outE("__Process.outputs").has("__state", "ACTIVE")
                .inV().has("__state", "ACTIVE")
                .inE("__Process.inputs").has("__state", "ACTIVE")
                .inV()
                .count()
                .next();
    }

    private void addPaginatedVerticesToResult(boolean isInput,
                                              int depth,
                                              Set<String> visitedVertices,
                                              AtlasLineageInfo ret,
                                              AtlasLineageContext lineageContext,
                                              List<AtlasEdge> currentVertexEdges, Set<String> paginationCalculatedVertices) throws AtlasBaseException {
        long inputVertexCount = !isInput ? nonProcessEntityCount(ret) : 0;
        int currentOffset = lineageContext.getOffset();
        for (int i = 0; i < currentVertexEdges.size(); i++) {
            AtlasEdge edge = currentVertexEdges.get(i);
            AtlasVertex processVertex = edge.getOutVertex();
            if (shouldProcessDeletedProcess(lineageContext, processVertex) || GraphHelper.getStatus(edge) == AtlasEntity.Status.DELETED) {
                continue;
            }
            List<Pair<AtlasEdge, String>> processEdgeOutputVertexIdStream = getEdgesOfProcess(isInput, lineageContext, processVertex)
                    .stream()
                    .map(processEdge -> Pair.of(processEdge, processEdge.getInVertex()))
                    .filter(pair -> pair.getRight() != null)
                    .map(pair -> Pair.of(pair.getLeft(), pair.getRight().getIdForDisplay()))
                    .filter(pair -> !paginationCalculatedVertices.contains(pair.getRight()))
                    .collect(Collectors.toList());

            processEdgeOutputVertexIdStream.forEach(pair -> paginationCalculatedVertices.add(pair.getRight()));
            List<AtlasEdge> edgesOfProcess = processEdgeOutputVertexIdStream
                    .stream()
                    .map(Pair::getLeft)
                    .collect(Collectors.toList());

            if (edgesOfProcess.size() > currentOffset) {
                ret.setHasChildrenForDirection(getGuid(processVertex), new LineageChildrenInfo(isInput ? INPUT : OUTPUT, hasMoreChildren(edgesOfProcess)));
                for (int j = currentOffset; j < edgesOfProcess.size(); j++) {
                    AtlasEdge edgeOfProcess = edgesOfProcess.get(j);
                    AtlasVertex entityVertex = edgeOfProcess.getInVertex();
                    if (entityVertex == null) {
                        continue;
                    }
                    if (shouldTerminate(isInput, ret, lineageContext, currentVertexEdges, inputVertexCount, i, edgesOfProcess, j)) {
                        return;
                    }
                    if (!visitedVertices.contains(entityVertex.getIdForDisplay())) {
                        traverseEdges(entityVertex, isInput, depth - 1, visitedVertices, ret, lineageContext);
                    }
                    currentOffset = Math.max(0, currentOffset - 1);
                    if (lineageContext.isHideProcess()) {
                        processVirtualEdge(edge, edgeOfProcess, ret, lineageContext);
                    } else {
                        processEdges(edge, edgeOfProcess, ret, lineageContext);
                    }

                }
                currentOffset = Math.max(0, currentOffset - 1);
            } else {
                currentOffset -= edgesOfProcess.size();
            }
        }
    }

    private boolean shouldProcessDeletedProcess(AtlasLineageContext lineageContext, AtlasVertex processVertex) {
        return !(isVertexActive(processVertex) || lineageContext.isAllowDeletedProcess());
    }

    private boolean isVertexActive(AtlasVertex vertex) {
        return GraphHelper.getStatus(vertex) == AtlasEntity.Status.ACTIVE;
    }

    @VisibleForTesting
    boolean shouldTerminate(boolean isInput,
                            AtlasLineageInfo ret,
                            AtlasLineageContext lineageContext,
                            List<AtlasEdge> currentVertexEdges,
                            long inputVertexCount,
                            int currentVertexEdgeIndex,
                            List<AtlasEdge> edgesOfProcess,
                            int processEdgeIndex) {
        if (lineageContext.getDirection() == BOTH) {
            if (isInput && nonProcessEntityCount(ret) == lineageContext.getLimit()) {
                ret.setHasMoreUpstreamVertices(hasMoreVertices(currentVertexEdges, currentVertexEdgeIndex, edgesOfProcess, processEdgeIndex));
                return true;
            } else if (!isInput && nonProcessEntityCount(ret) - inputVertexCount == lineageContext.getLimit()) {
                ret.setHasMoreDownstreamVertices(hasMoreVertices(currentVertexEdges, currentVertexEdgeIndex, edgesOfProcess, processEdgeIndex));
                return true;
            }
        } else if (nonProcessEntityCount(ret) == lineageContext.getLimit()) {
            setVertexCountsForOneDirection(isInput, ret, currentVertexEdges, currentVertexEdgeIndex, edgesOfProcess, processEdgeIndex);
            return true;
        }
        return false;
    }

    private void setVertexCountsForOneDirection(boolean isInput, AtlasLineageInfo ret, List<AtlasEdge> currentVertexEdges, int currentVertexEdgeIndex, List<AtlasEdge> edgesOfProcess, int processEdgeIndex) {
        if (hasMoreVertices(currentVertexEdges, currentVertexEdgeIndex, edgesOfProcess, processEdgeIndex)) {
            if (isInput) {
                ret.setHasMoreUpstreamVertices(true);
            } else {
                ret.setHasMoreDownstreamVertices(true);
            }
        } else {
            if (isInput) {
                ret.setHasMoreUpstreamVertices(false);
            } else {
                ret.setHasMoreDownstreamVertices(false);
            }
        }
    }

    private boolean hasMoreVertices(List<AtlasEdge> currentVertexEdges, int currentVertexEdgeIndex, List<AtlasEdge> edgesOfProcess, int currentProcessEdgeIndex) {
        return (currentProcessEdgeIndex < edgesOfProcess.size() - 1 || currentVertexEdgeIndex < currentVertexEdges.size() - 1) &&
                !(currentProcessEdgeIndex == edgesOfProcess.size() - 1 && currentVertexEdgeIndex == currentVertexEdges.size() - 1);
    }

    private long nonProcessEntityCount(AtlasLineageInfo ret) {
        long nonProcessVertexCount = ret.getGuidEntityMap()
                .values()
                .stream()
                .filter(vertex -> !vertex.getTypeName().contains("Process"))
                .count();

        //We subtract 1 because the base entity is added to the result as well. We want 'limit' number of child
        //vertices, excluding the base entity.
        return Math.max(nonProcessVertexCount - 1, 0);
    }

    private void addLimitlessVerticesToResult(boolean isInput, int depth, Set<String> visitedVertices, AtlasLineageInfo ret, AtlasLineageContext lineageContext, List<AtlasEdge> currentVertexEdges) throws AtlasBaseException {
        for (AtlasEdge edge : currentVertexEdges) {
            AtlasVertex processVertex = edge.getOutVertex();
            List<AtlasEdge> outputEdgesOfProcess = getEdgesOfProcess(isInput, lineageContext, processVertex);

            ret.setHasChildrenForDirection(getGuid(processVertex), new LineageChildrenInfo(isInput ? INPUT : OUTPUT, hasMoreChildren(outputEdgesOfProcess)));
            for (AtlasEdge outgoingEdge : outputEdgesOfProcess) {
                AtlasVertex entityVertex = outgoingEdge.getInVertex();

                if (entityVertex != null) {
                    if (lineageContext.isHideProcess()) {
                        processVirtualEdge(edge, outgoingEdge, ret, lineageContext);
                    } else {
                        processEdges(edge, outgoingEdge, ret, lineageContext);
                    }

                    if (!visitedVertices.contains(entityVertex.getIdForDisplay())) {
                        traverseEdges(entityVertex, isInput, depth - 1, visitedVertices, ret, lineageContext);
                    }
                }
            }
        }
    }

    private void processLastLevel(AtlasVertex currentVertex, boolean isInput, AtlasLineageInfo ret) {
        List<AtlasEdge> processEdges = vertexEdgeCache.getEdges(currentVertex, IN, isInput ? PROCESS_OUTPUTS_EDGE : PROCESS_INPUTS_EDGE);
        ret.setHasChildrenForDirection(getGuid(currentVertex), new LineageChildrenInfo(isInput ? INPUT : OUTPUT, hasMoreChildren(processEdges)));
    }

    private List<AtlasEdge> getEdgesOfProcess(boolean isInput, AtlasLineageContext lineageContext, AtlasVertex processVertex) {
        return vertexEdgeCache.getEdges(processVertex, OUT, isInput ? PROCESS_INPUTS_EDGE : PROCESS_OUTPUTS_EDGE)
                .stream()
                .filter(edge -> shouldProcessEdge(lineageContext, edge) && vertexMatchesEvaluation(edge.getInVertex(), lineageContext))
                .sorted(Comparator.comparing(edge -> edge.getProperty("_r__guid", String.class)))
                .collect(Collectors.toList());
    }

    private boolean vertexMatchesEvaluation(AtlasVertex currentVertex, AtlasLineageContext lineageContext) {
        return currentVertex.equals(lineageContext.getStartDatasetVertex()) || lineageContext.evaluate(currentVertex);
    }

    private boolean shouldProcessEdge(AtlasLineageContext lineageContext, AtlasEdge edge) {
        return lineageContext.isAllowDeletedProcess() || GraphHelper.getStatus(edge) == AtlasEntity.Status.ACTIVE;
    }

    private List<AtlasEdge> getEdgesOfCurrentVertex(AtlasVertex currentVertex, boolean isInput, AtlasLineageContext lineageContext) {
        return vertexEdgeCache
                .getEdges(currentVertex, IN, isInput ? PROCESS_OUTPUTS_EDGE : PROCESS_INPUTS_EDGE)
                .stream()
                .sorted(Comparator.comparing(edge -> edge.getProperty("_r__guid", String.class)))
                .filter(edge -> shouldProcessEdge(lineageContext, edge))
                .collect(Collectors.toList());
    }

    private boolean lineageContainsEdge(AtlasLineageInfo lineageInfo, AtlasEdge edge) {
        boolean ret = false;

        if (lineageInfo != null && CollectionUtils.isNotEmpty(lineageInfo.getRelations()) && edge != null) {
            String relationGuid = AtlasGraphUtilsV2.getEncodedProperty(edge, RELATIONSHIP_GUID_PROPERTY_KEY, String.class);
            Set<LineageRelation> relations = lineageInfo.getRelations();

            for (LineageRelation relation : relations) {
                if (relation.getRelationshipId().equals(relationGuid)) {
                    ret = true;
                    break;
                }
            }
        }

        return ret;
    }

    private AtlasLineageInfo initializeLineageInfo(String guid, LineageDirection direction, int depth, int limit, int offset) {
        return new AtlasLineageInfo(guid, new HashMap<>(), new HashSet<>(), direction, depth, limit, offset);
    }

    private List executeGremlinScript(Map<String, Object> bindings, String lineageQuery) throws AtlasBaseException {
        List ret;
        ScriptEngine engine = graph.getGremlinScriptEngine();

        try {
            ret = (List) graph.executeGremlinScript(engine, bindings, lineageQuery, false);
        } catch (ScriptException e) {
            throw new AtlasBaseException(INSTANCE_LINEAGE_QUERY_FAILED, lineageQuery);
        } finally {
            graph.releaseGremlinScriptEngine(engine);
        }

        return ret;
    }

    private boolean processVirtualEdge(final AtlasEdge incomingEdge, final AtlasEdge outgoingEdge, AtlasLineageInfo lineageInfo,
                                       AtlasLineageContext lineageContext) throws AtlasBaseException {
        final Map<String, AtlasEntityHeader> entities = lineageInfo.getGuidEntityMap();
        final Set<LineageRelation> relations = lineageInfo.getRelations();

        AtlasVertex inVertex = incomingEdge.getInVertex();
        AtlasVertex outVertex = outgoingEdge.getInVertex();
        AtlasVertex processVertex = outgoingEdge.getOutVertex();
        String inGuid = AtlasGraphUtilsV2.getIdFromVertex(inVertex);
        String outGuid = AtlasGraphUtilsV2.getIdFromVertex(outVertex);
        String processGuid = AtlasGraphUtilsV2.getIdFromVertex(processVertex);
        String relationGuid = null;
        boolean isInputEdge = incomingEdge.getLabel().equalsIgnoreCase(PROCESS_INPUTS_EDGE);

        if (!entities.containsKey(inGuid)) {
            AtlasEntityHeader entityHeader = entityRetriever.toAtlasEntityHeader(inVertex, lineageContext.getAttributes());
            GraphTransactionInterceptor.addToVertexGuidCache(inVertex.getId(), entityHeader.getGuid());
            entities.put(inGuid, entityHeader);
        }

        if (!entities.containsKey(outGuid)) {
            AtlasEntityHeader entityHeader = entityRetriever.toAtlasEntityHeader(outVertex, lineageContext.getAttributes());
            GraphTransactionInterceptor.addToVertexGuidCache(outVertex.getId(), entityHeader.getGuid());
            entities.put(outGuid, entityHeader);
        }

        if (!entities.containsKey(processGuid)) {
<<<<<<< HEAD
            AtlasEntityHeader entityHeader = entityRetriever.toAtlasEntityHeader(processVertex, lineageContext.getAttributes());
            GraphTransactionInterceptor.addToVertexGuidCache(processVertex.getId(), entityHeader.getGuid());
=======
            AtlasEntityHeader entityHeader = entityRetriever.toAtlasEntityHeaderWithClassifications(processVertex, lineageContext.getAttributes());
>>>>>>> c4640e61
            entities.put(processGuid, entityHeader);
        }

        if (isInputEdge) {
            relations.add(new LineageRelation(inGuid, outGuid, relationGuid, getGuid(processVertex)));
        } else {
            relations.add(new LineageRelation(outGuid, inGuid, relationGuid, getGuid(processVertex)));
        }
        return false;
    }

    private void processEdges(final AtlasEdge incomingEdge, AtlasEdge outgoingEdge, AtlasLineageInfo lineageInfo,
                              AtlasLineageContext lineageContext) throws AtlasBaseException {
        final Map<String, AtlasEntityHeader> entities = lineageInfo.getGuidEntityMap();
        final Set<LineageRelation> relations = lineageInfo.getRelations();

        AtlasVertex leftVertex = incomingEdge.getInVertex();
        AtlasVertex processVertex = incomingEdge.getOutVertex();
        AtlasVertex rightVertex = outgoingEdge.getInVertex();

        String leftGuid = AtlasGraphUtilsV2.getIdFromVertex(leftVertex);
        String rightGuid = AtlasGraphUtilsV2.getIdFromVertex(rightVertex);
        String processGuid = AtlasGraphUtilsV2.getIdFromVertex(processVertex);

        if (!entities.containsKey(leftGuid)) {
            AtlasEntityHeader entityHeader = entityRetriever.toAtlasEntityHeaderWithClassifications(leftVertex, lineageContext.getAttributes());
            entities.put(leftGuid, entityHeader);
        }

        if (!entities.containsKey(processGuid)) {
            AtlasEntityHeader entityHeader = entityRetriever.toAtlasEntityHeaderWithClassifications(processVertex, lineageContext.getAttributes());
            entities.put(processGuid, entityHeader);
        }

        if (!entities.containsKey(rightGuid)) {
            AtlasEntityHeader entityHeader = entityRetriever.toAtlasEntityHeaderWithClassifications(rightVertex, lineageContext.getAttributes());
            entities.put(rightGuid, entityHeader);
        }

        String relationGuid = AtlasGraphUtilsV2.getEncodedProperty(incomingEdge, RELATIONSHIP_GUID_PROPERTY_KEY, String.class);
        if (incomingEdge.getLabel().equalsIgnoreCase(PROCESS_INPUTS_EDGE)) {
            relations.add(new LineageRelation(leftGuid, processGuid, relationGuid));
        } else {
            relations.add(new LineageRelation(processGuid, leftGuid, relationGuid));
        }

        relationGuid = AtlasGraphUtilsV2.getEncodedProperty(outgoingEdge, RELATIONSHIP_GUID_PROPERTY_KEY, String.class);
        if (outgoingEdge.getLabel().equalsIgnoreCase(PROCESS_INPUTS_EDGE)) {
            relations.add(new LineageRelation(rightGuid, processGuid, relationGuid));
        } else {
            relations.add(new LineageRelation(processGuid, rightGuid, relationGuid));
        }
    }

    private void processEdge(final AtlasEdge edge, AtlasLineageInfo lineageInfo,
                             AtlasLineageContext lineageContext) throws AtlasBaseException {
        final Map<String, AtlasEntityHeader> entities = lineageInfo.getGuidEntityMap();
        final Set<LineageRelation> relations = lineageInfo.getRelations();

        AtlasVertex inVertex = edge.getInVertex();
        AtlasVertex outVertex = edge.getOutVertex();
        String inGuid = AtlasGraphUtilsV2.getIdFromVertex(inVertex);
        String outGuid = AtlasGraphUtilsV2.getIdFromVertex(outVertex);
        String relationGuid = AtlasGraphUtilsV2.getEncodedProperty(edge, RELATIONSHIP_GUID_PROPERTY_KEY, String.class);
        boolean isInputEdge = edge.getLabel().equalsIgnoreCase(PROCESS_INPUTS_EDGE);

        if (!entities.containsKey(inGuid)) {
            AtlasEntityHeader entityHeader = entityRetriever.toAtlasEntityHeaderWithClassifications(inVertex, lineageContext.getAttributes());
            entities.put(inGuid, entityHeader);
        }

        if (!entities.containsKey(outGuid)) {
            AtlasEntityHeader entityHeader = entityRetriever.toAtlasEntityHeaderWithClassifications(outVertex, lineageContext.getAttributes());
            entities.put(outGuid, entityHeader);
        }

        if (isInputEdge) {
            relations.add(new LineageRelation(inGuid, outGuid, relationGuid));
        } else {
            relations.add(new LineageRelation(outGuid, inGuid, relationGuid));
        }
    }

    private void processEdge(final AtlasEdge edge, final Map<String, AtlasEntityHeader> entities,
                             final Set<LineageRelation> relations, AtlasLineageContext lineageContext) throws AtlasBaseException {
        //Backward compatibility method
        AtlasVertex inVertex = edge.getInVertex();
        AtlasVertex outVertex = edge.getOutVertex();
        String inGuid = AtlasGraphUtilsV2.getIdFromVertex(inVertex);
        String outGuid = AtlasGraphUtilsV2.getIdFromVertex(outVertex);
        String relationGuid = AtlasGraphUtilsV2.getEncodedProperty(edge, RELATIONSHIP_GUID_PROPERTY_KEY, String.class);
        boolean isInputEdge = edge.getLabel().equalsIgnoreCase(PROCESS_INPUTS_EDGE);

        if (!entities.containsKey(inGuid)) {
            AtlasEntityHeader entityHeader = entityRetriever.toAtlasEntityHeaderWithClassifications(inVertex, lineageContext.getAttributes());
            entities.put(inGuid, entityHeader);
        }

        if (!entities.containsKey(outGuid)) {
            AtlasEntityHeader entityHeader = entityRetriever.toAtlasEntityHeaderWithClassifications(outVertex, lineageContext.getAttributes());
            entities.put(outGuid, entityHeader);
        }

        if (isInputEdge) {
            relations.add(new LineageRelation(inGuid, outGuid, relationGuid));
        } else {
            relations.add(new LineageRelation(outGuid, inGuid, relationGuid));
        }
    }

    private AtlasLineageInfo getBothLineageInfoV1(AtlasLineageContext lineageContext) throws AtlasBaseException {
        AtlasLineageInfo inputLineage = getLineageInfo(lineageContext, INPUT);
        AtlasLineageInfo outputLineage = getLineageInfo(lineageContext, OUTPUT);
        AtlasLineageInfo ret = inputLineage;

        ret.getRelations().addAll(outputLineage.getRelations());
        ret.getGuidEntityMap().putAll(outputLineage.getGuidEntityMap());
        ret.setLineageDirection(BOTH);

        return ret;
    }

    private String getLineageQuery(String entityGuid, LineageDirection direction, int depth, boolean isDataSet, Map<String, Object> bindings) {
        String incomingFrom = null;
        String outgoingTo = null;
        String ret;

        if (direction.equals(INPUT)) {
            incomingFrom = PROCESS_OUTPUTS_EDGE;
            outgoingTo = PROCESS_INPUTS_EDGE;
        } else if (direction.equals(OUTPUT)) {
            incomingFrom = PROCESS_INPUTS_EDGE;
            outgoingTo = PROCESS_OUTPUTS_EDGE;
        }

        bindings.put("guid", entityGuid);
        bindings.put("incomingEdgeLabel", incomingFrom);
        bindings.put("outgoingEdgeLabel", outgoingTo);
        bindings.put("dataSetDepth", depth);
        bindings.put("processDepth", depth - 1);

        if (depth < 1) {
            ret = isDataSet ? gremlinQueryProvider.getQuery(FULL_LINEAGE_DATASET) :
                    gremlinQueryProvider.getQuery(FULL_LINEAGE_PROCESS);
        } else {
            ret = isDataSet ? gremlinQueryProvider.getQuery(PARTIAL_LINEAGE_DATASET) :
                    gremlinQueryProvider.getQuery(PARTIAL_LINEAGE_PROCESS);
        }

        return ret;
    }
}<|MERGE_RESOLUTION|>--- conflicted
+++ resolved
@@ -692,12 +692,8 @@
         }
 
         if (!entities.containsKey(processGuid)) {
-<<<<<<< HEAD
             AtlasEntityHeader entityHeader = entityRetriever.toAtlasEntityHeader(processVertex, lineageContext.getAttributes());
             GraphTransactionInterceptor.addToVertexGuidCache(processVertex.getId(), entityHeader.getGuid());
-=======
-            AtlasEntityHeader entityHeader = entityRetriever.toAtlasEntityHeaderWithClassifications(processVertex, lineageContext.getAttributes());
->>>>>>> c4640e61
             entities.put(processGuid, entityHeader);
         }
 
