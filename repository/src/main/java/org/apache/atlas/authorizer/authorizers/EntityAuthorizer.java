--- conflicted
+++ resolved
@@ -154,16 +154,11 @@
 
         List<String> attributeValues = new ArrayList<>();
         if (attributeValueNode.isArray()) {
-<<<<<<< HEAD
             String finalAttributeName = attributeName;
             attributeValueNode.elements().forEachRemaining(node -> attributeValues.add(getRequiredAttributeValue(finalAttributeName, node)));
         } else {
             attributeValue = getRequiredAttributeValue(attributeName, attributeValueNode);
-=======
-            attributeValueNode.elements().forEachRemaining(node -> attributeValues.add(node.asText()));
-        } else {
             attributeValues.add(attributeValue);
->>>>>>> 59312db9
         }
 
         switch (operator) {
