--- conflicted
+++ resolved
@@ -365,16 +365,12 @@
 
     void repairAccesscontrolAlias(String guid) throws AtlasBaseException;
 
-<<<<<<< HEAD
     void linkMeshEntityToAsset(String meshEntityId, Set<String> linkGuids) throws AtlasBaseException;
 
     void unlinkMeshEntityFromAsset(String meshEntityId, Set<String> unlinkGuids) throws AtlasBaseException;
-=======
 
     void linkBusinessPolicy(String policyId, Set<String> linkGuids) throws AtlasBaseException;
 
-
     void unlinkBusinessPolicy(String policyId, Set<String> unlinkGuids) throws AtlasBaseException;
->>>>>>> 10f9cd14
 
 }