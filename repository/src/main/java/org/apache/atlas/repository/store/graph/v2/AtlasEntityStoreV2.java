
/**
 * Licensed to the Apache Software Foundation (ASF) under one
 * or more contributor license agreements.  See the NOTICE file
 * distributed with this work for additional information
 * regarding copyright ownership.  The ASF licenses this file
 * to you under the Apache License, Version 2.0 (the
 * "License"); you may not use this file except in compliance
 * with the License.  You may obtain a copy of the License at
 * <p>
 * http://www.apache.org/licenses/LICENSE-2.0
 * <p>
 * Unless required by applicable law or agreed to in writing, software
 * distributed under the License is distributed on an "AS IS" BASIS,
 * WITHOUT WARRANTIES OR CONDITIONS OF ANY KIND, either express or implied.
 * See the License for the specific language governing permissions and
 * limitations under the License.
 */
package org.apache.atlas.repository.store.graph.v2;


import com.google.common.annotations.VisibleForTesting;
import org.apache.atlas.*;
import org.apache.atlas.annotation.GraphTransaction;
import org.apache.atlas.authorize.*;
import org.apache.atlas.authorize.AtlasEntityAccessRequest.AtlasEntityAccessRequestBuilder;
import org.apache.atlas.bulkimport.BulkImportResponse;
import org.apache.atlas.bulkimport.BulkImportResponse.ImportInfo;
import org.apache.atlas.discovery.EntityDiscoveryService;
import org.apache.atlas.exception.AtlasBaseException;
import org.apache.atlas.featureflag.FeatureFlagStore;
import org.apache.atlas.model.TypeCategory;
import org.apache.atlas.model.instance.*;
import org.apache.atlas.model.instance.AtlasEntity.AtlasEntitiesWithExtInfo;
import org.apache.atlas.model.instance.AtlasEntity.AtlasEntityWithExtInfo;
import org.apache.atlas.model.instance.AtlasEntity.Status;
import org.apache.atlas.model.tasks.AtlasTask;
import org.apache.atlas.model.typedef.AtlasBaseTypeDef;
import org.apache.atlas.repository.Constants;
import org.apache.atlas.repository.RepositoryException;
import org.apache.atlas.repository.graph.GraphHelper;
import org.apache.atlas.repository.graphdb.AtlasEdge;
import org.apache.atlas.repository.graphdb.AtlasEdgeDirection;
import org.apache.atlas.repository.graphdb.AtlasGraph;
import org.apache.atlas.repository.graphdb.AtlasVertex;
import org.apache.atlas.repository.patches.PatchContext;
import org.apache.atlas.repository.patches.ReIndexPatch;
import org.apache.atlas.repository.store.aliasstore.ESAliasStore;
import org.apache.atlas.repository.store.graph.AtlasEntityStore;
import org.apache.atlas.repository.store.graph.AtlasRelationshipStore;
import org.apache.atlas.repository.store.graph.EntityGraphDiscovery;
import org.apache.atlas.repository.store.graph.EntityGraphDiscoveryContext;
import org.apache.atlas.repository.store.graph.v1.DeleteHandlerDelegate;
import org.apache.atlas.repository.store.graph.v1.RestoreHandlerV1;
import org.apache.atlas.repository.store.graph.v2.AtlasEntityComparator.AtlasEntityDiffResult;
import org.apache.atlas.repository.store.graph.v2.preprocessor.AuthPolicyPreProcessor;
import org.apache.atlas.repository.store.graph.v2.preprocessor.ConnectionPreProcessor;
import org.apache.atlas.repository.store.graph.v2.preprocessor.PreProcessor;
import org.apache.atlas.repository.store.graph.v2.preprocessor.accesscontrol.PersonaPreProcessor;
import org.apache.atlas.repository.store.graph.v2.preprocessor.accesscontrol.PurposePreProcessor;
import org.apache.atlas.repository.store.graph.v2.preprocessor.accesscontrol.StakeholderPreProcessor;
import org.apache.atlas.repository.store.graph.v2.preprocessor.contract.ContractPreProcessor;
import org.apache.atlas.repository.store.graph.v2.preprocessor.datamesh.DataDomainPreProcessor;
import org.apache.atlas.repository.store.graph.v2.preprocessor.datamesh.DataProductPreProcessor;
import org.apache.atlas.repository.store.graph.v2.preprocessor.datamesh.StakeholderTitlePreProcessor;
import org.apache.atlas.repository.store.graph.v2.preprocessor.glossary.CategoryPreProcessor;
import org.apache.atlas.repository.store.graph.v2.preprocessor.glossary.GlossaryPreProcessor;
import org.apache.atlas.repository.store.graph.v2.preprocessor.glossary.TermPreProcessor;
import org.apache.atlas.repository.store.graph.v2.preprocessor.resource.LinkPreProcessor;
import org.apache.atlas.repository.store.graph.v2.preprocessor.resource.ReadmePreProcessor;
import org.apache.atlas.repository.store.graph.v2.preprocessor.sql.QueryCollectionPreProcessor;
import org.apache.atlas.repository.store.graph.v2.preprocessor.sql.QueryFolderPreProcessor;
import org.apache.atlas.repository.store.graph.v2.preprocessor.sql.QueryPreProcessor;
import org.apache.atlas.repository.store.graph.v2.tasks.MeaningsTask;
import org.apache.atlas.tasks.TaskManagement;
import org.apache.atlas.type.*;
import org.apache.atlas.type.AtlasBusinessMetadataType.AtlasBusinessAttribute;
import org.apache.atlas.type.AtlasStructType.AtlasAttribute;
import org.apache.atlas.util.FileUtils;
import org.apache.atlas.utils.AtlasEntityUtil;
import org.apache.atlas.utils.AtlasPerfMetrics;
import org.apache.atlas.utils.AtlasPerfMetrics.MetricRecorder;
import org.apache.atlas.utils.AtlasPerfTracer;
import org.apache.commons.collections.CollectionUtils;
import org.apache.commons.collections.MapUtils;
import org.apache.commons.lang3.StringUtils;
import org.slf4j.Logger;
import org.slf4j.LoggerFactory;
import org.springframework.stereotype.Component;

import javax.inject.Inject;
import java.io.InputStream;
import java.util.*;
import java.util.stream.Collectors;

import static java.lang.Boolean.FALSE;
import static org.apache.atlas.AtlasConfiguration.STORE_DIFFERENTIAL_AUDITS;
import static org.apache.atlas.bulkimport.BulkImportResponse.ImportStatus.FAILED;
import static org.apache.atlas.model.instance.AtlasEntity.Status.ACTIVE;
import static org.apache.atlas.model.instance.EntityMutations.EntityOperation.*;
import static org.apache.atlas.repository.Constants.IS_INCOMPLETE_PROPERTY_KEY;
import static org.apache.atlas.repository.Constants.STATE_PROPERTY_KEY;
import static org.apache.atlas.repository.Constants.*;
import static org.apache.atlas.repository.graph.GraphHelper.*;
import static org.apache.atlas.repository.store.graph.v2.EntityGraphMapper.validateLabels;
import static org.apache.atlas.repository.store.graph.v2.tasks.MeaningsTaskFactory.UPDATE_ENTITY_MEANINGS_ON_TERM_HARD_DELETE;
import static org.apache.atlas.repository.store.graph.v2.tasks.MeaningsTaskFactory.UPDATE_ENTITY_MEANINGS_ON_TERM_SOFT_DELETE;
import static org.apache.atlas.repository.util.AccessControlUtils.REL_ATTR_POLICIES;
import static org.apache.atlas.type.Constants.*;



@Component
public class AtlasEntityStoreV2 implements AtlasEntityStore {
    private static final Logger LOG = LoggerFactory.getLogger(AtlasEntityStoreV2.class);
    private static final Logger PERF_LOG = AtlasPerfTracer.getPerfLogger("store.EntityStore");

    static final boolean DEFERRED_ACTION_ENABLED = AtlasConfiguration.TASKS_USE_ENABLED.getBoolean();

    private static final String ATTR_MEANINGS = "meanings";

    private final AtlasGraph                graph;
    private final DeleteHandlerDelegate     deleteDelegate;
    private final RestoreHandlerV1          restoreHandlerV1;
    private final AtlasTypeRegistry         typeRegistry;
    private final IAtlasEntityChangeNotifier entityChangeNotifier;
    private final EntityGraphMapper          entityGraphMapper;
    private final EntityGraphRetriever       entityRetriever;
    private       boolean                    storeDifferentialAudits;
    private final GraphHelper                graphHelper;
    private final TaskManagement             taskManagement;
    private EntityDiscoveryService discovery;
    private final AtlasRelationshipStore atlasRelationshipStore;
    private final FeatureFlagStore featureFlagStore;

    private final ESAliasStore esAliasStore;
    private final IAtlasMinimalChangeNotifier atlasAlternateChangeNotifier;

    private final IAtlasMinimalChangeNotifier atlasAlternateChangeNotifier;
    @Inject
    public AtlasEntityStoreV2(AtlasGraph graph, DeleteHandlerDelegate deleteDelegate, RestoreHandlerV1 restoreHandlerV1, AtlasTypeRegistry typeRegistry,
                              IAtlasEntityChangeNotifier entityChangeNotifier, EntityGraphMapper entityGraphMapper, TaskManagement taskManagement,
<<<<<<< HEAD
                              AtlasRelationshipStore atlasRelationshipStore, FeatureFlagStore featureFlagStore, IAtlasMinimalChangeNotifier atlasAlternateChangeNotifier) {
=======
                              AtlasRelationshipStore atlasRelationshipStore, FeatureFlagStore featureFlagStore,
                              IAtlasMinimalChangeNotifier atlasAlternateChangeNotifier) {
>>>>>>> 10f9cd14
        this.graph                = graph;
        this.deleteDelegate       = deleteDelegate;
        this.restoreHandlerV1     = restoreHandlerV1;
        this.typeRegistry         = typeRegistry;
        this.entityChangeNotifier = entityChangeNotifier;
        this.entityGraphMapper    = entityGraphMapper;
        this.entityRetriever      = new EntityGraphRetriever(graph, typeRegistry);
        this.storeDifferentialAudits = STORE_DIFFERENTIAL_AUDITS.getBoolean();
        this.graphHelper          = new GraphHelper(graph);
        this.taskManagement = taskManagement;
        this.atlasRelationshipStore = atlasRelationshipStore;
        this.featureFlagStore = featureFlagStore;
        this.esAliasStore = new ESAliasStore(graph, entityRetriever);
        this.atlasAlternateChangeNotifier = atlasAlternateChangeNotifier;
<<<<<<< HEAD

=======
>>>>>>> 10f9cd14
        try {
            this.discovery = new EntityDiscoveryService(typeRegistry, graph, null, null, null, null);
        } catch (AtlasException e) {
            e.printStackTrace();
        }

    }

    @VisibleForTesting
    public void setStoreDifferentialAudits(boolean val) {
        this.storeDifferentialAudits = val;
    }

    @Override
    @GraphTransaction
    public List<String> getEntityGUIDS(final String typename) throws AtlasBaseException {
        if (LOG.isDebugEnabled()) {
            LOG.debug("==> getEntityGUIDS({})", typename);
        }

        if (StringUtils.isEmpty(typename) || !typeRegistry.isRegisteredType(typename)) {
            throw new AtlasBaseException(AtlasErrorCode.UNKNOWN_TYPENAME);
        }

        List<String> ret = AtlasGraphUtilsV2.findEntityGUIDsByType(graph, typename);

        if (LOG.isDebugEnabled()) {
            LOG.debug("<== getEntityGUIDS({})", typename);
        }

        return ret;
    }

    @Override
    @GraphTransaction
    public AtlasEntityWithExtInfo getById(String guid) throws AtlasBaseException {
        return getById(guid, false, false);
    }

    @Override
    @GraphTransaction
    public AtlasEntityWithExtInfo getById(final String guid, final boolean isMinExtInfo, boolean ignoreRelationships) throws AtlasBaseException {
        if (LOG.isDebugEnabled()) {
            LOG.debug("==> getById({}, {})", guid, isMinExtInfo);
        }

        EntityGraphRetriever entityRetriever = new EntityGraphRetriever(graph, typeRegistry, ignoreRelationships);

        AtlasEntityWithExtInfo ret = entityRetriever.toAtlasEntityWithExtInfo(guid, isMinExtInfo);

        if (ret == null) {
            throw new AtlasBaseException(AtlasErrorCode.INSTANCE_GUID_NOT_FOUND, guid);
        }

        AtlasAuthorizationUtils.verifyAccess(new AtlasEntityAccessRequest(typeRegistry, AtlasPrivilege.ENTITY_READ, new AtlasEntityHeader(ret.getEntity())), "read entity: guid=", guid);

        if (LOG.isDebugEnabled()) {
            LOG.debug("<== getById({}, {}): {}", guid, isMinExtInfo, ret);
        }

        return ret;
    }

    @Override
    @GraphTransaction
    public AtlasEntityWithExtInfo getByIdWithoutAuthorization(final String guid) throws AtlasBaseException {
        if (LOG.isDebugEnabled()) {
            LOG.debug("==> getByIdWithoutAuthorization({})", guid);
        }

        EntityGraphRetriever entityRetriever = new EntityGraphRetriever(graph, typeRegistry, true);

        AtlasEntityWithExtInfo ret = entityRetriever.toAtlasEntityWithExtInfo(guid, true);

        if (ret == null) {
            throw new AtlasBaseException(AtlasErrorCode.INSTANCE_GUID_NOT_FOUND, guid);
        }

        if (LOG.isDebugEnabled()) {
            LOG.debug("<== getByIdWithoutAuthorization({}): {}", guid, ret);
        }

        return ret;
    }

    @Override
    @GraphTransaction
    public AtlasEntityHeader getHeaderById(final String guid) throws AtlasBaseException {
        if (LOG.isDebugEnabled()) {
            LOG.debug("==> getHeaderById({})", guid);
        }

        EntityGraphRetriever entityRetriever = new EntityGraphRetriever(graph, typeRegistry);

        AtlasEntityHeader ret = entityRetriever.toAtlasEntityHeaderWithClassifications(guid);

        if (ret == null) {
            throw new AtlasBaseException(AtlasErrorCode.INSTANCE_GUID_NOT_FOUND, guid);
        }

        AtlasAuthorizationUtils.verifyAccess(new AtlasEntityAccessRequest(typeRegistry, AtlasPrivilege.ENTITY_READ, ret), "read entity: guid=", guid);

        if (LOG.isDebugEnabled()) {
            LOG.debug("<== getHeaderById({}): {}", guid, ret);
        }

        return ret;
    }

    @Override
    @GraphTransaction
    public AtlasEntitiesWithExtInfo getByIds(List<String> guids) throws AtlasBaseException {
        return getByIds(guids, false, false);
    }

    @Override
    @GraphTransaction
    public AtlasEntitiesWithExtInfo getByIds(List<String> guids, boolean isMinExtInfo, boolean ignoreRelationships) throws AtlasBaseException {
        if (LOG.isDebugEnabled()) {
            LOG.debug("==> getByIds({}, {})", guids, isMinExtInfo);
        }

        EntityGraphRetriever entityRetriever = new EntityGraphRetriever(graph, typeRegistry, ignoreRelationships);

        AtlasEntitiesWithExtInfo ret = entityRetriever.toAtlasEntitiesWithExtInfo(guids, isMinExtInfo);

        if(ret != null){
            for(String guid : guids) {
                AtlasEntity entity = ret.getEntity(guid);
                try {
                    AtlasAuthorizationUtils.verifyAccess(new AtlasEntityAccessRequest(typeRegistry, AtlasPrivilege.ENTITY_READ, new AtlasEntityHeader(entity)), "read entity: guid=", guid);
                } catch (AtlasBaseException e) {
                    if (RequestContext.get().isSkipFailedEntities()) {
                        if (LOG.isDebugEnabled()) {
                            LOG.debug("getByIds(): ignoring failure for entity {}: error code={}, message={}", guid, e.getAtlasErrorCode(), e.getMessage());
                        }

                        //Remove from referred entities
                        ret.removeEntity(guid);
                        //Remove from entities
                        ret.removeEntity(entity);

                        continue;
                    }

                    throw e;
                }
            }
        }

        if (LOG.isDebugEnabled()) {
            LOG.debug("<== getByIds({}, {}): {}", guids, isMinExtInfo, ret);
        }

        return ret;
    }

    @Override
    @GraphTransaction
    public AtlasEntitiesWithExtInfo getEntitiesByUniqueAttributes(AtlasEntityType entityType, List<Map<String, Object>> uniqueAttributes , boolean isMinExtInfo, boolean ignoreRelationships) throws AtlasBaseException {
        if (LOG.isDebugEnabled()) {
            LOG.debug("==> getEntitiesByUniqueAttributes({}, {})", entityType.getTypeName(), uniqueAttributes);
        }

        EntityGraphRetriever entityRetriever = new EntityGraphRetriever(graph, typeRegistry, ignoreRelationships);

        AtlasEntitiesWithExtInfo ret = entityRetriever.getEntitiesByUniqueAttributes(entityType.getTypeName(), uniqueAttributes, isMinExtInfo);

        if (ret != null && ret.getEntities() != null) {
            for (AtlasEntity entity : ret.getEntities()) {
                AtlasAuthorizationUtils.verifyAccess(new AtlasEntityAccessRequest(typeRegistry, AtlasPrivilege.ENTITY_READ, new AtlasEntityHeader(entity)), "read entity: typeName=", entityType.getTypeName(), ", guid=", entity.getGuid());
            }
        }

        if (LOG.isDebugEnabled()) {
            LOG.debug("<== getEntitiesByUniqueAttributes({}, {}): {}", entityType.getTypeName(), uniqueAttributes, ret);
        }

        return ret;
    }

    @Override
    @GraphTransaction
    public AtlasEntityWithExtInfo getByUniqueAttributes(AtlasEntityType entityType, Map<String, Object> uniqAttributes)
            throws AtlasBaseException {
        return getByUniqueAttributes(entityType, uniqAttributes, false, false);
    }

    @Override
    @GraphTransaction
    public AtlasEntityWithExtInfo getByUniqueAttributes(AtlasEntityType entityType, Map<String, Object> uniqAttributes, boolean isMinExtInfo, boolean ignoreRelationships) throws AtlasBaseException {
        if (LOG.isDebugEnabled()) {
            LOG.debug("==> getByUniqueAttribute({}, {})", entityType.getTypeName(), uniqAttributes);
        }

        AtlasVertex entityVertex = AtlasGraphUtilsV2.getVertexByUniqueAttributes(graph, entityType, uniqAttributes);

        EntityGraphRetriever entityRetriever = new EntityGraphRetriever(graph, typeRegistry, ignoreRelationships);

        AtlasEntityWithExtInfo ret = entityRetriever.toAtlasEntityWithExtInfo(entityVertex, isMinExtInfo);

        if (ret == null) {
            throw new AtlasBaseException(AtlasErrorCode.INSTANCE_BY_UNIQUE_ATTRIBUTE_NOT_FOUND, entityType.getTypeName(),
                    uniqAttributes.toString());
        }

        AtlasAuthorizationUtils.verifyAccess(new AtlasEntityAccessRequest(typeRegistry, AtlasPrivilege.ENTITY_READ, new AtlasEntityHeader(ret.getEntity())), "read entity: typeName=", entityType.getTypeName(), ", uniqueAttributes=", uniqAttributes);

        if (LOG.isDebugEnabled()) {
            LOG.debug("<== getByUniqueAttribute({}, {}): {}", entityType.getTypeName(), uniqAttributes, ret);
        }

        return ret;
    }

    @Override
    @GraphTransaction
    public AtlasEntityHeader getAtlasEntityHeaderWithoutAuthorization(String guid, String qualifiedName, String typeName) throws AtlasBaseException {
        return extractEntityHeader( guid,  qualifiedName,  typeName);
    }

    @Override
    @GraphTransaction
    public AtlasEntityHeader getEntityHeaderByUniqueAttributes(AtlasEntityType entityType, Map<String, Object> uniqAttributes) throws AtlasBaseException {
        if (LOG.isDebugEnabled()) {
            LOG.debug("==> getEntityHeaderByUniqueAttributes({}, {})", entityType.getTypeName(), uniqAttributes);
        }

        AtlasVertex entityVertex = AtlasGraphUtilsV2.getVertexByUniqueAttributes(graph, entityType, uniqAttributes);

        EntityGraphRetriever entityRetriever = new EntityGraphRetriever(graph, typeRegistry);

        AtlasEntityHeader ret = entityRetriever.toAtlasEntityHeader(entityVertex);

        if (ret == null) {
            throw new AtlasBaseException(AtlasErrorCode.INSTANCE_BY_UNIQUE_ATTRIBUTE_NOT_FOUND, entityType.getTypeName(),
                    uniqAttributes.toString());
        }

        AtlasAuthorizationUtils.verifyAccess(new AtlasEntityAccessRequest(typeRegistry, AtlasPrivilege.ENTITY_READ, ret), "read entity: typeName=", entityType.getTypeName(), ", uniqueAttributes=", uniqAttributes);

        if (LOG.isDebugEnabled()) {
            LOG.debug("<== getEntityHeaderByUniqueAttributes({}, {}): {}", entityType.getTypeName(), uniqAttributes, ret);
        }

        return ret;
    }

    /**
     * Check state of entities in the store
     * @param request AtlasCheckStateRequest
     * @return AtlasCheckStateResult
     * @throws AtlasBaseException
     */
    @Override
    @GraphTransaction
    public AtlasCheckStateResult checkState(AtlasCheckStateRequest request) throws AtlasBaseException {
        if (LOG.isDebugEnabled()) {
            LOG.debug("==> checkState({})", request);
        }

        EntityStateChecker entityStateChecker = new EntityStateChecker(graph, typeRegistry);

        AtlasCheckStateResult ret = entityStateChecker.checkState(request);

        if (LOG.isDebugEnabled()) {
            LOG.debug("<== checkState({}, {})", request, ret);
        }

        return ret;
    }

    @Override
    @GraphTransaction
    public EntityMutationResponse createOrUpdate(EntityStream entityStream, boolean isPartialUpdate) throws AtlasBaseException {
        return createOrUpdate(entityStream, isPartialUpdate, false, false);
    }

    @Override
    @GraphTransaction
    public EntityMutationResponse createOrUpdate(EntityStream entityStream,  boolean replaceClassifications,
                                                 boolean replaceBusinessAttributes, boolean isOverwriteBusinessAttributes) throws AtlasBaseException {
        return createOrUpdate(entityStream, false, replaceClassifications, replaceBusinessAttributes, isOverwriteBusinessAttributes);
    }

    @Override
    @GraphTransaction
    public EntityMutationResponse createOrUpdateGlossary(EntityStream entityStream, boolean isPartialUpdate, boolean replaceClassification) throws AtlasBaseException {
        return createOrUpdate(entityStream, isPartialUpdate, true, false);
    }

    @Override
    @GraphTransaction(logRollback = false)
    public EntityMutationResponse createOrUpdateForImport(EntityStream entityStream) throws AtlasBaseException {
        return createOrUpdate(entityStream, false, true, true, false);
    }

    @Override
    public EntityMutationResponse createOrUpdateForImportNoCommit(EntityStream entityStream) throws AtlasBaseException {
        return createOrUpdate(entityStream, false, true, true, false);
    }

    @Override
    @GraphTransaction
    public EntityMutationResponse updateEntity(AtlasObjectId objectId, AtlasEntityWithExtInfo updatedEntityInfo, boolean isPartialUpdate) throws AtlasBaseException {
        if (LOG.isDebugEnabled()) {
            LOG.debug("==> updateEntity({}, {}, {})", objectId, updatedEntityInfo, isPartialUpdate);
        }

        if (objectId == null || updatedEntityInfo == null || updatedEntityInfo.getEntity() == null) {
            throw new AtlasBaseException(AtlasErrorCode.INVALID_PARAMETERS, "null entity-id/entity");
        }

        final String guid;

        if (AtlasTypeUtil.isAssignedGuid(objectId.getGuid())) {
            guid = objectId.getGuid();
        } else {
            AtlasEntityType entityType = typeRegistry.getEntityTypeByName(objectId.getTypeName());

            if (entityType == null) {
                throw new AtlasBaseException(AtlasErrorCode.UNKNOWN_TYPENAME, objectId.getTypeName());
            }

            guid = AtlasGraphUtilsV2.getGuidByUniqueAttributes(graph, typeRegistry.getEntityTypeByName(objectId.getTypeName()), objectId.getUniqueAttributes());
        }

        AtlasEntity entity = updatedEntityInfo.getEntity();

        entity.setGuid(guid);

        return createOrUpdate(new AtlasEntityStream(updatedEntityInfo), isPartialUpdate, false, false, false);
    }

    @Override
    @GraphTransaction
    public EntityMutationResponse updateByUniqueAttributes(AtlasEntityType entityType, Map<String, Object> uniqAttributes,
                                                           AtlasEntityWithExtInfo updatedEntityInfo) throws AtlasBaseException {
        if (LOG.isDebugEnabled()) {
            LOG.debug("==> updateByUniqueAttributes({}, {})", entityType.getTypeName(), uniqAttributes);
        }

        if (updatedEntityInfo == null || updatedEntityInfo.getEntity() == null) {
            throw new AtlasBaseException(AtlasErrorCode.INVALID_PARAMETERS, "no entity to update.");
        }

        String      guid   = AtlasGraphUtilsV2.getGuidByUniqueAttributes(graph, entityType, uniqAttributes);
        AtlasEntity entity = updatedEntityInfo.getEntity();

        entity.setGuid(guid);

        AtlasAuthorizationUtils.verifyUpdateEntityAccess(typeRegistry, new AtlasEntityHeader(entity), "update entity ByUniqueAttributes");

        return createOrUpdate(new AtlasEntityStream(updatedEntityInfo), true, false, false, false);
    }

    @Override
    @GraphTransaction
    public EntityMutationResponse updateEntityAttributeByGuid(String guid, String attrName, Object attrValue)
            throws AtlasBaseException {
        if (LOG.isDebugEnabled()) {
            LOG.debug("==> updateEntityAttributeByGuid({}, {}, {})", guid, attrName, attrValue);
        }

        AtlasEntityHeader entity     = entityRetriever.toAtlasEntityHeaderWithClassifications(guid);
        AtlasEntityType   entityType = (AtlasEntityType) typeRegistry.getType(entity.getTypeName());
        AtlasAttribute    attr       = entityType.getAttribute(attrName);

        AtlasAuthorizationUtils.verifyUpdateEntityAccess(typeRegistry, entity, "update entity ByUniqueAttributes : guid=" + guid);

        if (attr == null) {
            attr = entityType.getRelationshipAttribute(attrName, AtlasEntityUtil.getRelationshipType(attrValue));

            if (attr == null) {
                throw new AtlasBaseException(AtlasErrorCode.UNKNOWN_ATTRIBUTE, attrName, entity.getTypeName());
            }
        }

        AtlasType   attrType     = attr.getAttributeType();
        AtlasEntity updateEntity = new AtlasEntity();

        updateEntity.setGuid(guid);
        updateEntity.setTypeName(entity.getTypeName());

        switch (attrType.getTypeCategory()) {
            case PRIMITIVE:
            case ARRAY:
            case ENUM:
            case MAP:
                updateEntity.setAttribute(attrName, attrValue);
                break;
            case OBJECT_ID_TYPE:
                AtlasObjectId objId;

                if (attrValue instanceof String) {
                    objId = new AtlasObjectId((String) attrValue, attr.getAttributeDef().getTypeName());
                } else {
                    objId = (AtlasObjectId) attrType.getNormalizedValue(attrValue);
                }

                updateEntity.setAttribute(attrName, objId);
                break;

            default:
                throw new AtlasBaseException(AtlasErrorCode.ATTRIBUTE_UPDATE_NOT_SUPPORTED, attrName, attrType.getTypeName());
        }

        return createOrUpdate(new AtlasEntityStream(updateEntity), true, false, false, false);
    }

    @Override
    @GraphTransaction
    public EntityMutationResponse deleteById(final String guid) throws AtlasBaseException {
        if (StringUtils.isEmpty(guid)) {
            throw new AtlasBaseException(AtlasErrorCode.INSTANCE_GUID_NOT_FOUND, guid);
        }

        Collection<AtlasVertex> deletionCandidates = new ArrayList<>();
        AtlasVertex             vertex             = AtlasGraphUtilsV2.findByGuid(graph, guid);

        if (vertex != null) {
            AtlasEntityHeader entityHeader = entityRetriever.toAtlasEntityHeaderWithClassifications(vertex);

            AtlasAuthorizationUtils.verifyDeleteEntityAccess(typeRegistry, entityHeader, "delete entity: guid=" + guid);

            deletionCandidates.add(vertex);
        } else {
            if (LOG.isDebugEnabled()) {
                // Entity does not exist - treat as non-error, since the caller
                // wanted to delete the entity and it's already gone.
                LOG.debug("Deletion request ignored for non-existent entity with guid " + guid);
            }
        }

        EntityMutationResponse ret = deleteVertices(deletionCandidates);

        if(ret.getDeletedEntities()!=null)
            processTermEntityDeletion(ret.getDeletedEntities());

        // Notify the change listeners
        entityChangeNotifier.onEntitiesMutated(ret, false);
        atlasRelationshipStore.onRelationshipsMutated(RequestContext.get().getRelationshipMutationMap());
        return ret;
    }

    @Override
    @GraphTransaction
    public EntityMutationResponse deleteByIds(final List<String> guids) throws AtlasBaseException {
        if (CollectionUtils.isEmpty(guids)) {
            throw new AtlasBaseException(AtlasErrorCode.INVALID_PARAMETERS, "Guid(s) not specified");
        }

        Collection<AtlasVertex> deletionCandidates = new ArrayList<>();

        for (String guid : guids) {
            AtlasVertex vertex = AtlasGraphUtilsV2.findByGuid(graph, guid);

            if (vertex == null) {
                if (LOG.isDebugEnabled()) {
                    // Entity does not exist - treat as non-error, since the caller
                    // wanted to delete the entity and it's already gone.
                    LOG.debug("Deletion request ignored for non-existent entity with guid " + guid);
                }

                continue;
            }

            AtlasEntityHeader entityHeader = entityRetriever.toAtlasEntityHeaderWithClassifications(vertex);

            AtlasAuthorizationUtils.verifyDeleteEntityAccess(typeRegistry, entityHeader, "delete entity: guid=" + guid);

            deletionCandidates.add(vertex);
        }

        if (deletionCandidates.isEmpty()) {
            LOG.info("No deletion candidate entities were found for guids %s", guids);
        }

        EntityMutationResponse ret = deleteVertices(deletionCandidates);

        if(ret.getDeletedEntities() != null)
            processTermEntityDeletion(ret.getDeletedEntities());

        // Notify the change listeners
        entityChangeNotifier.onEntitiesMutated(ret, false);
        atlasRelationshipStore.onRelationshipsMutated(RequestContext.get().getRelationshipMutationMap());
        return ret;
    }


    @Override
    @GraphTransaction
    public EntityMutationResponse restoreByIds(final List<String> guids) throws AtlasBaseException {
        if (CollectionUtils.isEmpty(guids)) {
            throw new AtlasBaseException(AtlasErrorCode.INVALID_PARAMETERS, "Guid(s) not specified");
        }

        Collection<AtlasVertex> restoreCandidates = new ArrayList<>();

        for (String guid : guids) {
            AtlasVertex vertex = AtlasGraphUtilsV2.findByGuid(graph, guid);

            if (vertex == null) {
                if (LOG.isDebugEnabled()) {
                    LOG.debug("Restore request ignored for non-existent entity with guid " + guid);
                }

                continue;
            }

            AtlasEntityHeader entityHeader = entityRetriever.toAtlasEntityHeaderWithClassifications(vertex);

            AtlasAuthorizationUtils.verifyDeleteEntityAccess(typeRegistry, entityHeader, "delete entity: guid=" + guid);

            restoreCandidates.add(vertex);
        }

        if (restoreCandidates.isEmpty()) {
            LOG.info("No restore candidate entities were found for guids %s", guids);
        }

        EntityMutationResponse ret = restoreVertices(restoreCandidates);

        // Notify the change listeners
        entityChangeNotifier.onEntitiesMutated(ret, false);
        atlasRelationshipStore.onRelationshipsMutated(RequestContext.get().getRelationshipMutationMap());
        return ret;
    }

    @Override
    @GraphTransaction
    public EntityMutationResponse purgeByIds(Set<String> guids) throws AtlasBaseException {
        if (CollectionUtils.isEmpty(guids)) {
            throw new AtlasBaseException(AtlasErrorCode.INVALID_PARAMETERS, "Guid(s) not specified");
        }

        AtlasAuthorizationUtils.verifyAccess(new AtlasAdminAccessRequest(AtlasPrivilege.ADMIN_PURGE), "purge entity: guids=", guids);
        Collection<AtlasVertex> purgeCandidates = new ArrayList<>();

        for (String guid : guids) {
            AtlasVertex vertex = AtlasGraphUtilsV2.findDeletedByGuid(graph, guid);

            if (vertex == null) {
                // Entity does not exist - treat as non-error, since the caller
                // wanted to delete the entity and it's already gone.
                LOG.warn("Purge request ignored for non-existent/active entity with guid " + guid);

                continue;
            }
            this.recordRelationshipsToBePurged(vertex);
            purgeCandidates.add(vertex);
        }

        if (purgeCandidates.isEmpty()) {
            LOG.info("No purge candidate entities were found for guids: " + guids + " which is already deleted");
        }

        EntityMutationResponse ret = purgeVertices(purgeCandidates);

        // Notify the change listeners
        entityChangeNotifier.onEntitiesMutated(ret, false);
        atlasRelationshipStore.onRelationshipsMutated(RequestContext.get().getRelationshipMutationMap());
        return ret;
    }

    @Override
    @GraphTransaction
    public EntityMutationResponse deleteByUniqueAttributes(AtlasEntityType entityType, Map<String, Object> uniqAttributes) throws AtlasBaseException {
        if (MapUtils.isEmpty(uniqAttributes)) {
            throw new AtlasBaseException(AtlasErrorCode.INSTANCE_BY_UNIQUE_ATTRIBUTE_NOT_FOUND, uniqAttributes.toString());
        }

        Collection<AtlasVertex> deletionCandidates = new ArrayList<>();
        AtlasVertex             vertex             = AtlasGraphUtilsV2.findByUniqueAttributes(graph, entityType, uniqAttributes);

        if (vertex != null) {
            AtlasEntityHeader entityHeader = entityRetriever.toAtlasEntityHeaderWithClassifications(vertex);

            AtlasAuthorizationUtils.verifyDeleteEntityAccess(typeRegistry, entityHeader,
                    "delete entity: typeName=" + entityType.getTypeName() + ", uniqueAttributes=" + uniqAttributes);

            deletionCandidates.add(vertex);
        } else {
            if (LOG.isDebugEnabled()) {
                // Entity does not exist - treat as non-error, since the caller
                // wanted to delete the entity and it's already gone.
                LOG.debug("Deletion request ignored for non-existent entity with uniqueAttributes " + uniqAttributes);
            }
        }

        EntityMutationResponse ret = deleteVertices(deletionCandidates);

        if(ret.getDeletedEntities()!=null)
            processTermEntityDeletion(ret.getDeletedEntities());

        // Notify the change listeners
        entityChangeNotifier.onEntitiesMutated(ret, false);
        atlasRelationshipStore.onRelationshipsMutated(RequestContext.get().getRelationshipMutationMap());
        return ret;
    }

    @Override
    @GraphTransaction
    public EntityMutationResponse deleteByUniqueAttributes(List<AtlasObjectId> objectIds) throws AtlasBaseException {
        if (CollectionUtils.isEmpty(objectIds)) {
            throw new AtlasBaseException(AtlasErrorCode.INVALID_PARAMETERS);
        }

        EntityMutationResponse ret = new EntityMutationResponse();
        Collection<AtlasVertex> deletionCandidates = new ArrayList<>();
        try {
            for (AtlasObjectId objectId : objectIds) {
                if (StringUtils.isEmpty(objectId.getTypeName())) {
                    throw new AtlasBaseException(AtlasErrorCode.INVALID_PARAMETERS, "typeName not specified");
                }

                if (MapUtils.isEmpty(objectId.getUniqueAttributes())) {
                    throw new AtlasBaseException(AtlasErrorCode.INVALID_PARAMETERS, "uniqueAttributes not specified");
                }

                AtlasEntityType entityType = typeRegistry.getEntityTypeByName(objectId.getTypeName());

                if (entityType == null) {
                    throw new AtlasBaseException(AtlasErrorCode.TYPE_NAME_INVALID, TypeCategory.ENTITY.name(), objectId.getTypeName());
                }

                AtlasVertex vertex = AtlasGraphUtilsV2.findByUniqueAttributes(graph, entityType, objectId.getUniqueAttributes());

                if (vertex != null) {
                    AtlasEntityHeader entityHeader = entityRetriever.toAtlasEntityHeaderWithClassifications(vertex);

                    AtlasAuthorizationUtils.verifyDeleteEntityAccess(typeRegistry, entityHeader,
                            "delete entity: typeName=" + entityType.getTypeName() + ", uniqueAttributes=" + objectId.getUniqueAttributes());

                    deletionCandidates.add(vertex);
                } else {
                    if (LOG.isDebugEnabled()) {
                        // Entity does not exist - treat as non-error, since the caller
                        // wanted to delete the entity and it's already gone.
                        LOG.debug("Deletion request ignored for non-existent entity with uniqueAttributes " + objectId.getUniqueAttributes());
                    }
                }
            }

            ret = deleteVertices(deletionCandidates);

            if (ret.getDeletedEntities() != null)
                processTermEntityDeletion(ret.getDeletedEntities());
            // Notify the change listeners
            entityChangeNotifier.onEntitiesMutated(ret, false);
            atlasRelationshipStore.onRelationshipsMutated(RequestContext.get().getRelationshipMutationMap());

        } catch (Exception e) {
            LOG.error("Failed to delete objects:{}", objectIds.stream().map(AtlasObjectId::getUniqueAttributes).collect(Collectors.toList()), e);
            throw new AtlasBaseException(e);
        }
        return ret;
    }

    private void processTermEntityDeletion(List<AtlasEntityHeader> deletedEntities) throws AtlasBaseException{
        for(AtlasEntityHeader entity:deletedEntities){
            if(ATLAS_GLOSSARY_TERM_ENTITY_TYPE.equals(entity.getTypeName())){

                String termQualifiedName    = entity.getAttribute(QUALIFIED_NAME).toString();
                String termName             = entity.getAttribute(NAME).toString();
                String guid                 = entity.getGuid();
                Boolean isHardDelete        = DeleteType.HARD.name().equals(entity.getDeleteHandler());

                if(checkEntityTermAssociation(termQualifiedName)){
                    if(DEFERRED_ACTION_ENABLED && taskManagement!=null){
                        createAndQueueTask(termName, termQualifiedName, guid, isHardDelete);
                    }else{
                        updateMeaningsNamesInEntitiesOnTermDelete(termName, termQualifiedName, guid);
                    }
                }
            }
        }
    }

    private boolean checkEntityTermAssociation(String termQName) throws AtlasBaseException{
        List<AtlasEntityHeader> entityHeader;

        try {
            entityHeader = discovery.searchUsingTermQualifiedName(0, 1, termQName,null, null);
        } catch (AtlasBaseException e) {
            throw e;
        }
        Boolean hasEntityAssociation = entityHeader != null ? true : false;

        return hasEntityAssociation;
    }

    public void updateMeaningsNamesInEntitiesOnTermDelete(String termName, String termQName, String termGuid) throws AtlasBaseException {
        int from = 0;

        Set<String> attributes = new HashSet<String>(){{
            add(ATTR_MEANINGS);
        }};
        Set<String> relationAttributes = new HashSet<String>(){{
            add(STATE_PROPERTY_KEY);
            add(NAME);
        }};

        while (true) {
            List<AtlasEntityHeader> entityHeaders = discovery.searchUsingTermQualifiedName(from, ELASTICSEARCH_PAGINATION_SIZE,
                    termQName, attributes, relationAttributes);

            if (entityHeaders == null)
                break;

            for (AtlasEntityHeader entityHeader : entityHeaders) {
                List<AtlasObjectId> meanings = (List<AtlasObjectId>) entityHeader.getAttribute(ATTR_MEANINGS);

                String updatedMeaningsText = meanings.stream()
                        .filter(x -> !termGuid.equals(x.getGuid()))
                        .filter(x -> ACTIVE.name().equals(x.getAttributes().get(STATE_PROPERTY_KEY)))
                        .map(x -> x.getAttributes().get(NAME).toString())
                        .collect(Collectors.joining(","));


                AtlasVertex entityVertex = AtlasGraphUtilsV2.findByGuid(entityHeader.getGuid());
                AtlasGraphUtilsV2.removeItemFromListPropertyValue(entityVertex, MEANINGS_PROPERTY_KEY, termQName);
                AtlasGraphUtilsV2.setEncodedProperty(entityVertex, MEANINGS_TEXT_PROPERTY_KEY, updatedMeaningsText);
                AtlasGraphUtilsV2.removeItemFromListPropertyValue(entityVertex, MEANING_NAMES_PROPERTY_KEY, termName);
            }
            from += ELASTICSEARCH_PAGINATION_SIZE;

            if (entityHeaders.size() < ELASTICSEARCH_PAGINATION_SIZE)
                break;
        }

    }

    public void createAndQueueTask(String termName, String termQName, String termGuid, Boolean isHardDelete){
        String taskType = isHardDelete ? UPDATE_ENTITY_MEANINGS_ON_TERM_HARD_DELETE : UPDATE_ENTITY_MEANINGS_ON_TERM_SOFT_DELETE;
        String currentUser = RequestContext.getCurrentUser();
        Map<String, Object> taskParams = MeaningsTask.toParameters(termName, termQName, termGuid);
        AtlasTask task = taskManagement.createTask(taskType, currentUser, taskParams);

        if(!isHardDelete){
            AtlasVertex termVertex = AtlasGraphUtilsV2.findByGuid(termGuid);
            AtlasGraphUtilsV2.addEncodedProperty(termVertex, PENDING_TASKS_PROPERTY_KEY, task.getGuid());
        }

        RequestContext.get().queueTask(task);
    }


    @Override
    @GraphTransaction
    public String getGuidByUniqueAttributes(AtlasEntityType entityType, Map<String, Object> uniqAttributes) throws AtlasBaseException{
        return AtlasGraphUtilsV2.getGuidByUniqueAttributes(graph, entityType, uniqAttributes);
    }

    @Override
    @GraphTransaction
    public void repairClassificationMappings(final String guid) throws AtlasBaseException {
        if (LOG.isDebugEnabled()) {
            LOG.debug("==> repairClassificationMappings({})", guid);
        }

        if (StringUtils.isEmpty(guid)) {
            throw new AtlasBaseException(AtlasErrorCode.INSTANCE_GUID_NOT_FOUND, guid);
        }

        AtlasVertex entityVertex = AtlasGraphUtilsV2.findByGuid(graph, guid);

        if (entityVertex == null) {
            throw new AtlasBaseException(AtlasErrorCode.INSTANCE_GUID_NOT_FOUND, guid);
        }

        entityGraphMapper.repairClassificationMappings(entityVertex);

        if (LOG.isDebugEnabled()) {
            LOG.debug("<== repairClassificationMappings({})", guid);
        }
    }

    @Override
    @GraphTransaction
    public void addClassifications(final String guid, final List<AtlasClassification> classifications) throws AtlasBaseException {
        if (LOG.isDebugEnabled()) {
            LOG.debug("Adding classifications={} to entity={}", classifications, guid);
        }

        if (StringUtils.isEmpty(guid)) {
            throw new AtlasBaseException(AtlasErrorCode.INVALID_PARAMETERS, "Guid(s) not specified");
        }

        if (CollectionUtils.isEmpty(classifications)) {
            throw new AtlasBaseException(AtlasErrorCode.INVALID_PARAMETERS, "classifications(s) not specified");
        }

        GraphTransactionInterceptor.lockObjectAndReleasePostCommit(guid);

        AtlasVertex entityVertex = AtlasGraphUtilsV2.findByGuid(graph, guid);

        if (entityVertex == null) {
            throw new AtlasBaseException(AtlasErrorCode.INSTANCE_GUID_NOT_FOUND, guid);
        }

        AtlasEntityHeader entityHeader = entityRetriever.toAtlasEntityHeaderWithClassifications(entityVertex);

        for (AtlasClassification classification : classifications) {
            AtlasAuthorizationUtils.verifyAccess(new AtlasEntityAccessRequest(typeRegistry, AtlasPrivilege.ENTITY_ADD_CLASSIFICATION, entityHeader, classification),
                                                 "add classification: guid=", guid, ", classification=", classification.getTypeName());
        }

        EntityMutationContext context = new EntityMutationContext();

        context.cacheEntity(guid, entityVertex, typeRegistry.getEntityTypeByName(entityHeader.getTypeName()));


        for (AtlasClassification classification : classifications) {
            validateAndNormalize(classification);
        }

        // validate if entity, not already associated with classifications
        validateEntityAssociations(guid, classifications);

        entityGraphMapper.addClassifications(context, guid, classifications);
    }

    @Override
    @GraphTransaction
    public void updateClassifications(String guid, List<AtlasClassification> classifications) throws AtlasBaseException {
        if (LOG.isDebugEnabled()) {
            LOG.debug("Updating classifications={} for entity={}", classifications, guid);
        }

        AtlasPerfTracer perf = null;

        if (AtlasPerfTracer.isPerfTraceEnabled(PERF_LOG)) {
            AtlasPerfTracer.getPerfTracer(PERF_LOG, "AtlasEntityStoreV2.updateClassification()");
        }

        if (StringUtils.isEmpty(guid)) {
            throw new AtlasBaseException(AtlasErrorCode.INVALID_PARAMETERS, "Guid not specified");
        }

        if (CollectionUtils.isEmpty(classifications)) {
            throw new AtlasBaseException(AtlasErrorCode.INVALID_PARAMETERS, "classifications(s) not specified");
        }

        GraphTransactionInterceptor.lockObjectAndReleasePostCommit(guid);

        AtlasVertex entityVertex = AtlasGraphUtilsV2.findByGuid(graph, guid);

        if (entityVertex == null) {
            throw new AtlasBaseException(AtlasErrorCode.INSTANCE_GUID_NOT_FOUND, guid);
        }

        AtlasEntityHeader entityHeader = entityRetriever.toAtlasEntityHeaderWithClassifications(entityVertex);

        for (AtlasClassification classification : classifications) {
            AtlasAuthorizationUtils.verifyAccess(new AtlasEntityAccessRequest(typeRegistry, AtlasPrivilege.ENTITY_UPDATE_CLASSIFICATION, entityHeader, classification), "update classification: guid=", guid, ", classification=", classification.getTypeName());
        }

        EntityMutationContext context = new EntityMutationContext();

        context.cacheEntity(guid, entityVertex, typeRegistry.getEntityTypeByName(entityHeader.getTypeName()));


        for (AtlasClassification classification : classifications) {
            validateAndNormalize(classification);
        }

        entityGraphMapper.updateClassifications(context, guid, classifications);

        AtlasPerfTracer.log(perf);
    }

    @Override
    @GraphTransaction
    public void addClassification(final List<String> guids, final AtlasClassification classification) throws AtlasBaseException {
        if (LOG.isDebugEnabled()) {
            LOG.debug("Adding classification={} to entities={}", classification, guids);
        }

        if (CollectionUtils.isEmpty(guids)) {
            throw new AtlasBaseException(AtlasErrorCode.INVALID_PARAMETERS, "Guid(s) not specified");
        }

        if (classification == null) {
            throw new AtlasBaseException(AtlasErrorCode.INVALID_PARAMETERS, "classification not specified");
        }

        validateAndNormalize(classification);

        EntityMutationContext     context         = new EntityMutationContext();
        List<AtlasClassification> classifications = Collections.singletonList(classification);
        List<String>              validGuids      =  new ArrayList<>();

        GraphTransactionInterceptor.lockObjectAndReleasePostCommit(guids);

        for (String guid : guids) {
            try {
                AtlasVertex entityVertex = AtlasGraphUtilsV2.findByGuid(graph, guid);

                if (entityVertex == null) {
                    throw new AtlasBaseException(AtlasErrorCode.INSTANCE_GUID_NOT_FOUND, guid);
                }

                AtlasEntityHeader entityHeader = entityRetriever.toAtlasEntityHeaderWithClassifications(entityVertex);

                AtlasAuthorizationUtils.verifyAccess(new AtlasEntityAccessRequest(typeRegistry, AtlasPrivilege.ENTITY_ADD_CLASSIFICATION, entityHeader, classification),
                        "add classification: guid=", guid, ", classification=", classification.getTypeName());

                validateEntityAssociations(guid, classifications);

                validGuids.add(guid);
                context.cacheEntity(guid, entityVertex, typeRegistry.getEntityTypeByName(entityHeader.getTypeName()));
            } catch (AtlasBaseException abe) {
                if (RequestContext.get().isSkipFailedEntities()) {
                    if (LOG.isDebugEnabled()) {
                        LOG.debug("addClassification(): ignoring failure for entity {}: error code={}, message={}", guid, abe.getAtlasErrorCode(), abe.getMessage());
                    }

                    continue;
                }

                throw abe;
            }
        }

        for (String guid : validGuids) {
            entityGraphMapper.addClassifications(context, guid, classifications);
        }
    }

    @Override
    @GraphTransaction
    public void deleteClassification(final String guid, final String classificationName) throws AtlasBaseException {
        deleteClassification(guid, classificationName, null);
    }

    @Override
    @GraphTransaction
    public void deleteClassification(final String guid, final String classificationName, final String associatedEntityGuid) throws AtlasBaseException {
        if (StringUtils.isEmpty(guid)) {
            throw new AtlasBaseException(AtlasErrorCode.INVALID_PARAMETERS, "Guid(s) not specified");
        }
        if (StringUtils.isEmpty(classificationName)) {
            throw new AtlasBaseException(AtlasErrorCode.INVALID_PARAMETERS, "classifications not specified");
        }

        GraphTransactionInterceptor.lockObjectAndReleasePostCommit(guid);

        AtlasEntityHeader entityHeader = entityRetriever.toAtlasEntityHeaderWithClassifications(guid);

        // verify authorization only for removal of directly associated classification and not propagated one.
        if (StringUtils.isEmpty(associatedEntityGuid) || guid.equals(associatedEntityGuid)) {
            AtlasAuthorizationUtils.verifyAccess(new AtlasEntityAccessRequest(typeRegistry, AtlasPrivilege.ENTITY_REMOVE_CLASSIFICATION,
                            entityHeader, new AtlasClassification(classificationName)),
                    "remove classification: guid=", guid, ", classification=", classificationName);
        }

        if (LOG.isDebugEnabled()) {
            LOG.debug("Deleting classification={} from entity={}", classificationName, guid);
        }


        entityGraphMapper.deleteClassification(guid, classificationName, associatedEntityGuid);
    }


    @GraphTransaction
    public List<AtlasClassification> retrieveClassifications(String guid) throws AtlasBaseException {
        if (LOG.isDebugEnabled()) {
            LOG.debug("Retriving classifications for entity={}", guid);
        }

        AtlasEntityHeader entityHeader = entityRetriever.toAtlasEntityHeaderWithClassifications(guid);

        return entityHeader.getClassifications();
    }


    @Override
    @GraphTransaction
    public List<AtlasClassification> getClassifications(String guid) throws AtlasBaseException {
        if (LOG.isDebugEnabled()) {
            LOG.debug("Getting classifications for entity={}", guid);
        }

        AtlasEntityHeader entityHeader = entityRetriever.toAtlasEntityHeaderWithClassifications(guid);

        AtlasAuthorizationUtils.verifyAccess(new AtlasEntityAccessRequest(typeRegistry, AtlasPrivilege.ENTITY_READ, entityHeader), "get classifications: guid=", guid);

        return entityHeader.getClassifications();
    }

    @Override
    @GraphTransaction
    public AtlasClassification getClassification(String guid, String classificationName) throws AtlasBaseException {
        if (LOG.isDebugEnabled()) {
            LOG.debug("Getting classifications for entities={}", guid);
        }

        AtlasClassification ret          = null;
        AtlasEntityHeader   entityHeader = entityRetriever.toAtlasEntityHeaderWithClassifications(guid);

        if (CollectionUtils.isNotEmpty(entityHeader.getClassifications())) {
            AtlasAuthorizationUtils.verifyAccess(new AtlasEntityAccessRequest(typeRegistry, AtlasPrivilege.ENTITY_READ, entityHeader), "get classification: guid=", guid, ", classification=", classificationName);

            for (AtlasClassification classification : entityHeader.getClassifications()) {
                if (!StringUtils.equalsIgnoreCase(classification.getTypeName(), classificationName)) {
                    continue;
                }

                if (StringUtils.isEmpty(classification.getEntityGuid()) || StringUtils.equalsIgnoreCase(classification.getEntityGuid(), guid)) {
                    ret = classification;
                    break;
                } else if (ret == null) {
                    ret = classification;
                }
            }
        }

        if (ret == null) {
            throw new AtlasBaseException(AtlasErrorCode.CLASSIFICATION_NOT_FOUND, classificationName);
        }

        return ret;
    }

    @Override
    @GraphTransaction
    public void addOrUpdateBusinessAttributesByDisplayName(String guid, Map<String, Map<String, Object>> businessAttrbutes, boolean isOverwrite) throws AtlasBaseException {
        if (LOG.isDebugEnabled()) {
            LOG.debug("==> addOrUpdateBusinessAttributesByDisplayName(guid={}, businessAttributes={}, isOverwrite={})", guid, businessAttrbutes, isOverwrite);
        }

        if (StringUtils.isEmpty(guid)) {
            throw new AtlasBaseException(AtlasErrorCode.INVALID_PARAMETERS, "guid is null/empty");
        }

        if (MapUtils.isEmpty(businessAttrbutes)) {
            throw new AtlasBaseException(AtlasErrorCode.INVALID_PARAMETERS, "businessAttributes is null/empty");
        }

        AtlasVertex entityVertex = AtlasGraphUtilsV2.findByGuid(graph, guid);

        if (entityVertex == null) {
            throw new AtlasBaseException(AtlasErrorCode.INSTANCE_GUID_NOT_FOUND, guid);
        }

        String                           typeName                            = getTypeName(entityVertex);
        AtlasEntityType                  entityType                          = typeRegistry.getEntityTypeByName(typeName);
        Map<String, Map<String, AtlasBusinessAttribute>> entityBMs           = entityType.getBusinessAttributes();
        Map<String, Map<String, Object>> finalBMAttributes                   = new HashMap<>();

        MetricRecorder metric = RequestContext.get().startMetricRecord("preProcessDisplayNames");
        for (Map.Entry<String, Map<String, Object>> bm : businessAttrbutes.entrySet()) {
            Map<String, AtlasBusinessAttribute> enitytBM = entityBMs.get(bm.getKey());

            AtlasBusinessMetadataType bmType = null;
            if (enitytBM == null) {
                //search BM type by displayName
                try {
                    bmType = typeRegistry.getBusinessMetadataTypeByDisplayName(bm.getKey());
                } catch (NoSuchElementException nse) {
                    throw new AtlasBaseException(AtlasErrorCode.BAD_REQUEST, String.format("No BM type found with displayName %s", bm.getKey()));
                }
            } else {
                bmType = typeRegistry.getBusinessMetadataTypeByName(bm.getKey());
            }

            //check & validate attributes
            Map <String, Object> attributes = new HashMap<>();
            for (Map.Entry<String, Object> incomingAttrs : bm.getValue().entrySet()) {
                AtlasAttribute atlasAttribute = bmType.getAllAttributes().get(incomingAttrs.getKey());

                if (atlasAttribute == null) { //attribute is having displayName find attribute name
                    try {
                        atlasAttribute = bmType.getAllAttributes().values().stream().filter(x -> incomingAttrs.getKey().equals(x.getAttributeDef().getDisplayName())).findFirst().get();
                    } catch (NoSuchElementException nse) {
                        String message = String.format("No attribute found with displayName %s for BM attribute %s",
                                incomingAttrs.getKey(), bmType.getTypeName());
                        throw new AtlasBaseException(AtlasErrorCode.BAD_REQUEST, message);
                    }
                }
                attributes.put(atlasAttribute.getAttributeDef().getName(), bm.getValue().get(incomingAttrs.getKey()));
            }
            finalBMAttributes.put(bmType.getTypeName(), attributes);
        }
        RequestContext.get().endMetricRecord(metric);

        addOrUpdateBusinessAttributes(guid, finalBMAttributes, isOverwrite);
    }

    @Override
    @GraphTransaction
    public void addOrUpdateBusinessAttributes(String guid, Map<String, Map<String, Object>> businessAttrbutes, boolean isOverwrite) throws AtlasBaseException {
        if (LOG.isDebugEnabled()) {

            LOG.debug("==> addOrUpdateBusinessAttributes(guid={}, businessAttributes={}, isOverwrite={})", guid, businessAttrbutes, isOverwrite);
        }

        entityGraphMapper.addOrUpdateBusinessAttributes(guid, businessAttrbutes, isOverwrite);

        if (LOG.isDebugEnabled()) {
            LOG.debug("<== addOrUpdateBusinessAttributes(guid={}, businessAttributes={}, isOverwrite={})", guid, businessAttrbutes, isOverwrite);
        }
    }

    @Override
    @GraphTransaction
    public void removeBusinessAttributes(String guid, Map<String, Map<String, Object>> businessAttributes) throws AtlasBaseException {
        if (LOG.isDebugEnabled()) {
            LOG.debug("==> removeBusinessAttributes(guid={}, businessAttributes={})", guid, businessAttributes);
        }

        if (StringUtils.isEmpty(guid)) {
            throw new AtlasBaseException(AtlasErrorCode.INVALID_PARAMETERS, "guid is null/empty");
        }

        if (MapUtils.isEmpty(businessAttributes)) {
            throw new AtlasBaseException(AtlasErrorCode.INVALID_PARAMETERS, "businessAttributes is null/empty");
        }

        AtlasVertex entityVertex = AtlasGraphUtilsV2.findByGuid(graph, guid);

        if (entityVertex == null) {
            throw new AtlasBaseException(AtlasErrorCode.INSTANCE_GUID_NOT_FOUND, guid);
        }

        String                          typeName       = getTypeName(entityVertex);
        AtlasEntityType                 entityType     = typeRegistry.getEntityTypeByName(typeName);

        entityGraphMapper.removeBusinessAttributes(entityVertex, entityType, businessAttributes);

        if (LOG.isDebugEnabled()) {
            LOG.debug("<== removeBusinessAttributes(guid={}, businessAttributes={})", guid, businessAttributes);
        }
    }

    @Override
    @GraphTransaction
    public void setLabels(String guid, Set<String> labels) throws AtlasBaseException {
        if (LOG.isDebugEnabled()) {
            LOG.debug("==> setLabels()");
        }

        if (StringUtils.isEmpty(guid)) {
            throw new AtlasBaseException(AtlasErrorCode.INVALID_PARAMETERS, "guid is null/empty");
        }

        AtlasVertex entityVertex = AtlasGraphUtilsV2.findByGuid(graph, guid);

        if (entityVertex == null) {
            throw new AtlasBaseException(AtlasErrorCode.INSTANCE_GUID_NOT_FOUND, guid);
        }

        validateLabels(labels);

        AtlasEntityHeader entityHeader  = entityRetriever.toAtlasEntityHeaderWithClassifications(entityVertex);
        Set<String>       addedLabels   = Collections.emptySet();
        Set<String>       removedLabels = Collections.emptySet();

        if (CollectionUtils.isEmpty(entityHeader.getLabels())) {
            addedLabels = labels;
        } else if (CollectionUtils.isEmpty(labels)) {
            removedLabels = entityHeader.getLabels();
        } else {
            addedLabels   = new HashSet<String>(CollectionUtils.subtract(labels, entityHeader.getLabels()));
            removedLabels = new HashSet<String>(CollectionUtils.subtract(entityHeader.getLabels(), labels));
        }

        if (addedLabels != null) {
            AtlasEntityAccessRequestBuilder requestBuilder = new AtlasEntityAccessRequestBuilder(typeRegistry, AtlasPrivilege.ENTITY_ADD_LABEL, entityHeader);

            for (String label : addedLabels) {
                requestBuilder.setLabel(label);

                AtlasAuthorizationUtils.verifyAccess(requestBuilder.build(), "add label: guid=", guid, ", label=", label);
            }
        }

        if (removedLabels != null) {
            AtlasEntityAccessRequestBuilder requestBuilder = new AtlasEntityAccessRequestBuilder(typeRegistry, AtlasPrivilege.ENTITY_REMOVE_LABEL, entityHeader);

            for (String label : removedLabels) {
                requestBuilder.setLabel(label);

                AtlasAuthorizationUtils.verifyAccess(requestBuilder.build(), "remove label: guid=", guid, ", label=", label);
            }
        }

        entityGraphMapper.setLabels(entityVertex, labels);

        if (LOG.isDebugEnabled()) {
            LOG.debug("<== setLabels()");
        }
    }

    @Override
    @GraphTransaction
    public void removeLabels(String guid, Set<String> labels) throws AtlasBaseException {
        if (LOG.isDebugEnabled()) {
            LOG.debug("==> removeLabels()");
        }

        if (StringUtils.isEmpty(guid)) {
            throw new AtlasBaseException(AtlasErrorCode.INVALID_PARAMETERS, "guid is null/empty");
        }

        if (CollectionUtils.isEmpty(labels)) {
            throw new AtlasBaseException(AtlasErrorCode.INVALID_PARAMETERS, "labels is null/empty");
        }

        AtlasVertex entityVertex = AtlasGraphUtilsV2.findByGuid(graph, guid);

        if (entityVertex == null) {
            throw new AtlasBaseException(AtlasErrorCode.INSTANCE_GUID_NOT_FOUND, guid);
        }

        AtlasEntityHeader               entityHeader   = entityRetriever.toAtlasEntityHeaderWithClassifications(entityVertex);
        AtlasEntityAccessRequestBuilder requestBuilder = new AtlasEntityAccessRequestBuilder(typeRegistry, AtlasPrivilege.ENTITY_REMOVE_LABEL, entityHeader);

        for (String label : labels) {
            requestBuilder.setLabel(label);

            AtlasAuthorizationUtils.verifyAccess(requestBuilder.build(), "remove label: guid=", guid, ", label=", label);
        }

        validateLabels(labels);

        entityGraphMapper.removeLabels(entityVertex, labels);

        if (LOG.isDebugEnabled()) {
            LOG.debug("<== removeLabels()");
        }
    }

    @Override
    @GraphTransaction
    public void addLabels(String guid, Set<String> labels) throws AtlasBaseException {
        if (LOG.isDebugEnabled()) {
            LOG.debug("==> addLabels()");
        }

        if (StringUtils.isEmpty(guid)) {
            throw new AtlasBaseException(AtlasErrorCode.INVALID_PARAMETERS, "guid is null/empty");
        }

        if (CollectionUtils.isEmpty(labels)) {
            throw new AtlasBaseException(AtlasErrorCode.INVALID_PARAMETERS, "labels is null/empty");
        }

        AtlasVertex entityVertex = AtlasGraphUtilsV2.findByGuid(graph, guid);

        if (entityVertex == null) {
            throw new AtlasBaseException(AtlasErrorCode.INSTANCE_GUID_NOT_FOUND, guid);
        }

        AtlasEntityHeader               entityHeader   = entityRetriever.toAtlasEntityHeaderWithClassifications(entityVertex);
        AtlasEntityAccessRequestBuilder requestBuilder = new AtlasEntityAccessRequestBuilder(typeRegistry, AtlasPrivilege.ENTITY_ADD_LABEL, entityHeader);

        for (String label : labels) {
            requestBuilder.setLabel(label);

            AtlasAuthorizationUtils.verifyAccess(requestBuilder.build(), "add/update label: guid=", guid, ", label=", label);
        }

        validateLabels(labels);

        entityGraphMapper.addLabels(entityVertex, labels);

        if (LOG.isDebugEnabled()) {
            LOG.debug("<== addLabels()");
        }
    }

    private EntityMutationResponse createOrUpdate(EntityStream entityStream, boolean isPartialUpdate, boolean replaceClassifications, boolean replaceBusinessAttributes, boolean isOverwriteBusinessAttribute) throws AtlasBaseException {
        if (LOG.isDebugEnabled()) {
            LOG.debug("==> createOrUpdate()");
        }

        if (entityStream == null || !entityStream.hasNext()) {
            throw new AtlasBaseException(AtlasErrorCode.INVALID_PARAMETERS, "no entities to create/update.");
        }

        AtlasPerfTracer perf = null;

        if (AtlasPerfTracer.isPerfTraceEnabled(PERF_LOG)) {
            perf = AtlasPerfTracer.getPerfTracer(PERF_LOG, "createOrUpdate()");
        }

        MetricRecorder metric = RequestContext.get().startMetricRecord("createOrUpdate");

        try {
            final EntityMutationContext context = preCreateOrUpdate(entityStream, entityGraphMapper, isPartialUpdate);

            // Check if authorized to create entities
            if (!RequestContext.get().isImportInProgress() && !RequestContext.get().isSkipAuthorizationCheck()) {
                for (AtlasEntity entity : context.getCreatedEntities()) {
                    if (!PreProcessor.skipInitialAuthCheckTypes.contains(entity.getTypeName())) {
                        AtlasAuthorizationUtils.verifyAccess(new AtlasEntityAccessRequest(typeRegistry, AtlasPrivilege.ENTITY_CREATE, new AtlasEntityHeader(entity)),
                                "create entity: type=", entity.getTypeName());
                    }
                }
            }
            // for existing entities, skip update if incoming entity doesn't have any change
            if (CollectionUtils.isNotEmpty(context.getUpdatedEntities())) {
                MetricRecorder checkForUnchangedEntities = RequestContext.get().startMetricRecord("checkForUnchangedEntities");

                List<AtlasEntity>     entitiesToSkipUpdate = new ArrayList<>();
                AtlasEntityComparator entityComparator     = new AtlasEntityComparator(typeRegistry, entityRetriever, context.getGuidAssignments(), !replaceClassifications, !replaceBusinessAttributes);
                RequestContext        reqContext           = RequestContext.get();

                for (AtlasEntity entity : context.getUpdatedEntities()) {
                    if (entity.getStatus() == AtlasEntity.Status.DELETED) {// entity status could be updated during import
                        continue;
                    }

                    AtlasVertex           storedVertex = context.getVertex(entity.getGuid());
                    AtlasEntityDiffResult diffResult   = entityComparator.getDiffResult(entity, storedVertex, !storeDifferentialAudits);

                    if (diffResult.hasDifference()) {
                        if (storeDifferentialAudits) {
                            diffResult.getDiffEntity().setGuid(entity.getGuid());
                            reqContext.cacheDifferentialEntity(diffResult.getDiffEntity());
                        }

                        if (diffResult.hasDifferenceOnlyInCustomAttributes()) {
                            reqContext.recordEntityWithCustomAttributeUpdate(entity.getGuid());
                        }

                        if (diffResult.hasDifferenceOnlyInBusinessAttributes()) {
                            reqContext.recordEntityWithBusinessAttributeUpdate(entity.getGuid());
                        }
                    } else {
                        if (LOG.isDebugEnabled()) {
                            LOG.debug("skipping unchanged entity: {}", entity);
                        }

                        entitiesToSkipUpdate.add(entity);
                        reqContext.recordEntityToSkip(entity.getGuid());
                    }
                }

                if (entitiesToSkipUpdate.size() > 0) {
                    // remove entitiesToSkipUpdate from EntityMutationContext
                    context.getUpdatedEntities().removeAll(entitiesToSkipUpdate);
                }

                // Check if authorized to update entities
                if (!reqContext.isImportInProgress()) {
                    for (AtlasEntity entity : context.getUpdatedEntities()) {
                        AtlasEntityHeader entityHeaderWithClassifications = entityRetriever.toAtlasEntityHeaderWithClassifications(entity.getGuid());
                        AtlasEntityHeader entityHeader = new AtlasEntityHeader(entity);

                        if(CollectionUtils.isNotEmpty(entityHeaderWithClassifications.getClassifications())) {
                            entityHeader.setClassifications(entityHeaderWithClassifications.getClassifications());
                        }

                        AtlasEntity diffEntity = reqContext.getDifferentialEntity(entity.getGuid());
                        boolean skipAuthBaseConditions = diffEntity != null && MapUtils.isEmpty(diffEntity.getCustomAttributes()) && MapUtils.isEmpty(diffEntity.getBusinessAttributes()) && CollectionUtils.isEmpty(diffEntity.getClassifications()) && CollectionUtils.isEmpty(diffEntity.getLabels());
                        boolean skipAuthMeaningsUpdate = diffEntity != null && MapUtils.isNotEmpty(diffEntity.getRelationshipAttributes()) && diffEntity.getRelationshipAttributes().containsKey("meanings") && diffEntity.getRelationshipAttributes().size() == 1 && MapUtils.isEmpty(diffEntity.getAttributes());
                        boolean skipAuthStarredDetailsUpdate = diffEntity != null && MapUtils.isEmpty(diffEntity.getRelationshipAttributes()) && MapUtils.isNotEmpty(diffEntity.getAttributes()) && diffEntity.getAttributes().size() == 3 && diffEntity.getAttributes().containsKey(ATTR_STARRED_BY) && diffEntity.getAttributes().containsKey(ATTR_STARRED_COUNT) && diffEntity.getAttributes().containsKey(ATTR_STARRED_DETAILS_LIST);
                        if (skipAuthBaseConditions && (skipAuthMeaningsUpdate || skipAuthStarredDetailsUpdate)) {
                            //do nothing, only diff is relationshipAttributes.meanings or starred, allow update
                        } else {
                            AtlasAuthorizationUtils.verifyUpdateEntityAccess(typeRegistry, entityHeader,"update entity: type=" + entity.getTypeName());
                        }
                    }
                }

                reqContext.endMetricRecord(checkForUnchangedEntities);
            }

            executePreProcessor(context);

            // Updating hierarchy after preprocessor is executed so that qualifiedName update during preprocessor is considered
            for (AtlasEntity entity : context.getCreatedEntities()) {
                createQualifiedNameHierarchyField(entity, context.getVertex(entity.getGuid()));
            }

            for (Map.Entry<String, AtlasEntity> entry : RequestContext.get().getDifferentialEntitiesMap().entrySet()) {
                if (entry.getValue().hasAttribute(QUALIFIED_NAME)) {
                    createQualifiedNameHierarchyField(entry.getValue(), context.getVertex(entry.getKey()));
                }
            }


            EntityMutationResponse ret = entityGraphMapper.mapAttributesAndClassifications(context, isPartialUpdate,
                    replaceClassifications, replaceBusinessAttributes, isOverwriteBusinessAttribute);

            ret.setGuidAssignments(context.getGuidAssignments());


            // Notify the change listeners
            entityChangeNotifier.onEntitiesMutated(ret, RequestContext.get().isImportInProgress());
            atlasRelationshipStore.onRelationshipsMutated(RequestContext.get().getRelationshipMutationMap());
            if (LOG.isDebugEnabled()) {
                LOG.debug("<== createOrUpdate()");
            }

            return ret;
        } finally {
            RequestContext.get().endMetricRecord(metric);

            AtlasPerfTracer.log(perf);
        }
    }

    private void executePreProcessor(EntityMutationContext context) throws AtlasBaseException {
        AtlasEntityType entityType;
        PreProcessor preProcessor;

        List<AtlasEntity> copyOfCreated = new ArrayList<>(context.getCreatedEntities());
        for (AtlasEntity entity : copyOfCreated) {
            entityType = context.getType(entity.getGuid());
            preProcessor = getPreProcessor(entityType.getTypeName());

            if (preProcessor != null) {
                preProcessor.processAttributes(entity, context, CREATE);
            }
        }

        List<AtlasEntity> copyOfUpdated = new ArrayList<>(context.getUpdatedEntities());
        for (AtlasEntity entity: copyOfUpdated) {
            entityType = context.getType(entity.getGuid());
            preProcessor = getPreProcessor(entityType.getTypeName());

            if (preProcessor != null) {
                preProcessor.processAttributes(entity, context, UPDATE);
            }
        }
    }

    private EntityMutationContext preCreateOrUpdate(EntityStream entityStream, EntityGraphMapper entityGraphMapper, boolean isPartialUpdate) throws AtlasBaseException {
        MetricRecorder metric = RequestContext.get().startMetricRecord("preCreateOrUpdate");
        this.graph.setEnableCache(RequestContext.get().isCacheEnabled());
        EntityGraphDiscovery        graphDiscoverer  = new AtlasEntityGraphDiscoveryV2(graph, typeRegistry, entityStream, entityGraphMapper);
        EntityGraphDiscoveryContext discoveryContext = graphDiscoverer.discoverEntities();
        EntityMutationContext       context          = new EntityMutationContext(discoveryContext);
        RequestContext              requestContext   = RequestContext.get();

        Map<String, String> referencedGuids = discoveryContext.getReferencedGuids();
        for (Map.Entry<String, String> element : referencedGuids.entrySet()) {
            String guid = element.getKey();
            AtlasEntity entity = entityStream.getByGuid(guid);

            if (entity != null) { // entity would be null if guid is not in the stream but referenced by an entity in the stream
                AtlasEntityType entityType = typeRegistry.getEntityTypeByName(entity.getTypeName());

                if (entityType == null) {
                    throw new AtlasBaseException(element.getValue(), AtlasErrorCode.TYPE_NAME_INVALID, TypeCategory.ENTITY.name(), entity.getTypeName());
                }

                compactAttributes(entity, entityType);
                flushAutoUpdateAttributes(entity, entityType);

                AtlasVertex vertex = getResolvedEntityVertex(discoveryContext, entity);

                autoUpdateStarredDetailsAttributes(entity, vertex);

                try {
                    if (vertex != null) {
                        if (!isPartialUpdate) {
                            graphDiscoverer.validateAndNormalize(entity);

                            // change entity 'isInComplete' to 'false' during full update
                            if (isEntityIncomplete(vertex)) {
                                vertex.removeProperty(IS_INCOMPLETE_PROPERTY_KEY);

                                entity.setIsIncomplete(FALSE);
                            }
                        } else {
                            graphDiscoverer.validateAndNormalizeForUpdate(entity);
                        }

                        String guidVertex = AtlasGraphUtilsV2.getIdFromVertex(vertex);

                        if (!StringUtils.equals(guidVertex, guid)) { // if entity was found by unique attribute
                            entity.setGuid(guidVertex);

                            requestContext.recordEntityGuidUpdate(entity, guid);
                        }

                        context.addUpdated(guid, entity, entityType, vertex);

                    } else {
                        graphDiscoverer.validateAndNormalize(entity);

                        //Create vertices which do not exist in the repository
                        if (RequestContext.get().isImportInProgress() && AtlasTypeUtil.isAssignedGuid(entity.getGuid())) {
                            vertex = entityGraphMapper.createVertexWithGuid(entity, entity.getGuid());
                        } else {
                            vertex = entityGraphMapper.createVertex(entity);
                        }

                        discoveryContext.addResolvedGuid(guid, vertex);

                        discoveryContext.addResolvedIdByUniqAttribs(getAtlasObjectId(entity), vertex);

                        String generatedGuid = AtlasGraphUtilsV2.getIdFromVertex(vertex);

                        entity.setGuid(generatedGuid);

                        requestContext.recordEntityGuidUpdate(entity, guid);

                        context.addCreated(guid, entity, entityType, vertex);
                    }

                } catch (AtlasBaseException exception) {
                    exception.setEntityGuid(element.getValue());
                    throw exception;
                }


                String entityStateValue = (String) entity.getAttribute(STATE_PROPERTY_KEY);
                String entityStatusValue = entity.getStatus() != null ? entity.getStatus().toString() : null;
                String entityActiveKey = Status.ACTIVE.toString();
                boolean isRestoreRequested = ((StringUtils.isNotEmpty(entityStateValue) && entityStateValue.equals(entityActiveKey)) || (StringUtils.isNotEmpty(entityStatusValue) && entityStatusValue.equals(entityActiveKey)));

                if (discoveryContext.isAppendRelationshipAttributeVisited() && MapUtils.isNotEmpty(entity.getAppendRelationshipAttributes())) {
                    context.setUpdatedWithRelationshipAttributes(entity);
                }

                if (discoveryContext.isRemoveRelationshipAttributeVisited() && MapUtils.isNotEmpty(entity.getRemoveRelationshipAttributes())) {
                    context.setUpdatedWithRemoveRelationshipAttributes(entity);
                }

                if (isRestoreRequested) {
                    Status currStatus = AtlasGraphUtilsV2.getState(vertex);
                    if (currStatus == Status.DELETED) {
                        context.addEntityToRestore(vertex);
                    }
                }

                // during import, update the system attributes
                if (RequestContext.get().isImportInProgress()) {
                    Status newStatus = entity.getStatus();

                    if (newStatus != null) {
                        Status currStatus = AtlasGraphUtilsV2.getState(vertex);

                        if (currStatus == Status.ACTIVE && newStatus == Status.DELETED) {
                            if (LOG.isDebugEnabled()) {
                                LOG.debug("entity-delete via import - guid={}", guid);
                            }

                            context.addEntityToDelete(vertex);
                        } else if (currStatus == Status.DELETED && newStatus == Status.ACTIVE) {
                            LOG.warn("Import is attempting to activate deleted entity (guid={}).", guid);
                            entityGraphMapper.importActivateEntity(vertex, entity);
                            context.addCreated(guid, entity, entityType, vertex);
                        }
                    }

                    entityGraphMapper.updateSystemAttributes(vertex, entity);
                }
            }
        }

        RequestContext.get().endMetricRecord(metric);

        return context;
    }

    private void autoUpdateStarredDetailsAttributes(AtlasEntity entity, AtlasVertex vertex) {

        MetricRecorder metric = RequestContext.get().startMetricRecord("autoUpdateStarredDetailsAttributes");

        Boolean starEntityForUser = entity.getStarred();

        if (starEntityForUser != null) {

            long requestTime = RequestContext.get().getRequestTime();
            String requestUser = RequestContext.get().getUser();

            Set<String> starredBy = new HashSet<>();
            Set<AtlasStruct> starredDetailsList = new HashSet<>();
            int starredCount = 0;

            if (vertex != null) {
                Set<String> vertexStarredBy = vertex.getMultiValuedSetProperty(ATTR_STARRED_BY, String.class);
                if (vertexStarredBy != null) {
                    starredBy = vertexStarredBy;
                }

                Iterable<AtlasEdge> starredDetailsEdges = vertex.getEdges(AtlasEdgeDirection.OUT, "__" + ATTR_STARRED_DETAILS_LIST);
                for (AtlasEdge starredDetailsEdge : starredDetailsEdges) {
                    AtlasVertex starredDetailsVertex = starredDetailsEdge.getInVertex();
                    String assetStarredBy = starredDetailsVertex.getProperty(ATTR_ASSET_STARRED_BY, String.class);
                    Long assetStarredAt = starredDetailsVertex.getProperty(ATTR_ASSET_STARRED_AT, Long.class);
                    AtlasStruct starredDetails = getStarredDetailsStruct(assetStarredBy, assetStarredAt);
                    starredDetailsList.add(starredDetails);
                }

                starredCount = starredBy.size();
            }

            if (starEntityForUser) {
                addUserToStarredAttributes(requestUser, requestTime, starredBy, starredDetailsList);
            } else {
                removeUserFromStarredAttributes(requestUser, starredBy, starredDetailsList);
            }

            // Update entity attributes
            if (starredBy.size() != starredCount) {
                entity.setAttribute(ATTR_STARRED_BY, starredBy);
                entity.setAttribute(ATTR_STARRED_DETAILS_LIST, starredDetailsList);
                entity.setAttribute(ATTR_STARRED_COUNT, starredBy.size());
            }

        }

        RequestContext.get().endMetricRecord(metric);
    }

    private void addUserToStarredAttributes(String requestUser, long requestTime, Set<String> starredBy, Set<AtlasStruct> starredDetailsList) {
        //Check and update starredBy Attribute
        if (!starredBy.contains(requestUser)){
            starredBy.add(requestUser);
        }

        //Check and update starredDetailsList Attribute
        boolean isStarredDetailsListUpdated = false;
        for (AtlasStruct starredDetails : starredDetailsList) {
            String assetStarredBy = (String) starredDetails.getAttribute(ATTR_ASSET_STARRED_BY);
            if (assetStarredBy.equals(requestUser)) {
                starredDetails.setAttribute(ATTR_ASSET_STARRED_AT, requestTime);
                isStarredDetailsListUpdated = true;
                break;
            }
        }
        if (!isStarredDetailsListUpdated) {
            AtlasStruct starredDetails = getStarredDetailsStruct(requestUser, requestTime);
            starredDetailsList.add(starredDetails);
        }
    }

    private void removeUserFromStarredAttributes(String requestUser, Set<String> starredBy, Set<AtlasStruct> starredDetailsList) {
        //Check and update starredBy Attribute
        if (starredBy.contains(requestUser)){
            starredBy.remove(requestUser);
        }

        for (AtlasStruct starredDetails : starredDetailsList) {
            String assetStarredBy = (String) starredDetails.getAttribute(ATTR_ASSET_STARRED_BY);
            if (assetStarredBy.equals(requestUser)) {
                starredDetailsList.remove(starredDetails);
                break;
            }
        }
    }

    private AtlasStruct getStarredDetailsStruct(String assetStarredBy, long assetStarredAt) {
        AtlasStruct starredDetails = new AtlasStruct();
        starredDetails.setTypeName(STRUCT_STARRED_DETAILS);
        starredDetails.setAttribute(ATTR_ASSET_STARRED_BY, assetStarredBy);
        starredDetails.setAttribute(ATTR_ASSET_STARRED_AT, assetStarredAt);
        return starredDetails;
    }

    private void createQualifiedNameHierarchyField(AtlasEntity entity, AtlasVertex vertex) {
        MetricRecorder metric = RequestContext.get().startMetricRecord("createQualifiedNameHierarchyField");
        boolean isDataMeshType = entity.getTypeName().equals(DATA_PRODUCT_ENTITY_TYPE) || entity.getTypeName().equals(DATA_DOMAIN_ENTITY_TYPE);
        int qualifiedNameOffset = isDataMeshType ? 2 : 1;
        try {
            if (vertex == null) {
                vertex = AtlasGraphUtilsV2.findByGuid(graph, entity.getGuid());
            }
            if (entity.hasAttribute(QUALIFIED_NAME)) {
                String qualifiedName = (String) entity.getAttribute(QUALIFIED_NAME);
                if (StringUtils.isNotEmpty(qualifiedName)) {
                    vertex.removeProperty(QUALIFIED_NAME_HIERARCHY_PROPERTY_KEY);
                    String[] parts = qualifiedName.split("/");
                    StringBuilder currentPath = new StringBuilder();

                    for (int i = 0; i < parts.length; i++) {
                        String part = parts[i];
                        if (StringUtils.isNotEmpty(part)) {
                            if (i > 0) {
                                currentPath.append("/");
                            }
                            currentPath.append(part);
                            // i>1 reason: we don't want to add the first part of the qualifiedName as it is the entity name
                            // Example qualifiedName : default/snowflake/123/db_name we only want `default/snowflake/123` and `default/snowflake/123/db_name`
                            if (i > qualifiedNameOffset) {
                                if (isDataMeshType && (part.equals("domain") || part.equals("product"))) {
                                    continue;
                                }
                                AtlasGraphUtilsV2.addEncodedProperty(vertex, QUALIFIED_NAME_HIERARCHY_PROPERTY_KEY, currentPath.toString());
                            }
                        }
                    }
                }
            }
        } finally {
            RequestContext.get().endMetricRecord(metric);
        }
    }


    public PreProcessor getPreProcessor(String typeName) {
        PreProcessor preProcessor = null;

        switch (typeName) {
            case ATLAS_GLOSSARY_ENTITY_TYPE:
                preProcessor = new GlossaryPreProcessor(typeRegistry, entityRetriever);
                break;

            case ATLAS_GLOSSARY_TERM_ENTITY_TYPE:
                preProcessor = new TermPreProcessor(typeRegistry, entityRetriever, graph, taskManagement);
                break;

            case ATLAS_GLOSSARY_CATEGORY_ENTITY_TYPE:
                preProcessor = new CategoryPreProcessor(typeRegistry, entityRetriever, graph, taskManagement, entityGraphMapper);
                break;

            case DATA_DOMAIN_ENTITY_TYPE:
                preProcessor = new DataDomainPreProcessor(typeRegistry, entityRetriever, graph);
                break;

            case DATA_PRODUCT_ENTITY_TYPE:
                preProcessor = new DataProductPreProcessor(typeRegistry, entityRetriever, graph, this);
                break;

            case QUERY_ENTITY_TYPE:
                preProcessor = new QueryPreProcessor(typeRegistry, entityRetriever);
                break;

            case QUERY_FOLDER_ENTITY_TYPE:
                preProcessor = new QueryFolderPreProcessor(typeRegistry, entityRetriever);
                break;

            case QUERY_COLLECTION_ENTITY_TYPE:
                preProcessor = new QueryCollectionPreProcessor(typeRegistry, discovery, entityRetriever, featureFlagStore, this);
                break;

            case PERSONA_ENTITY_TYPE:
                preProcessor = new PersonaPreProcessor(graph, typeRegistry, entityRetriever, this);
                break;

            case PURPOSE_ENTITY_TYPE:
                preProcessor = new PurposePreProcessor(graph, typeRegistry, entityRetriever, this);
                break;

            case POLICY_ENTITY_TYPE:
                preProcessor = new AuthPolicyPreProcessor(graph, typeRegistry, entityRetriever);
                break;

            case STAKEHOLDER_ENTITY_TYPE:
                preProcessor = new StakeholderPreProcessor(graph, typeRegistry, entityRetriever, this);
                break;

            case CONNECTION_ENTITY_TYPE:
                preProcessor = new ConnectionPreProcessor(graph, discovery, entityRetriever, featureFlagStore, deleteDelegate, this);
                break;

            case LINK_ENTITY_TYPE:
                preProcessor = new LinkPreProcessor(typeRegistry, entityRetriever);
                break;

            case README_ENTITY_TYPE:
                preProcessor = new ReadmePreProcessor(typeRegistry, entityRetriever);
                break;

            case CONTRACT_ENTITY_TYPE:
                preProcessor = new ContractPreProcessor(graph, typeRegistry, entityRetriever, storeDifferentialAudits, discovery);
                break;

            case STAKEHOLDER_TITLE_ENTITY_TYPE:
                preProcessor = new StakeholderTitlePreProcessor(graph, typeRegistry, entityRetriever);
                break;
        }

        return preProcessor;
    }

    private AtlasVertex getResolvedEntityVertex(EntityGraphDiscoveryContext context, AtlasEntity entity) throws AtlasBaseException {
        AtlasObjectId objectId = getAtlasObjectId(entity);
        AtlasVertex   ret      = context.getResolvedEntityVertex(entity.getGuid());

        if (ret != null) {
            context.addResolvedIdByUniqAttribs(objectId, ret);
            if (entity.getLabels() != null) {
                entityGraphMapper.setLabels(ret, entity.getLabels());
            }
        } else {
            ret = context.getResolvedEntityVertex(objectId);

            if (ret != null) {
                context.addResolvedGuid(entity.getGuid(), ret);
            }
        }

        return ret;
    }

    private AtlasObjectId getAtlasObjectId(AtlasEntity entity) {
        AtlasObjectId ret = entityRetriever.toAtlasObjectId(entity);

        if (ret != null && !RequestContext.get().isImportInProgress() && MapUtils.isNotEmpty(ret.getUniqueAttributes())) {
            // if uniqueAttributes is not empty, reset guid to null.
            ret.setGuid(null);
        }

        return ret;
    }

    private EntityMutationResponse deleteVertices(Collection<AtlasVertex> deletionCandidates) throws AtlasBaseException {
        EntityMutationResponse response = new EntityMutationResponse();
        try {
            RequestContext req = RequestContext.get();

            Collection<AtlasVertex> categories = new ArrayList<>();
            Collection<AtlasVertex> others = new ArrayList<>();

            MetricRecorder metric = RequestContext.get().startMetricRecord("filterCategoryVertices");
            for (AtlasVertex vertex : deletionCandidates) {
                String typeName = getTypeName(vertex);

                PreProcessor preProcessor = getPreProcessor(typeName);
                if (preProcessor != null) {
                    preProcessor.processDelete(vertex);
                }

                if (ATLAS_GLOSSARY_CATEGORY_ENTITY_TYPE.equals(typeName)) {
                    categories.add(vertex);
                } else {
                    others.add(vertex);
                }
            }
            RequestContext.get().endMetricRecord(metric);

            if (CollectionUtils.isNotEmpty(categories)) {
                entityGraphMapper.removeAttrForCategoryDelete(categories);
                deleteDelegate.getHandler(DeleteType.HARD).deleteEntities(categories);
            }

            if (CollectionUtils.isNotEmpty(others)) {

                deleteDelegate.getHandler().removeHasLineageOnDelete(others);
                deleteDelegate.getHandler().deleteEntities(others);
            }

            for (AtlasEntityHeader entity : req.getDeletedEntities()) {
                String handler;
                if (ATLAS_GLOSSARY_CATEGORY_ENTITY_TYPE.equals(entity.getTypeName())) {
                    handler = req.getDeleteType().equals(DeleteType.PURGE) ?
                            DeleteType.PURGE.name() : DeleteType.HARD.name();
                } else {
                    handler = RequestContext.get().getDeleteType().name();
                }
                entity.setDeleteHandler(handler);
                entity.setStatus(Status.DELETED);
                entity.setUpdatedBy(RequestContext.get().getUser());
                response.addEntity(DELETE, entity);
            }

            for (AtlasEntityHeader entity : req.getUpdatedEntities()) {
                response.addEntity(UPDATE, entity);
            }
        } catch (Exception e) {
            LOG.error("Delete vertices request failed", e);
            throw new AtlasBaseException(e);
        }

        return response;
    }

    private EntityMutationResponse restoreVertices(Collection<AtlasVertex> restoreCandidates) throws AtlasBaseException {
        EntityMutationResponse response = new EntityMutationResponse();
        RequestContext         req      = RequestContext.get();

        restoreHandlerV1.restoreEntities(restoreCandidates);

        for (AtlasEntityHeader entity : req.getRestoredEntities()) {
            response.addEntity(UPDATE, entity);
        }

        return response;
    }

    private EntityMutationResponse purgeVertices(Collection<AtlasVertex> purgeCandidates) throws AtlasBaseException {
        EntityMutationResponse response = new EntityMutationResponse();
        RequestContext         req      = RequestContext.get();

        req.setDeleteType(DeleteType.HARD);
        req.setPurgeRequested(true);
        deleteDelegate.getHandler().deleteEntities(purgeCandidates); // this will update req with list of purged entities

        for (AtlasEntityHeader entity : req.getDeletedEntities()) {
            response.addEntity(PURGE, entity);
        }

        return response;
    }

    private void validateAndNormalize(AtlasClassification classification) throws AtlasBaseException {
        AtlasClassificationType type = typeRegistry.getClassificationTypeByName(classification.getTypeName());

        if (type == null) {
            throw new AtlasBaseException(AtlasErrorCode.CLASSIFICATION_NOT_FOUND, classification.getTypeName());
        }

        List<String> messages = new ArrayList<>();

        type.validateValue(classification, classification.getTypeName(), messages);

        if (!messages.isEmpty()) {
            throw new AtlasBaseException(AtlasErrorCode.INVALID_PARAMETERS, messages);
        }

        type.getNormalizedValue(classification);
    }

    /**
     * Validate if classification is not already associated with the entities
     *
     * @param guid            unique entity id
     * @param classifications list of classifications to be associated
     */
    private void validateEntityAssociations(String guid, List<AtlasClassification> classifications) throws AtlasBaseException {
        List<String>    entityClassifications = getClassificationNames(guid);
        String          entityTypeName        = AtlasGraphUtilsV2.getTypeNameFromGuid(graph, guid);
        AtlasEntityType entityType            = typeRegistry.getEntityTypeByName(entityTypeName);
        Set<String> processedTagTypeNames = new HashSet<>();

        List <AtlasClassification> copyList = new ArrayList<>(classifications);
        for (AtlasClassification classification : copyList) {

            if (processedTagTypeNames.contains(classification.getTypeName())){
                classifications.remove(classification);
            } else {
                String newClassification = classification.getTypeName();
                processedTagTypeNames.add(newClassification);

                if (CollectionUtils.isNotEmpty(entityClassifications) && entityClassifications.contains(newClassification)) {
                    throw new AtlasBaseException(AtlasErrorCode.INVALID_PARAMETERS, "entity: " + guid +
                            ", already associated with classification: " + newClassification);
                }

                // for each classification, check whether there are entities it should be restricted to
                AtlasClassificationType classificationType = typeRegistry.getClassificationTypeByName(newClassification);

                if (!classificationType.canApplyToEntityType(entityType)) {
                    throw new AtlasBaseException(AtlasErrorCode.INVALID_ENTITY_FOR_CLASSIFICATION, guid, entityTypeName, newClassification);
                }
            }
        }
    }

    private List<String> getClassificationNames(String guid) throws AtlasBaseException {
        List<String>              ret             = null;
        List<AtlasClassification> classifications = retrieveClassifications(guid);

        if (CollectionUtils.isNotEmpty(classifications)) {
            ret = new ArrayList<>();

            for (AtlasClassification classification : classifications) {
                String entityGuid = classification.getEntityGuid();

                if (StringUtils.isEmpty(entityGuid) || StringUtils.equalsIgnoreCase(guid, entityGuid)) {
                    ret.add(classification.getTypeName());
                }
            }
        }

        return ret;
    }

    // move/remove relationship-attributes present in 'attributes'
    private void compactAttributes(AtlasEntity entity, AtlasEntityType entityType) {
        if (entity != null) {
            for (String attrName : entityType.getRelationshipAttributes().keySet()) {
                if (entity.hasAttribute(attrName)) { // relationship attribute is present in 'attributes'
                    Object attrValue = entity.removeAttribute(attrName);

                    if (attrValue != null) {
                        // if the attribute doesn't exist in relationshipAttributes, add it
                        Object relationshipAttrValue = entity.getRelationshipAttribute(attrName);

                        if (relationshipAttrValue == null) {
                            entity.setRelationshipAttribute(attrName, attrValue);

                            if (LOG.isDebugEnabled()) {
                                LOG.debug("moved attribute {}.{} from attributes to relationshipAttributes", entityType.getTypeName(), attrName);
                            }
                        } else {
                            if (LOG.isDebugEnabled()) {
                                LOG.debug("attribute {}.{} is present in attributes and relationshipAttributes. Removed from attributes", entityType.getTypeName(), attrName);
                            }
                        }
                    }
                }
            }
        }
    }

    private void flushAutoUpdateAttributes(AtlasEntity entity, AtlasEntityType entityType) {
        if (entityType.getAllAttributes() != null) {
            Set<String> flushAttributes = new HashSet<>();

            for (String attrName : entityType.getAllAttributes().keySet()) {
                AtlasAttribute atlasAttribute = entityType.getAttribute(attrName);
                HashMap<String, ArrayList> autoUpdateAttributes = atlasAttribute.getAttributeDef().getAutoUpdateAttributes();
                if (MapUtils.isNotEmpty(autoUpdateAttributes)) {
                    autoUpdateAttributes.values()
                            .stream()
                            .flatMap(List<String>::stream)
                            .forEach(flushAttributes::add);
                }
            }

//            for (String attrName : entityType.getAllAttributes().keySet()) {
//                if (ATTR_STARRED_BY.equals(attrName) || ATTR_STARRED_COUNT.equals(attrName) || ATTR_STARRED_DETAILS_LIST.equals(attrName)) {
//                    flushAttributes.add(attrName);
//                }
//            }

            flushAttributes.forEach(entity::removeAttribute);
        }
    }

    @Override
    @GraphTransaction
    public BulkImportResponse bulkCreateOrUpdateBusinessAttributes(InputStream inputStream, String fileName) throws AtlasBaseException {
        BulkImportResponse ret = new BulkImportResponse();

        if (StringUtils.isBlank(fileName)) {
            throw new AtlasBaseException(AtlasErrorCode.FILE_NAME_NOT_FOUND, fileName);
        }

        List<String[]>           fileData              = FileUtils.readFileData(fileName, inputStream);
        Map<String, AtlasEntity> attributesToAssociate = getBusinessMetadataDefList(fileData, ret);

        for (AtlasEntity entity : attributesToAssociate.values()) {
            Map<String, Map<String, Object>> businessAttributes = entity.getBusinessAttributes();
            String                           guid               = entity.getGuid();

            try {
                addOrUpdateBusinessAttributes(guid, businessAttributes, true);

                ret.addToSuccessImportInfoList(new ImportInfo(guid, businessAttributes.toString()));
            } catch (Exception e) {
                LOG.error("Error occurred while updating BusinessMetadata Attributes for Entity " + guid);

                ret.addToFailedImportInfoList(new ImportInfo(guid, businessAttributes.toString(), FAILED, e.getMessage()));
            }
        }

        return ret;
    }

    @Override
    public List<AtlasAccessorResponse> getAccessors(List<AtlasAccessorRequest> atlasAccessorRequestList) throws AtlasBaseException {
        List<AtlasAccessorResponse> ret = new ArrayList<>();

        for (AtlasAccessorRequest accessorRequest : atlasAccessorRequestList) {
            try {
                AtlasAccessorResponse result = null;
                AtlasPrivilege action = AtlasPrivilege.valueOf(accessorRequest.getAction());;

                switch (action) {
                    case ENTITY_READ:
                    case ENTITY_CREATE:
                    case ENTITY_UPDATE:
                    case ENTITY_DELETE:
                        AtlasEntityAccessRequestBuilder entityAccessRequestBuilder = getEntityAccessRequest(accessorRequest, action);
                        result = AtlasAuthorizationUtils.getAccessors(entityAccessRequestBuilder.build());
                        break;

                    case ENTITY_READ_CLASSIFICATION:
                    case ENTITY_ADD_CLASSIFICATION:
                    case ENTITY_UPDATE_CLASSIFICATION:
                    case ENTITY_REMOVE_CLASSIFICATION:
                        entityAccessRequestBuilder = getEntityAccessRequest(accessorRequest, action);
                        entityAccessRequestBuilder.setClassification(new AtlasClassification(accessorRequest.getClassification()));
                        result = AtlasAuthorizationUtils.getAccessors(entityAccessRequestBuilder.build());
                        break;

                    case ENTITY_ADD_LABEL:
                    case ENTITY_REMOVE_LABEL:
                        entityAccessRequestBuilder = getEntityAccessRequest(accessorRequest, action);
                        entityAccessRequestBuilder.setLabel(accessorRequest.getLabel());
                        result = AtlasAuthorizationUtils.getAccessors(entityAccessRequestBuilder.build());
                        break;

                    case ENTITY_UPDATE_BUSINESS_METADATA:
                        entityAccessRequestBuilder = getEntityAccessRequest(accessorRequest, action);
                        entityAccessRequestBuilder.setBusinessMetadata(accessorRequest.getBusinessMetadata());
                        result = AtlasAuthorizationUtils.getAccessors(entityAccessRequestBuilder.build());
                        break;


                    case RELATIONSHIP_ADD:
                    case RELATIONSHIP_UPDATE:
                    case RELATIONSHIP_REMOVE:
                        AtlasEntityHeader end1EntityHeader = extractEntityHeader(accessorRequest.getEntityGuidEnd1(), accessorRequest.getEntityQualifiedNameEnd1(), accessorRequest.getEntityTypeEnd1());
                        AtlasEntityHeader end2EntityHeader = extractEntityHeader(accessorRequest.getEntityGuidEnd2(), accessorRequest.getEntityQualifiedNameEnd2(), accessorRequest.getEntityTypeEnd2());

                        AtlasRelationshipAccessRequest relAccessRequest = new AtlasRelationshipAccessRequest(typeRegistry,
                                action, accessorRequest.getRelationshipTypeName(), end1EntityHeader, end2EntityHeader);

                        result = AtlasAuthorizationUtils.getAccessors(relAccessRequest);
                        break;


                    case TYPE_READ:
                    case TYPE_CREATE:
                    case TYPE_UPDATE:
                    case TYPE_DELETE:
                        AtlasBaseTypeDef typeDef = typeRegistry.getTypeDefByName(accessorRequest.getTypeName());
                        AtlasTypeAccessRequest typeAccessRequest = new AtlasTypeAccessRequest(action, typeDef);

                        result = AtlasAuthorizationUtils.getAccessors(typeAccessRequest);
                        break;


                    default:
                        LOG.error("No implementation found for action: {}", accessorRequest.getAction());
                }

                if (result == null) {
                    throw new AtlasBaseException();
                }
                result.populateRequestDetails(accessorRequest);
                ret.add(result);

            } catch (AtlasBaseException e) {
                e.getErrorDetailsMap().put("accessorRequest", AtlasType.toJson(accessorRequest));
                throw e;
            }
        }

        return ret;
    }

    private AtlasEntityAccessRequestBuilder getEntityAccessRequest(AtlasAccessorRequest element, AtlasPrivilege action) throws AtlasBaseException {
        AtlasEntityHeader entityHeader = extractEntityHeader(element.getGuid(), element.getQualifiedName(), element.getTypeName());

        return new AtlasEntityAccessRequestBuilder(typeRegistry, action, entityHeader);
    }

    private AtlasEntityHeader extractEntityHeader(String guid, String qualifiedName, String typeName) throws AtlasBaseException {
        AtlasEntityHeader entityHeader = null;

        if (StringUtils.isNotEmpty(guid)) {
            entityHeader = entityRetriever.toAtlasEntityHeaderWithClassifications(guid);

        } else {
            AtlasEntityType entityType = typeRegistry.getEntityTypeByName(typeName);
            if (entityType != null) {
                try {
                    Map<String, Object> uniqueAttrs = new HashMap<>();
                    uniqueAttrs.put(QUALIFIED_NAME, qualifiedName);

                    AtlasVertex vertex = AtlasGraphUtilsV2.getVertexByUniqueAttributes(this.graph, entityType, uniqueAttrs);
                    entityHeader = entityRetriever.toAtlasEntityHeaderWithClassifications(vertex);

                } catch (AtlasBaseException abe) {
                    if (abe.getAtlasErrorCode() != AtlasErrorCode.INSTANCE_BY_UNIQUE_ATTRIBUTE_NOT_FOUND) {
                        throw abe;
                    }

                    Map<String, Object> attributes = new HashMap<>();
                    attributes.put(QUALIFIED_NAME, qualifiedName);
                    entityHeader = new AtlasEntityHeader(entityType.getTypeName(), attributes);
                }
            } else {
                Map<String, Object> attributes = new HashMap<>();
                attributes.put(QUALIFIED_NAME, qualifiedName);
                entityHeader = new AtlasEntityHeader(typeName, attributes);
            }
        }
        return entityHeader;
    }

    private Map<String, AtlasEntity> getBusinessMetadataDefList(List<String[]> fileData, BulkImportResponse bulkImportResponse) throws AtlasBaseException {
        Map<String, AtlasEntity> ret           = new HashMap<>();
        Map<String, AtlasVertex> vertexCache   = new HashMap<>();
        List<String>             failedMsgList = new ArrayList<>();

        for (int lineIndex = 0; lineIndex < fileData.size(); lineIndex++) {
            String[] record         = fileData.get(lineIndex);
            int      lineIndexToLog = lineIndex + 2;

            boolean missingFields = record.length < FileUtils.UNIQUE_ATTR_NAME_COLUMN_INDEX ||
                    StringUtils.isBlank(record[FileUtils.TYPENAME_COLUMN_INDEX]) ||
                    StringUtils.isBlank(record[FileUtils.UNIQUE_ATTR_VALUE_COLUMN_INDEX]) ||
                    StringUtils.isBlank(record[FileUtils.BM_ATTR_NAME_COLUMN_INDEX]) ||
                    StringUtils.isBlank(record[FileUtils.BM_ATTR_VALUE_COLUMN_INDEX]);

            if (missingFields){
                failedMsgList.add("Line #" + lineIndexToLog + ": missing fields. " + Arrays.toString(record));

                continue;
            }

            String          typeName   = record[FileUtils.TYPENAME_COLUMN_INDEX];
            AtlasEntityType entityType = typeRegistry.getEntityTypeByName(typeName);

            if (entityType == null) {
                failedMsgList.add("Line #" + lineIndexToLog + ": invalid entity-type '" + typeName + "'");

                continue;
            }

            String uniqueAttrValue  = record[FileUtils.UNIQUE_ATTR_VALUE_COLUMN_INDEX];
            String bmAttribute      = record[FileUtils.BM_ATTR_NAME_COLUMN_INDEX];
            String bmAttributeValue = record[FileUtils.BM_ATTR_VALUE_COLUMN_INDEX];
            String uniqueAttrName   = AtlasTypeUtil.ATTRIBUTE_QUALIFIED_NAME;

            if (record.length > FileUtils.UNIQUE_ATTR_NAME_COLUMN_INDEX && StringUtils.isNotBlank(record[FileUtils.UNIQUE_ATTR_NAME_COLUMN_INDEX])) {
                uniqueAttrName = record[FileUtils.UNIQUE_ATTR_NAME_COLUMN_INDEX];
            }

            AtlasAttribute uniqueAttribute = entityType.getAttribute(uniqueAttrName);

            if (uniqueAttribute == null) {
                failedMsgList.add("Line #" + lineIndexToLog + ": attribute '" + uniqueAttrName + "' not found in entity-type '" + typeName + "'");

                continue;
            }

            if (!uniqueAttribute.getAttributeDef().getIsUnique()) {
                failedMsgList.add("Line #" + lineIndexToLog + ": attribute '" + uniqueAttrName + "' is not an unique attribute in entity-type '" + typeName + "'");

                continue;
            }

            String      vertexKey = uniqueAttribute.getVertexPropertyName() + "_" + uniqueAttrValue;
            AtlasVertex vertex    = vertexCache.get(vertexKey);

            if (vertex == null) {
                vertex = AtlasGraphUtilsV2.findByTypeAndUniquePropertyName(graph, typeName, uniqueAttribute.getVertexUniquePropertyName(), uniqueAttrValue);

                if (vertex == null) {
                    failedMsgList.add("Line #" + lineIndexToLog + ": no " + typeName + " entity found with " + uniqueAttrName + "=" + uniqueAttrValue);

                    continue;
                }

                vertexCache.put(vertexKey, vertex);
            }

            AtlasBusinessAttribute businessAttribute = entityType.getBusinesAAttribute(bmAttribute);

            if (businessAttribute == null) {
                failedMsgList.add("Line #" + lineIndexToLog + ": invalid business-metadata '"+ bmAttribute + "' for entity type '" + entityType.getTypeName() + "'");

                continue;
            }

            final Object attrValue;

            if (businessAttribute.getAttributeType().getTypeCategory() == TypeCategory.ARRAY) {
                AtlasArrayType arrayType = (AtlasArrayType) businessAttribute.getAttributeType();
                List           arrayValue;

                if (arrayType.getElementType() instanceof AtlasEnumType) {
                    arrayValue = AtlasGraphUtilsV2.assignEnumValues(bmAttributeValue, (AtlasEnumType) arrayType.getElementType(), failedMsgList, lineIndex+1);
                } else {
                    arrayValue = assignMultipleValues(bmAttributeValue, arrayType.getElementTypeName(), failedMsgList, lineIndex+1);
                }

                attrValue = arrayValue;
            } else {
                attrValue = bmAttributeValue;
            }

            if (ret.containsKey(vertexKey)) {
                AtlasEntity entity = ret.get(vertexKey);

                entity.setBusinessAttribute(businessAttribute.getDefinedInType().getTypeName(), businessAttribute.getName(), attrValue);
            } else {
                AtlasEntity                      entity             = new AtlasEntity();
                String                           guid               = GraphHelper.getGuid(vertex);
                Map<String, Map<String, Object>> businessAttributes = entityRetriever.getBusinessMetadata(vertex);

                entity.setGuid(guid);
                entity.setTypeName(typeName);
                entity.setAttribute(uniqueAttribute.getName(), uniqueAttrValue);

                if (businessAttributes == null) {
                    businessAttributes = new HashMap<>();
                }

                entity.setBusinessAttributes(businessAttributes);
                entity.setBusinessAttribute(businessAttribute.getDefinedInType().getTypeName(), businessAttribute.getName(), attrValue);

                ret.put(vertexKey, entity);
            }
        }

        for (String failedMsg : failedMsgList) {
            LOG.error(failedMsg);

            bulkImportResponse.addToFailedImportInfoList(new ImportInfo(FAILED, failedMsg));
        }

        return ret;
    }


    private List assignMultipleValues(String bmAttributeValues, String elementTypeName, List failedTermMsgList, int lineIndex) {

        String[] arr = bmAttributeValues.split(FileUtils.ESCAPE_CHARACTER + FileUtils.PIPE_CHARACTER);
        try {
            switch (elementTypeName) {

                case AtlasBaseTypeDef.ATLAS_TYPE_FLOAT:
                    return AtlasGraphUtilsV2.floatParser(arr, failedTermMsgList, lineIndex);

                case AtlasBaseTypeDef.ATLAS_TYPE_INT:
                    return AtlasGraphUtilsV2.intParser(arr, failedTermMsgList, lineIndex);

                case AtlasBaseTypeDef.ATLAS_TYPE_LONG:
                    return AtlasGraphUtilsV2.longParser(arr, failedTermMsgList, lineIndex);

                case AtlasBaseTypeDef.ATLAS_TYPE_SHORT:
                    return AtlasGraphUtilsV2.shortParser(arr, failedTermMsgList, lineIndex);

                case AtlasBaseTypeDef.ATLAS_TYPE_DOUBLE:
                    return AtlasGraphUtilsV2.doubleParser(arr, failedTermMsgList, lineIndex);

                case AtlasBaseTypeDef.ATLAS_TYPE_DATE:
                    return AtlasGraphUtilsV2.longParser(arr, failedTermMsgList, lineIndex);

                case AtlasBaseTypeDef.ATLAS_TYPE_BOOLEAN:
                    return AtlasGraphUtilsV2.booleanParser(arr, failedTermMsgList, lineIndex);

                default:
                    return Arrays.asList(arr);
            }
        } catch (Exception e) {
            LOG.error("On line index " + lineIndex + "the provided BusinessMetadata AttributeValue " + bmAttributeValues + " are not of type - " + elementTypeName);
            failedTermMsgList.add("On line index " + lineIndex + "the provided BusinessMetadata AttributeValue " + bmAttributeValues + " are not of type - " + elementTypeName);
        }
        return null;
    }

    private boolean missingFieldsCheck(String[] record, BulkImportResponse bulkImportResponse, int lineIndex){
        boolean missingFieldsCheck = (record.length < FileUtils.UNIQUE_ATTR_NAME_COLUMN_INDEX) ||
                StringUtils.isBlank(record[FileUtils.TYPENAME_COLUMN_INDEX]) ||
                StringUtils.isBlank(record[FileUtils.UNIQUE_ATTR_VALUE_COLUMN_INDEX]) ||
                StringUtils.isBlank(record[FileUtils.BM_ATTR_NAME_COLUMN_INDEX]) ||
                StringUtils.isBlank(record[FileUtils.BM_ATTR_VALUE_COLUMN_INDEX]);

        if(missingFieldsCheck){
            LOG.error("Missing fields: " + Arrays.toString(record) + " at line #" + lineIndex);

            String failedTermMsgs = "Missing fields: " + Arrays.toString(record) + " at line #" + lineIndex;

            bulkImportResponse.addToFailedImportInfoList(new ImportInfo(FAILED, failedTermMsgs, lineIndex));
        }
        return missingFieldsCheck;
    }

    public void repairIndex() throws AtlasBaseException {
        try {
            LOG.info("ReIndexPatch: Starting...");
            PatchContext context = new PatchContext(graph, typeRegistry, null, entityGraphMapper);
            ReIndexPatch.ReindexPatchProcessor reindexPatchProcessor = new ReIndexPatch.ReindexPatchProcessor(context);

            reindexPatchProcessor.repairVertices();
            reindexPatchProcessor.repairEdges();
        } catch (Exception exception) {
            LOG.error("Error while reindexing.", exception);
            throw new AtlasBaseException(AtlasErrorCode.REPAIR_INDEX_FAILED, exception.toString());
        }
    }


    @Override
    @GraphTransaction
    public void repairHasLineage(AtlasHasLineageRequests requests) throws AtlasBaseException {
        AtlasPerfMetrics.MetricRecorder metricRecorder = RequestContext.get().startMetricRecord("repairHasLineage");

        Set<AtlasEdge> inputOutputEdges = new HashSet<>();

        for (AtlasHasLineageRequest request : requests.getRequest()) {
            if (StringUtils.isNotEmpty(request.getAssetGuid())) {
                //only supports repairing scenario mentioned here - https://atlanhq.atlassian.net/browse/DG-128?focusedCommentId=20652
                repairHasLineageForAsset(request);

            } else {
                AtlasVertex processVertex = AtlasGraphUtilsV2.findByGuid(this.graph, request.getProcessGuid());
                AtlasVertex assetVertex = AtlasGraphUtilsV2.findByGuid(this.graph, request.getEndGuid());
                AtlasEdge edge = null;
                try {
                    if (processVertex != null && assetVertex != null) {
                        edge = graphHelper.getEdge(processVertex, assetVertex, request.getLabel());
                    } else {
                        LOG.warn("Skipping since vertex is null for processGuid {} and asset Guid {}"
                                ,request.getProcessGuid(),request.getEndGuid()  );
                    }
                } catch (RepositoryException re) {
                    throw new AtlasBaseException(AtlasErrorCode.HAS_LINEAGE_GET_EDGE_FAILED, re);
                }

                if (edge != null) {
                    inputOutputEdges.add(edge);
                }
            }
        }

        if (CollectionUtils.isNotEmpty(inputOutputEdges)) {
            repairHasLineageWithAtlasEdges(inputOutputEdges);
        }

        RequestContext.get().endMetricRecord(metricRecorder);
    }

    private void repairHasLineageForAsset(AtlasHasLineageRequest request) {
        //only supports repairing scenario mentioned here - https://atlanhq.atlassian.net/browse/DG-128?focusedCommentId=20652

        AtlasPerfMetrics.MetricRecorder metricRecorder = RequestContext.get().startMetricRecord("repairHasLineageForAssetGetById");
        AtlasVertex assetVertex = AtlasGraphUtilsV2.findByGuid(this.graph, request.getAssetGuid());
        RequestContext.get().endMetricRecord(metricRecorder);

        if (getEntityHasLineage(assetVertex)) {
            metricRecorder = RequestContext.get().startMetricRecord("repairHasLineageForAssetGetRelations");
            Iterator<AtlasEdge> lineageEdges = assetVertex.getEdges(AtlasEdgeDirection.BOTH, PROCESS_EDGE_LABELS).iterator();
            RequestContext.get().endMetricRecord(metricRecorder);
            boolean foundActiveRel = false;

            while (lineageEdges.hasNext()) {
                AtlasEdge edge = lineageEdges.next();
                if (getStatus(edge) == ACTIVE) {
                    foundActiveRel = true;
                    break;
                }
            }

            if (!foundActiveRel) {
                metricRecorder = RequestContext.get().startMetricRecord("repairHasLineageForRequiredAsset");
                AtlasGraphUtilsV2.setEncodedProperty(assetVertex, HAS_LINEAGE, false);
                LOG.info("repairHasLineage: repairHasLineageForAsset: Repaired {}", request.getAssetGuid());
                RequestContext.get().endMetricRecord(metricRecorder);
            }
        }
    }

    public void repairHasLineageWithAtlasEdges(Set<AtlasEdge> inputOutputEdges) {
        AtlasPerfMetrics.MetricRecorder metricRecorder = RequestContext.get().startMetricRecord("repairHasLineageWithAtlasEdges");

        for (AtlasEdge atlasEdge : inputOutputEdges) {

            if (getStatus(atlasEdge) != ACTIVE) {
                LOG.warn("Edge id {} is not Active, so skipping  " , getRelationshipGuid(atlasEdge));
                continue;
            }

            boolean isOutputEdge = PROCESS_OUTPUTS.equals(atlasEdge.getLabel());

            AtlasVertex processVertex = atlasEdge.getOutVertex();
            AtlasVertex assetVertex = atlasEdge.getInVertex();

            if (getEntityHasLineageValid(processVertex) && getEntityHasLineage(processVertex)) {
                AtlasGraphUtilsV2.setEncodedProperty(assetVertex, HAS_LINEAGE, true);
                AtlasGraphUtilsV2.setEncodedProperty(assetVertex, HAS_LINEAGE_VALID, true);
                continue;
            }

            String oppositeEdgeLabel = isOutputEdge ? PROCESS_INPUTS : PROCESS_OUTPUTS;

            Iterator<AtlasEdge> oppositeEdges = processVertex.getEdges(AtlasEdgeDirection.BOTH, oppositeEdgeLabel).iterator();
            boolean isHasLineageSet = false;
            while (oppositeEdges.hasNext()) {
                AtlasEdge oppositeEdge = oppositeEdges.next();
                AtlasVertex oppositeEdgeAssetVertex = oppositeEdge.getInVertex();

                if (getStatus(oppositeEdge) == ACTIVE && getStatus(oppositeEdgeAssetVertex) == ACTIVE) {
                    if (!isHasLineageSet) {
                        AtlasGraphUtilsV2.setEncodedProperty(assetVertex, HAS_LINEAGE, true);
                        AtlasGraphUtilsV2.setEncodedProperty(processVertex, HAS_LINEAGE, true);

                        AtlasGraphUtilsV2.setEncodedProperty(assetVertex, HAS_LINEAGE_VALID, true);
                        AtlasGraphUtilsV2.setEncodedProperty(processVertex, HAS_LINEAGE_VALID, true);

                        isHasLineageSet = true;
                    }
                    break;
                }
            }

            if (!isHasLineageSet) {
                AtlasGraphUtilsV2.setEncodedProperty(assetVertex, HAS_LINEAGE, false);
                AtlasGraphUtilsV2.setEncodedProperty(processVertex, HAS_LINEAGE, false);
                AtlasGraphUtilsV2.setEncodedProperty(assetVertex, HAS_LINEAGE_VALID, true);
                AtlasGraphUtilsV2.setEncodedProperty(processVertex, HAS_LINEAGE_VALID, true);
            }

        }
        RequestContext.get().endMetricRecord(metricRecorder);
    }

    private void recordRelationshipsToBePurged(AtlasVertex instanceVertex) throws AtlasBaseException {
        Iterable<AtlasEdge> incomingEdges = instanceVertex.getEdges(AtlasEdgeDirection.IN);
        Iterable<AtlasEdge> outgoingEdges = instanceVertex.getEdges(AtlasEdgeDirection.OUT);

        recordInComingEdgesToBeDeleted(incomingEdges);
        recordOutGoingEdgesToBeDeleted(outgoingEdges);
    }

    private void recordInComingEdgesToBeDeleted(Iterable<AtlasEdge> incomingEdges) throws AtlasBaseException {
        for (AtlasEdge edge : incomingEdges) {
            if (isRelationshipEdge(edge))
                AtlasRelationshipStoreV2.recordRelationshipMutation(AtlasRelationshipStoreV2.RelationshipMutation.RELATIONSHIP_HARD_DELETE, edge, entityRetriever);
        }
    }

    private void recordOutGoingEdgesToBeDeleted(Iterable<AtlasEdge> outgoingEdges) throws AtlasBaseException {
        for (AtlasEdge edge : outgoingEdges) {
            if (isRelationshipEdge(edge))
                AtlasRelationshipStoreV2.recordRelationshipMutation(AtlasRelationshipStoreV2.RelationshipMutation.RELATIONSHIP_HARD_DELETE, edge, entityRetriever);
        }
    }

    @Override
    @GraphTransaction
    public void repairMeaningAttributeForTerms(List<String> termGuid) {

        for (String guid : termGuid) {
            LOG.info(" term guid " + guid);

            AtlasVertex termVertex = AtlasGraphUtilsV2.findByGuid(this.graph, guid);

            if(termVertex!= null && ATLAS_GLOSSARY_TERM_ENTITY_TYPE.equals(getTypeName(termVertex)) &&
                    GraphHelper.getStatus(termVertex) == AtlasEntity.Status.ACTIVE) {
                Iterable<AtlasEdge> edges = termVertex.getEdges(AtlasEdgeDirection.OUT, Constants.TERM_ASSIGNMENT_LABEL);
                // Get entity to tagged with term.
                if (edges != null) {
                    for (Iterator<AtlasEdge> iter = edges.iterator(); iter.hasNext(); ) {
                        AtlasEdge edge = iter.next();
                        if (GraphHelper.getStatus(edge) == AtlasEntity.Status.ACTIVE) {
                            AtlasVertex entityVertex = edge.getInVertex();
                            if (entityVertex != null & getStatus(entityVertex) == AtlasEntity.Status.ACTIVE) {
                                if(!RequestContext.get().getProcessGuidIds().contains(getGuid(entityVertex))) {
                                    repairMeanings(entityVertex);
                                }
                            }
                        }
                    }
                }
            }
        }
    }

    private void repairMeanings(AtlasVertex assetVertex) {

        Iterable<AtlasEdge> edges = assetVertex.getEdges(AtlasEdgeDirection.IN, Constants.TERM_ASSIGNMENT_LABEL);
        List<String> termQNList = new ArrayList<>();
        List<String> termNameList = new ArrayList<>();
        if (edges != null) {
            for (Iterator<AtlasEdge> iter = edges.iterator(); iter.hasNext(); ) {
                AtlasEdge edge = iter.next();
                if (GraphHelper.getStatus(edge) == AtlasEntity.Status.ACTIVE) {
                    AtlasVertex termVertex = edge.getOutVertex();
                    if (termVertex != null & getStatus(termVertex) == AtlasEntity.Status.ACTIVE) {
                        String termQN = termVertex.getProperty(QUALIFIED_NAME, String.class);
                        String termName = termVertex.getProperty(NAME, String.class);
                        termQNList.add(termQN);
                        termNameList.add(termName);
                    }
                }
            }
        }

        if (termQNList.size() > 0) {

            assetVertex.removeProperty(MEANINGS_PROPERTY_KEY);
            assetVertex.removeProperty(MEANINGS_TEXT_PROPERTY_KEY);
            assetVertex.removeProperty(MEANING_NAMES_PROPERTY_KEY);

            if (CollectionUtils.isNotEmpty(termQNList)) {
                termQNList.forEach(q -> AtlasGraphUtilsV2.addEncodedProperty(assetVertex, MEANINGS_PROPERTY_KEY, q));
            }

            if (CollectionUtils.isNotEmpty(termNameList)) {
                AtlasGraphUtilsV2.setEncodedProperty(assetVertex, MEANINGS_TEXT_PROPERTY_KEY, StringUtils.join(termNameList, ","));
            }

            if (CollectionUtils.isNotEmpty(termNameList)) {
                termNameList.forEach(q -> AtlasGraphUtilsV2.addListProperty(assetVertex, MEANING_NAMES_PROPERTY_KEY, q, true));
            }

            RequestContext.get().addProcessGuidIds(getGuid(assetVertex));

            LOG.info("Updated asset {}  with term {} ",  getGuid(assetVertex) ,  StringUtils.join(termNameList, ","));
        }

    }
    @Override
    public void repairAccesscontrolAlias(String guid) throws AtlasBaseException {
        AtlasPerfMetrics.MetricRecorder metric = RequestContext.get().startMetricRecord("repairAlias");
        // Fetch accesscontrolEntity with extInfo
        AtlasEntity.AtlasEntityWithExtInfo accesscontrolEntity = entityRetriever.toAtlasEntityWithExtInfo(guid);

        AtlasAuthorizationUtils.verifyAccess(new AtlasEntityAccessRequest(typeRegistry, AtlasPrivilege.ENTITY_UPDATE, new AtlasEntityHeader(accesscontrolEntity.getEntity())));

        // Validate accesscontrolEntity status
        if (accesscontrolEntity.getEntity().getStatus() != ACTIVE) {
            throw new AtlasBaseException(AtlasErrorCode.INSTANCE_GUID_DELETED, guid);
        }

        // Validate accesscontrolEntity type
        String entityType = accesscontrolEntity.getEntity().getTypeName();
        if (!PERSONA_ENTITY_TYPE.equals(entityType)) {
            throw new AtlasBaseException(AtlasErrorCode.OPERATION_NOT_SUPPORTED, entityType);
        }

        List<AtlasObjectId> policies = (List<AtlasObjectId>) accesscontrolEntity.getEntity().getRelationshipAttribute(REL_ATTR_POLICIES);
        for (AtlasObjectId policy : policies) {
            accesscontrolEntity.addReferredEntity(entityRetriever.toAtlasEntity(policy));
        }

        // Rebuild alias
        this.esAliasStore.updateAlias(accesscontrolEntity, null);

        RequestContext.get().endMetricRecord(metric);
    }

    @Override
    @GraphTransaction
<<<<<<< HEAD
    public void linkMeshEntityToAsset(String meshEntityGuid, Set<String> linkGuids) throws AtlasBaseException {
        AtlasPerfMetrics.MetricRecorder metric = RequestContext.get().startMetricRecord("linkProductToAsset.GraphTransaction");

        try {
            List<AtlasVertex> vertices = this.entityGraphMapper.linkMeshEntityToAsset(meshEntityGuid, linkGuids);
=======
    public void linkBusinessPolicy(String policyGuid, Set<String> linkGuids) throws AtlasBaseException {
        AtlasPerfMetrics.MetricRecorder metric = RequestContext.get().startMetricRecord("linkBusinessPolicy.GraphTransaction");

        try {
            List<AtlasVertex> vertices = this.entityGraphMapper.linkBusinessPolicy(policyGuid, linkGuids);
>>>>>>> 10f9cd14
            if (CollectionUtils.isEmpty(vertices)) {
                return;
            }

<<<<<<< HEAD
            LOG.info("linkMeshEntityToAsset: entityGuid={}, linkGuids={}", meshEntityGuid, linkGuids);

            handleMeshEntityMutation(vertices);
        } catch (Exception e) {
            LOG.error("Error during linkMeshEntity for entityGuid: {}", meshEntityGuid, e);
=======
            handleBusinessPolicyMutation(vertices);
        } catch (Exception e) {
            LOG.error("Error during linkBusinessPolicy for policyGuid: {}", policyGuid, e);
>>>>>>> 10f9cd14
            throw e;
        } finally {
            RequestContext.get().endMetricRecord(metric);
        }
    }

    @Override
    @GraphTransaction
<<<<<<< HEAD
    public void unlinkMeshEntityFromAsset(String meshEntityGuid, Set<String> unlinkGuids) throws AtlasBaseException {
        AtlasPerfMetrics.MetricRecorder metric = RequestContext.get().startMetricRecord("unlinkMeshEntityFromAsset.GraphTransaction");
        try {
            List<AtlasVertex> vertices = this.entityGraphMapper.unlinkMeshEntityFromAsset(meshEntityGuid, unlinkGuids);
=======
    public void unlinkBusinessPolicy(String policyGuid, Set<String> unlinkGuids) throws AtlasBaseException {
        AtlasPerfMetrics.MetricRecorder metric = RequestContext.get().startMetricRecord("unlinkBusinessPolicy.GraphTransaction");
        try {
            List<AtlasVertex> vertices = this.entityGraphMapper.unlinkBusinessPolicy(policyGuid, unlinkGuids);
>>>>>>> 10f9cd14
            if (CollectionUtils.isEmpty(vertices)) {
                return;
            }

<<<<<<< HEAD
            handleMeshEntityMutation(vertices);
        } catch (Exception e) {
            LOG.error("Error during unlinkMeshEntity for entityGuid: {}", meshEntityGuid, e);
=======
            handleBusinessPolicyMutation(vertices);
        } catch (Exception e) {
            LOG.error("Error during unlinkBusinessPolicy for policyGuid: {}", policyGuid, e);
>>>>>>> 10f9cd14
            throw e;
        } finally {
            RequestContext.get().endMetricRecord(metric);
        }
    }

<<<<<<< HEAD
    private void handleMeshEntityMutation(List<AtlasVertex> vertices) throws AtlasBaseException {
        AtlasPerfMetrics.MetricRecorder metricRecorder = RequestContext.get().startMetricRecord("handleMeshEntityMutation");
        this.atlasAlternateChangeNotifier.onEntitiesMutation(vertices);
        RequestContext.get().endMetricRecord(metricRecorder);
    }
=======
    private void handleBusinessPolicyMutation(List<AtlasVertex> vertices) throws AtlasBaseException {
        AtlasPerfMetrics.MetricRecorder metricRecorder = RequestContext.get().startMetricRecord("handleBusinessPolicyMutation");
        this.atlasAlternateChangeNotifier.onEntitiesMutation(vertices);
        RequestContext.get().endMetricRecord(metricRecorder);
    }


>>>>>>> 10f9cd14
}


<|MERGE_RESOLUTION|>--- conflicted
+++ resolved
@@ -136,16 +136,12 @@
     private final ESAliasStore esAliasStore;
     private final IAtlasMinimalChangeNotifier atlasAlternateChangeNotifier;
 
-    private final IAtlasMinimalChangeNotifier atlasAlternateChangeNotifier;
     @Inject
     public AtlasEntityStoreV2(AtlasGraph graph, DeleteHandlerDelegate deleteDelegate, RestoreHandlerV1 restoreHandlerV1, AtlasTypeRegistry typeRegistry,
                               IAtlasEntityChangeNotifier entityChangeNotifier, EntityGraphMapper entityGraphMapper, TaskManagement taskManagement,
-<<<<<<< HEAD
-                              AtlasRelationshipStore atlasRelationshipStore, FeatureFlagStore featureFlagStore, IAtlasMinimalChangeNotifier atlasAlternateChangeNotifier) {
-=======
                               AtlasRelationshipStore atlasRelationshipStore, FeatureFlagStore featureFlagStore,
                               IAtlasMinimalChangeNotifier atlasAlternateChangeNotifier) {
->>>>>>> 10f9cd14
+
         this.graph                = graph;
         this.deleteDelegate       = deleteDelegate;
         this.restoreHandlerV1     = restoreHandlerV1;
@@ -160,10 +156,6 @@
         this.featureFlagStore = featureFlagStore;
         this.esAliasStore = new ESAliasStore(graph, entityRetriever);
         this.atlasAlternateChangeNotifier = atlasAlternateChangeNotifier;
-<<<<<<< HEAD
-
-=======
->>>>>>> 10f9cd14
         try {
             this.discovery = new EntityDiscoveryService(typeRegistry, graph, null, null, null, null);
         } catch (AtlasException e) {
@@ -2787,34 +2779,18 @@
 
     @Override
     @GraphTransaction
-<<<<<<< HEAD
-    public void linkMeshEntityToAsset(String meshEntityGuid, Set<String> linkGuids) throws AtlasBaseException {
-        AtlasPerfMetrics.MetricRecorder metric = RequestContext.get().startMetricRecord("linkProductToAsset.GraphTransaction");
-
-        try {
-            List<AtlasVertex> vertices = this.entityGraphMapper.linkMeshEntityToAsset(meshEntityGuid, linkGuids);
-=======
     public void linkBusinessPolicy(String policyGuid, Set<String> linkGuids) throws AtlasBaseException {
         AtlasPerfMetrics.MetricRecorder metric = RequestContext.get().startMetricRecord("linkBusinessPolicy.GraphTransaction");
 
         try {
             List<AtlasVertex> vertices = this.entityGraphMapper.linkBusinessPolicy(policyGuid, linkGuids);
->>>>>>> 10f9cd14
             if (CollectionUtils.isEmpty(vertices)) {
                 return;
             }
 
-<<<<<<< HEAD
-            LOG.info("linkMeshEntityToAsset: entityGuid={}, linkGuids={}", meshEntityGuid, linkGuids);
-
-            handleMeshEntityMutation(vertices);
-        } catch (Exception e) {
-            LOG.error("Error during linkMeshEntity for entityGuid: {}", meshEntityGuid, e);
-=======
-            handleBusinessPolicyMutation(vertices);
+            handleEntityMutation(vertices);
         } catch (Exception e) {
             LOG.error("Error during linkBusinessPolicy for policyGuid: {}", policyGuid, e);
->>>>>>> 10f9cd14
             throw e;
         } finally {
             RequestContext.get().endMetricRecord(metric);
@@ -2823,51 +2799,76 @@
 
     @Override
     @GraphTransaction
-<<<<<<< HEAD
+    public void unlinkBusinessPolicy(String policyGuid, Set<String> unlinkGuids) throws AtlasBaseException {
+        AtlasPerfMetrics.MetricRecorder metric = RequestContext.get().startMetricRecord("unlinkBusinessPolicy.GraphTransaction");
+        try {
+            List<AtlasVertex> vertices = this.entityGraphMapper.unlinkBusinessPolicy(policyGuid, unlinkGuids);
+            if (CollectionUtils.isEmpty(vertices)) {
+                return;
+            }
+
+            handleEntityMutation(vertices);
+        } catch (Exception e) {
+            LOG.error("Error during unlinkBusinessPolicy for policyGuid: {}", policyGuid, e);
+            throw e;
+        } finally {
+            RequestContext.get().endMetricRecord(metric);
+        }
+    }
+
+    @Override
+    @GraphTransaction
+    public void linkMeshEntityToAsset(String meshEntityGuid, Set<String> linkGuids) throws AtlasBaseException {
+        AtlasPerfMetrics.MetricRecorder metric = RequestContext.get().startMetricRecord("linkProductToAsset.GraphTransaction");
+
+        try {
+            List<AtlasVertex> vertices = this.entityGraphMapper.linkMeshEntityToAsset(meshEntityGuid, linkGuids);
+            if (CollectionUtils.isEmpty(vertices)) {
+                return;
+            }
+
+            LOG.info("linkMeshEntityToAsset: entityGuid={}, linkGuids={}", meshEntityGuid, linkGuids);
+
+            handleEntityMutation(vertices);
+        } catch (Exception e) {
+            LOG.error("Error during linkMeshEntity for entityGuid: {}", meshEntityGuid, e);
+            throw e;
+        } finally {
+            RequestContext.get().endMetricRecord(metric);
+        }
+    }
+
+    @Override
+    @GraphTransaction
     public void unlinkMeshEntityFromAsset(String meshEntityGuid, Set<String> unlinkGuids) throws AtlasBaseException {
         AtlasPerfMetrics.MetricRecorder metric = RequestContext.get().startMetricRecord("unlinkMeshEntityFromAsset.GraphTransaction");
         try {
             List<AtlasVertex> vertices = this.entityGraphMapper.unlinkMeshEntityFromAsset(meshEntityGuid, unlinkGuids);
-=======
-    public void unlinkBusinessPolicy(String policyGuid, Set<String> unlinkGuids) throws AtlasBaseException {
-        AtlasPerfMetrics.MetricRecorder metric = RequestContext.get().startMetricRecord("unlinkBusinessPolicy.GraphTransaction");
-        try {
-            List<AtlasVertex> vertices = this.entityGraphMapper.unlinkBusinessPolicy(policyGuid, unlinkGuids);
->>>>>>> 10f9cd14
             if (CollectionUtils.isEmpty(vertices)) {
                 return;
             }
 
-<<<<<<< HEAD
-            handleMeshEntityMutation(vertices);
+            LOG.info("unlinkMeshEntityFromAsset: entityGuid={}, unlinkGuids={}", meshEntityGuid, unlinkGuids);
+
+            handleEntityMutation(vertices);
         } catch (Exception e) {
             LOG.error("Error during unlinkMeshEntity for entityGuid: {}", meshEntityGuid, e);
-=======
-            handleBusinessPolicyMutation(vertices);
-        } catch (Exception e) {
-            LOG.error("Error during unlinkBusinessPolicy for policyGuid: {}", policyGuid, e);
->>>>>>> 10f9cd14
             throw e;
         } finally {
             RequestContext.get().endMetricRecord(metric);
         }
     }
 
-<<<<<<< HEAD
-    private void handleMeshEntityMutation(List<AtlasVertex> vertices) throws AtlasBaseException {
-        AtlasPerfMetrics.MetricRecorder metricRecorder = RequestContext.get().startMetricRecord("handleMeshEntityMutation");
-        this.atlasAlternateChangeNotifier.onEntitiesMutation(vertices);
-        RequestContext.get().endMetricRecord(metricRecorder);
-    }
-=======
-    private void handleBusinessPolicyMutation(List<AtlasVertex> vertices) throws AtlasBaseException {
+    private void handleEntityMutation(List<AtlasVertex> vertices) throws AtlasBaseException {
         AtlasPerfMetrics.MetricRecorder metricRecorder = RequestContext.get().startMetricRecord("handleBusinessPolicyMutation");
         this.atlasAlternateChangeNotifier.onEntitiesMutation(vertices);
         RequestContext.get().endMetricRecord(metricRecorder);
     }
 
 
->>>>>>> 10f9cd14
+
+
 }
 
 
+
