--- conflicted
+++ resolved
@@ -1815,10 +1815,6 @@
         return starredDetails;
     }
 
-<<<<<<< HEAD
-    public List<PreProcessor> getPreProcessor(String typeName) {
-        LinkedList<PreProcessor> preProcessors = new LinkedList<>();
-=======
     private void createQualifiedNameHierarchyField(AtlasEntity entity, AtlasVertex vertex) {
         MetricRecorder metric = RequestContext.get().startMetricRecord("createQualifiedNameHierarchyField");
         boolean isDataMeshType = entity.getTypeName().equals(DATA_PRODUCT_ENTITY_TYPE) || entity.getTypeName().equals(DATA_DOMAIN_ENTITY_TYPE);
@@ -1859,9 +1855,8 @@
     }
 
 
-    public PreProcessor getPreProcessor(String typeName) {
-        PreProcessor preProcessor = null;
->>>>>>> 194ee0bc
+    public List<PreProcessor> getPreProcessor(String typeName) {
+        LinkedList<PreProcessor> preProcessors = new LinkedList<>();
 
         switch (typeName) {
             case ATLAS_GLOSSARY_ENTITY_TYPE:
