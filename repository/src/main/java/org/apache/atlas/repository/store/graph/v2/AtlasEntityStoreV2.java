/**
 * Licensed to the Apache Software Foundation (ASF) under one
 * or more contributor license agreements.  See the NOTICE file
 * distributed with this work for additional information
 * regarding copyright ownership.  The ASF licenses this file
 * to you under the Apache License, Version 2.0 (the
 * "License"); you may not use this file except in compliance
 * with the License.  You may obtain a copy of the License at
 * <p>
 * http://www.apache.org/licenses/LICENSE-2.0
 * <p>
 * Unless required by applicable law or agreed to in writing, software
 * distributed under the License is distributed on an "AS IS" BASIS,
 * WITHOUT WARRANTIES OR CONDITIONS OF ANY KIND, either express or implied.
 * See the License for the specific language governing permissions and
 * limitations under the License.
 */
package org.apache.atlas.repository.store.graph.v2;


import com.google.common.annotations.VisibleForTesting;
import org.apache.atlas.*;
import org.apache.atlas.annotation.GraphTransaction;
import org.apache.atlas.authorize.*;
import org.apache.atlas.authorize.AtlasEntityAccessRequest.AtlasEntityAccessRequestBuilder;
import org.apache.atlas.bulkimport.BulkImportResponse;
import org.apache.atlas.bulkimport.BulkImportResponse.ImportInfo;
import org.apache.atlas.authorizer.AtlasAuthorizationUtils;
import org.apache.atlas.discovery.EntityDiscoveryService;
import org.apache.atlas.exception.AtlasBaseException;
import org.apache.atlas.featureflag.FeatureFlagStore;
import org.apache.atlas.model.TypeCategory;
import org.apache.atlas.model.instance.*;
import org.apache.atlas.model.instance.AtlasEntity.AtlasEntitiesWithExtInfo;
import org.apache.atlas.model.instance.AtlasEntity.AtlasEntityWithExtInfo;
import org.apache.atlas.model.instance.AtlasEntity.Status;
import org.apache.atlas.model.notification.AtlasDistributedTaskNotification;
import org.apache.atlas.model.tasks.AtlasTask;
import org.apache.atlas.model.typedef.AtlasBaseTypeDef;
import org.apache.atlas.notification.task.AtlasDistributedTaskNotificationSender;
import org.apache.atlas.repository.Constants;
import org.apache.atlas.repository.RepositoryException;
import org.apache.atlas.repository.graph.GraphHelper;
import org.apache.atlas.repository.graphdb.AtlasEdge;
import org.apache.atlas.repository.graphdb.AtlasEdgeDirection;
import org.apache.atlas.repository.graphdb.AtlasGraph;
import org.apache.atlas.repository.graphdb.AtlasVertex;
import org.apache.atlas.repository.graphdb.janus.AtlasJanusGraph;
import org.apache.atlas.repository.patches.PatchContext;
import org.apache.atlas.repository.patches.ReIndexPatch;
import org.apache.atlas.observability.AtlasObservabilityData;
import org.apache.atlas.observability.AtlasObservabilityService;
import org.apache.atlas.observability.PayloadAnalyzer;
import org.apache.atlas.repository.store.aliasstore.ESAliasStore;
import org.apache.atlas.repository.store.graph.AtlasEntityStore;
import org.apache.atlas.repository.store.graph.AtlasRelationshipStore;
import org.apache.atlas.repository.store.graph.EntityGraphDiscovery;
import org.apache.atlas.repository.store.graph.EntityGraphDiscoveryContext;
import org.apache.atlas.repository.store.graph.v1.DeleteHandlerDelegate;
import org.apache.atlas.repository.store.graph.v1.RestoreHandlerV1;
import org.apache.atlas.repository.store.graph.v2.AtlasEntityComparator.AtlasEntityDiffResult;
import org.apache.atlas.repository.store.graph.v2.preprocessor.AssetPreProcessor;
import org.apache.atlas.repository.store.graph.v2.preprocessor.AuthPolicyPreProcessor;
import org.apache.atlas.repository.store.graph.v2.preprocessor.ConnectionPreProcessor;
import org.apache.atlas.repository.store.graph.v2.preprocessor.PreProcessor;
import org.apache.atlas.repository.store.graph.v2.preprocessor.accesscontrol.PersonaPreProcessor;
import org.apache.atlas.repository.store.graph.v2.preprocessor.accesscontrol.PurposePreProcessor;
import org.apache.atlas.repository.store.graph.v2.preprocessor.accesscontrol.StakeholderPreProcessor;
import org.apache.atlas.repository.store.graph.v2.preprocessor.contract.ContractPreProcessor;
import org.apache.atlas.repository.store.graph.v2.preprocessor.datamesh.DataDomainPreProcessor;
import org.apache.atlas.repository.store.graph.v2.preprocessor.datamesh.DataProductPreProcessor;
import org.apache.atlas.repository.store.graph.v2.preprocessor.datamesh.StakeholderTitlePreProcessor;
import org.apache.atlas.repository.store.graph.v2.preprocessor.glossary.CategoryPreProcessor;
import org.apache.atlas.repository.store.graph.v2.preprocessor.glossary.GlossaryPreProcessor;
import org.apache.atlas.repository.store.graph.v2.preprocessor.glossary.TermPreProcessor;
import org.apache.atlas.repository.store.graph.v2.preprocessor.resource.LinkPreProcessor;
import org.apache.atlas.repository.store.graph.v2.preprocessor.resource.ReadmePreProcessor;
import org.apache.atlas.repository.store.graph.v2.preprocessor.sql.QueryCollectionPreProcessor;
import org.apache.atlas.repository.store.graph.v2.preprocessor.sql.QueryFolderPreProcessor;
import org.apache.atlas.repository.store.graph.v2.preprocessor.sql.QueryPreProcessor;
import org.apache.atlas.repository.store.graph.v2.tasks.MeaningsTask;
import org.apache.atlas.tasks.TaskManagement;
import org.apache.atlas.type.*;
import org.apache.atlas.type.AtlasBusinessMetadataType.AtlasBusinessAttribute;
import org.apache.atlas.type.AtlasStructType.AtlasAttribute;
import org.apache.atlas.util.FileUtils;
import org.apache.atlas.util.NanoIdUtils;
import org.apache.atlas.utils.AtlasEntityUtil;
import org.apache.atlas.utils.AtlasPerfMetrics;
import org.apache.atlas.utils.AtlasPerfMetrics.MetricRecorder;
import org.apache.atlas.utils.AtlasPerfTracer;
import org.apache.commons.collections.CollectionUtils;
import org.apache.commons.collections.MapUtils;
import org.apache.commons.lang3.StringUtils;
import org.apache.tinkerpop.gremlin.process.traversal.dsl.graph.__;
import org.janusgraph.core.JanusGraphException;

import org.slf4j.Logger;
import org.slf4j.LoggerFactory;
import org.slf4j.MDC;
import org.springframework.stereotype.Component;

import javax.inject.Inject;
import java.io.InputStream;
import java.util.*;
import java.util.stream.Collectors;

import org.apache.tinkerpop.gremlin.process.traversal.dsl.graph.GraphTraversalSource;

import static java.lang.Boolean.FALSE;
import static org.apache.atlas.AtlasConfiguration.ATLAS_DISTRIBUTED_TASK_ENABLED;
import static org.apache.atlas.AtlasConfiguration.STORE_DIFFERENTIAL_AUDITS;
import static org.apache.atlas.AtlasErrorCode.BAD_REQUEST;
import static org.apache.atlas.authorize.AtlasPrivilege.*;
import static org.apache.atlas.bulkimport.BulkImportResponse.ImportStatus.FAILED;
import static org.apache.atlas.model.instance.AtlasEntity.Status.ACTIVE;
import static org.apache.atlas.model.instance.EntityMutations.EntityOperation.*;
import static org.apache.atlas.repository.Constants.IS_INCOMPLETE_PROPERTY_KEY;
import static org.apache.atlas.repository.Constants.STATE_PROPERTY_KEY;
import static org.apache.atlas.repository.Constants.*;
import static org.apache.atlas.repository.graph.GraphHelper.*;
import static org.apache.atlas.repository.store.graph.v2.EntityGraphMapper.validateLabels;
import static org.apache.atlas.repository.store.graph.v2.EntityGraphMapper.validateProductStatus;
import static org.apache.atlas.repository.store.graph.v2.tasks.MeaningsTaskFactory.UPDATE_ENTITY_MEANINGS_ON_TERM_HARD_DELETE;
import static org.apache.atlas.repository.store.graph.v2.tasks.MeaningsTaskFactory.UPDATE_ENTITY_MEANINGS_ON_TERM_SOFT_DELETE;
import static org.apache.atlas.repository.util.AccessControlUtils.REL_ATTR_POLICIES;
import static org.apache.atlas.type.Constants.*;
import static org.apache.commons.lang.StringUtils.EMPTY;


@Component
public class AtlasEntityStoreV2 implements AtlasEntityStore {
    private static final Logger LOG = LoggerFactory.getLogger(AtlasEntityStoreV2.class);
    private static final Logger PERF_LOG = AtlasPerfTracer.getPerfLogger("store.EntityStore");

    static final boolean DEFERRED_ACTION_ENABLED = AtlasConfiguration.TASKS_USE_ENABLED.getBoolean();

    private static final String ATTR_MEANINGS = "meanings";

    private final AtlasGraph                graph;
    private final DeleteHandlerDelegate     deleteDelegate;
    private final RestoreHandlerV1          restoreHandlerV1;
    private final AtlasTypeRegistry         typeRegistry;
    private final IAtlasEntityChangeNotifier entityChangeNotifier;
    private final EntityGraphMapper          entityGraphMapper;
    private final EntityGraphRetriever       entityRetriever;
    private       boolean                    storeDifferentialAudits;
    private final GraphHelper                graphHelper;
    private final TaskManagement             taskManagement;
    private EntityDiscoveryService discovery;
    private final AtlasRelationshipStore atlasRelationshipStore;
    private final FeatureFlagStore featureFlagStore;

    private final ESAliasStore esAliasStore;
    private final IAtlasMinimalChangeNotifier atlasAlternateChangeNotifier;
    private final AtlasDistributedTaskNotificationSender taskNotificationSender;
    private final AtlasObservabilityService observabilityService;

    private static final List<String> RELATIONSHIP_CLEANUP_SUPPORTED_TYPES = Arrays.asList(AtlasConfiguration.ATLAS_RELATIONSHIP_CLEANUP_SUPPORTED_ASSET_TYPES.getStringArray());
    private static final List<String> RELATIONSHIP_CLEANUP_RELATIONSHIP_LABELS = Arrays.asList(AtlasConfiguration.ATLAS_RELATIONSHIP_CLEANUP_SUPPORTED_RELATIONSHIP_LABELS.getStringArray());

    @Inject
    public AtlasEntityStoreV2(AtlasGraph graph, DeleteHandlerDelegate deleteDelegate, RestoreHandlerV1 restoreHandlerV1, AtlasTypeRegistry typeRegistry,
                              IAtlasEntityChangeNotifier entityChangeNotifier, EntityGraphMapper entityGraphMapper, TaskManagement taskManagement,
                              AtlasRelationshipStore atlasRelationshipStore, FeatureFlagStore featureFlagStore,
                              IAtlasMinimalChangeNotifier atlasAlternateChangeNotifier, AtlasDistributedTaskNotificationSender taskNotificationSender,
                              EntityGraphRetriever entityRetriever, AtlasObservabilityService observabilityService) {

        this.graph                = graph;
        this.deleteDelegate       = deleteDelegate;
        this.restoreHandlerV1     = restoreHandlerV1;
        this.typeRegistry         = typeRegistry;
        this.entityChangeNotifier = entityChangeNotifier;
        this.entityGraphMapper    = entityGraphMapper;
        this.entityRetriever      = entityRetriever;
        this.storeDifferentialAudits = STORE_DIFFERENTIAL_AUDITS.getBoolean();
        this.graphHelper          = new GraphHelper(graph);
        this.taskManagement = taskManagement;
        this.atlasRelationshipStore = atlasRelationshipStore;
        this.featureFlagStore = featureFlagStore;
        this.esAliasStore = new ESAliasStore(graph, entityRetriever);
        this.atlasAlternateChangeNotifier = atlasAlternateChangeNotifier;
        this.taskNotificationSender = taskNotificationSender;
        this.observabilityService = observabilityService;
        try {
            this.discovery = new EntityDiscoveryService(typeRegistry, graph, null, null, null, null, entityRetriever);
        } catch (AtlasException e) {
            e.printStackTrace();
        }

    }

    @VisibleForTesting
    public void setStoreDifferentialAudits(boolean val) {
        this.storeDifferentialAudits = val;
    }

    @Override
    @GraphTransaction
    public List<String> getEntityGUIDS(final String typename) throws AtlasBaseException {
        if (LOG.isDebugEnabled()) {
            LOG.debug("==> getEntityGUIDS({})", typename);
        }

        if (StringUtils.isEmpty(typename) || !typeRegistry.isRegisteredType(typename)) {
            throw new AtlasBaseException(AtlasErrorCode.UNKNOWN_TYPENAME);
        }

        List<String> ret = AtlasGraphUtilsV2.findEntityGUIDsByType(graph, typename);

        if (LOG.isDebugEnabled()) {
            LOG.debug("<== getEntityGUIDS({})", typename);
        }

        return ret;
    }

    @Override
    @GraphTransaction
    public AtlasEntityWithExtInfo getById(String guid) throws AtlasBaseException {
        return getById(guid, false, false);
    }

    @Override
    @GraphTransaction
    public AtlasEntityWithExtInfo getById(final String guid, final boolean isMinExtInfo, boolean ignoreRelationships) throws AtlasBaseException {
        if (LOG.isDebugEnabled()) {
            LOG.debug("==> getById({}, {})", guid, isMinExtInfo);
        }

        EntityGraphRetriever retriever = new EntityGraphRetriever(entityRetriever, ignoreRelationships);

        AtlasEntityWithExtInfo ret = retriever.toAtlasEntityWithExtInfo(guid, isMinExtInfo);

        if (ret == null) {
            throw new AtlasBaseException(AtlasErrorCode.INSTANCE_GUID_NOT_FOUND, guid);
        }

        AtlasAuthorizationUtils.verifyAccess(new AtlasEntityAccessRequest(typeRegistry, AtlasPrivilege.ENTITY_READ, new AtlasEntityHeader(ret.getEntity())), "read entity: guid=", guid);

        if (LOG.isDebugEnabled()) {
            LOG.debug("<== getById({}, {}): {}", guid, isMinExtInfo, ret);
        }

        return ret;
    }

    @Override
    @GraphTransaction
    public AtlasEntityWithExtInfo getByIdWithoutAuthorization(final String guid) throws AtlasBaseException {
        if (LOG.isDebugEnabled()) {
            LOG.debug("==> getByIdWithoutAuthorization({})", guid);
        }

        EntityGraphRetriever retriever = new EntityGraphRetriever(entityRetriever, true);

        AtlasEntityWithExtInfo ret = retriever.toAtlasEntityWithExtInfo(guid, true);

        if (ret == null) {
            throw new AtlasBaseException(AtlasErrorCode.INSTANCE_GUID_NOT_FOUND, guid);
        }

        if (LOG.isDebugEnabled()) {
            LOG.debug("<== getByIdWithoutAuthorization({}): {}", guid, ret);
        }

        return ret;
    }

    @Override
    @GraphTransaction
    public AtlasEntityHeader getHeaderById(final String guid) throws AtlasBaseException {
        if (LOG.isDebugEnabled()) {
            LOG.debug("==> getHeaderById({})", guid);
        }

        AtlasEntityHeader ret = entityRetriever.toAtlasEntityHeaderWithClassifications(guid);

        if (ret == null) {
            throw new AtlasBaseException(AtlasErrorCode.INSTANCE_GUID_NOT_FOUND, guid);
        }

        AtlasAuthorizationUtils.verifyAccess(new AtlasEntityAccessRequest(typeRegistry, AtlasPrivilege.ENTITY_READ, ret), "read entity: guid=", guid);

        if (LOG.isDebugEnabled()) {
            LOG.debug("<== getHeaderById({}): {}", guid, ret);
        }

        return ret;
    }

    @Override
    @GraphTransaction
    public AtlasEntitiesWithExtInfo getByIds(List<String> guids) throws AtlasBaseException {
        return getByIds(guids, false, false);
    }

    @Override
    @GraphTransaction
    public AtlasEntitiesWithExtInfo getByIds(List<String> guids, boolean isMinExtInfo, boolean ignoreRelationships) throws AtlasBaseException {
        if (LOG.isDebugEnabled()) {
            LOG.debug("==> getByIds({}, {})", guids, isMinExtInfo);
        }

        EntityGraphRetriever retriever = new EntityGraphRetriever(entityRetriever, ignoreRelationships);

        AtlasEntitiesWithExtInfo ret = retriever.toAtlasEntitiesWithExtInfo(guids, isMinExtInfo);

        if(ret != null){
            for(String guid : guids) {
                AtlasEntity entity = ret.getEntity(guid);
                try {
                    AtlasAuthorizationUtils.verifyAccess(new AtlasEntityAccessRequest(typeRegistry, AtlasPrivilege.ENTITY_READ, new AtlasEntityHeader(entity)), "read entity: guid=", guid);
                } catch (AtlasBaseException e) {
                    if (RequestContext.get().isSkipFailedEntities()) {
                        if (LOG.isDebugEnabled()) {
                            LOG.debug("getByIds(): ignoring failure for entity {}: error code={}, message={}", guid, e.getAtlasErrorCode(), e.getMessage());
                        }

                        //Remove from referred entities
                        ret.removeEntity(guid);
                        //Remove from entities
                        ret.removeEntity(entity);

                        continue;
                    }

                    throw e;
                }
            }
        }

        if (LOG.isDebugEnabled()) {
            LOG.debug("<== getByIds({}, {}): {}", guids, isMinExtInfo, ret);
        }

        return ret;
    }

    @Override
    @GraphTransaction
    public AtlasEntitiesWithExtInfo getEntitiesByUniqueAttributes(AtlasEntityType entityType, List<Map<String, Object>> uniqueAttributes , boolean isMinExtInfo, boolean ignoreRelationships) throws AtlasBaseException {
        if (LOG.isDebugEnabled()) {
            LOG.debug("==> getEntitiesByUniqueAttributes({}, {})", entityType.getTypeName(), uniqueAttributes);
        }

        EntityGraphRetriever retriever = new EntityGraphRetriever(entityRetriever, ignoreRelationships);

        AtlasEntitiesWithExtInfo ret = retriever.getEntitiesByUniqueAttributes(entityType.getTypeName(), uniqueAttributes, isMinExtInfo);

        if (ret != null && ret.getEntities() != null) {
            for (AtlasEntity entity : ret.getEntities()) {
                AtlasAuthorizationUtils.verifyAccess(new AtlasEntityAccessRequest(typeRegistry, AtlasPrivilege.ENTITY_READ, new AtlasEntityHeader(entity)), "read entity: typeName=", entityType.getTypeName(), ", guid=", entity.getGuid());
            }
        }

        if (LOG.isDebugEnabled()) {
            LOG.debug("<== getEntitiesByUniqueAttributes({}, {}): {}", entityType.getTypeName(), uniqueAttributes, ret);
        }

        return ret;
    }

    @Override
    @GraphTransaction
    public AtlasEntityWithExtInfo getByUniqueAttributes(AtlasEntityType entityType, Map<String, Object> uniqAttributes)
            throws AtlasBaseException {
        return getByUniqueAttributes(entityType, uniqAttributes, false, false);
    }

    @Override
    @GraphTransaction
    public AtlasEntityWithExtInfo getByUniqueAttributes(AtlasEntityType entityType, Map<String, Object> uniqAttributes, boolean isMinExtInfo, boolean ignoreRelationships) throws AtlasBaseException {
        if (LOG.isDebugEnabled()) {
            LOG.debug("==> getByUniqueAttribute({}, {})", entityType.getTypeName(), uniqAttributes);
        }

        AtlasVertex entityVertex = AtlasGraphUtilsV2.getVertexByUniqueAttributes(graph, entityType, uniqAttributes);

        EntityGraphRetriever retriever = new EntityGraphRetriever(entityRetriever, ignoreRelationships);

        AtlasEntityWithExtInfo ret = retriever.toAtlasEntityWithExtInfo(entityVertex, isMinExtInfo);

        if (ret == null) {
            throw new AtlasBaseException(AtlasErrorCode.INSTANCE_BY_UNIQUE_ATTRIBUTE_NOT_FOUND, entityType.getTypeName(),
                    uniqAttributes.toString());
        }

        AtlasAuthorizationUtils.verifyAccess(new AtlasEntityAccessRequest(typeRegistry, AtlasPrivilege.ENTITY_READ, new AtlasEntityHeader(ret.getEntity())), "read entity: typeName=", entityType.getTypeName(), ", uniqueAttributes=", uniqAttributes);

        if (LOG.isDebugEnabled()) {
            LOG.debug("<== getByUniqueAttribute({}, {}): {}", entityType.getTypeName(), uniqAttributes, ret);
        }

        return ret;
    }

    @Override
    @GraphTransaction
    public AtlasEntityHeader getAtlasEntityHeaderWithoutAuthorization(String guid, String qualifiedName, String typeName) throws AtlasBaseException {
        return extractEntityHeader( guid,  qualifiedName,  typeName);
    }

    @Override
    @GraphTransaction
    public AtlasEntityHeader getEntityHeaderByUniqueAttributes(AtlasEntityType entityType, Map<String, Object> uniqAttributes) throws AtlasBaseException {
        if (LOG.isDebugEnabled()) {
            LOG.debug("==> getEntityHeaderByUniqueAttributes({}, {})", entityType.getTypeName(), uniqAttributes);
        }

        AtlasVertex entityVertex = AtlasGraphUtilsV2.getVertexByUniqueAttributes(graph, entityType, uniqAttributes);

        AtlasEntityHeader ret = entityRetriever.toAtlasEntityHeader(entityVertex);

        if (ret == null) {
            throw new AtlasBaseException(AtlasErrorCode.INSTANCE_BY_UNIQUE_ATTRIBUTE_NOT_FOUND, entityType.getTypeName(),
                    uniqAttributes.toString());
        }

        AtlasAuthorizationUtils.verifyAccess(new AtlasEntityAccessRequest(typeRegistry, AtlasPrivilege.ENTITY_READ, ret), "read entity: typeName=", entityType.getTypeName(), ", uniqueAttributes=", uniqAttributes);

        if (LOG.isDebugEnabled()) {
            LOG.debug("<== getEntityHeaderByUniqueAttributes({}, {}): {}", entityType.getTypeName(), uniqAttributes, ret);
        }

        return ret;
    }

    /**
     * Check state of entities in the store
     * @param request AtlasCheckStateRequest
     * @return AtlasCheckStateResult
     * @throws AtlasBaseException
     */
    @Override
    @GraphTransaction
    public AtlasCheckStateResult checkState(AtlasCheckStateRequest request) throws AtlasBaseException {
        if (LOG.isDebugEnabled()) {
            LOG.debug("==> checkState({})", request);
        }

        EntityStateChecker entityStateChecker = new EntityStateChecker(graph, typeRegistry, entityRetriever);

        AtlasCheckStateResult ret = entityStateChecker.checkState(request);

        if (LOG.isDebugEnabled()) {
            LOG.debug("<== checkState({}, {})", request, ret);
        }

        return ret;
    }

    @Override
    @GraphTransaction
    public EntityMutationResponse createOrUpdate(EntityStream entityStream, boolean isPartialUpdate) throws AtlasBaseException {
        return createOrUpdate(entityStream, isPartialUpdate, new BulkRequestContext());
    }

    @Override
    @GraphTransaction
    public EntityMutationResponse createOrUpdate(EntityStream entityStream,  BulkRequestContext context) throws AtlasBaseException {
        return createOrUpdate(entityStream, false, context);
    }

    @Override
    @GraphTransaction
    public EntityMutationResponse createOrUpdateGlossary(EntityStream entityStream, boolean isPartialUpdate, boolean replaceClassification) throws AtlasBaseException {
        BulkRequestContext context = new BulkRequestContext.Builder()
                .setReplaceClassifications(replaceClassification)
                .build();
        return createOrUpdate(entityStream, isPartialUpdate, context);
    }

    @Override
    @GraphTransaction(logRollback = false)
    public EntityMutationResponse createOrUpdateForImport(EntityStream entityStream) throws AtlasBaseException {
        return createOrUpdate(entityStream, false, true, true, false);
    }

    @Override
    public EntityMutationResponse createOrUpdateForImportNoCommit(EntityStream entityStream) throws AtlasBaseException {
        return createOrUpdate(entityStream, false, true, true, false);
    }

    @Override
    @GraphTransaction
    public EntityMutationResponse updateEntity(AtlasObjectId objectId, AtlasEntityWithExtInfo updatedEntityInfo, boolean isPartialUpdate) throws AtlasBaseException {
        if (LOG.isDebugEnabled()) {
            LOG.debug("==> updateEntity({}, {}, {})", objectId, updatedEntityInfo, isPartialUpdate);
        }

        if (objectId == null || updatedEntityInfo == null || updatedEntityInfo.getEntity() == null) {
            throw new AtlasBaseException(AtlasErrorCode.INVALID_PARAMETERS, "null entity-id/entity");
        }

        final String guid;

        if (AtlasTypeUtil.isAssignedGuid(objectId.getGuid())) {
            guid = objectId.getGuid();
        } else {
            AtlasEntityType entityType = typeRegistry.getEntityTypeByName(objectId.getTypeName());

            if (entityType == null) {
                throw new AtlasBaseException(AtlasErrorCode.UNKNOWN_TYPENAME, objectId.getTypeName());
            }

            guid = AtlasGraphUtilsV2.getGuidByUniqueAttributes(graph, typeRegistry.getEntityTypeByName(objectId.getTypeName()), objectId.getUniqueAttributes());
        }

        AtlasEntity entity = updatedEntityInfo.getEntity();

        entity.setGuid(guid);

        return createOrUpdate(new AtlasEntityStream(updatedEntityInfo), isPartialUpdate, false, false, false);
    }

    @Override
    @GraphTransaction
    public EntityMutationResponse updateByUniqueAttributes(AtlasEntityType entityType, Map<String, Object> uniqAttributes,
                                                           AtlasEntityWithExtInfo updatedEntityInfo) throws AtlasBaseException {
        if (LOG.isDebugEnabled()) {
            LOG.debug("==> updateByUniqueAttributes({}, {})", entityType.getTypeName(), uniqAttributes);
        }

        if (updatedEntityInfo == null || updatedEntityInfo.getEntity() == null) {
            throw new AtlasBaseException(AtlasErrorCode.INVALID_PARAMETERS, "no entity to update.");
        }

        String      guid   = AtlasGraphUtilsV2.getGuidByUniqueAttributes(graph, entityType, uniqAttributes);
        AtlasEntity entity = updatedEntityInfo.getEntity();

        entity.setGuid(guid);

        AtlasAuthorizationUtils.verifyUpdateEntityAccess(typeRegistry, new AtlasEntityHeader(entity), "update entity ByUniqueAttributes");

        return createOrUpdate(new AtlasEntityStream(updatedEntityInfo), true, false, false, false);
    }

    @Override
    @GraphTransaction
    public EntityMutationResponse updateEntityAttributeByGuid(String guid, String attrName, Object attrValue)
            throws AtlasBaseException {
        if (LOG.isDebugEnabled()) {
            LOG.debug("==> updateEntityAttributeByGuid({}, {}, {})", guid, attrName, attrValue);
        }

        AtlasEntityHeader entity     = entityRetriever.toAtlasEntityHeaderWithClassifications(guid);
        AtlasEntityType   entityType = (AtlasEntityType) typeRegistry.getType(entity.getTypeName());
        AtlasAttribute    attr       = entityType.getAttribute(attrName);

        AtlasAuthorizationUtils.verifyUpdateEntityAccess(typeRegistry, entity, "update entity ByUniqueAttributes : guid=" + guid);

        if (attr == null) {
            attr = entityType.getRelationshipAttribute(attrName, AtlasEntityUtil.getRelationshipType(attrValue));

            if (attr == null) {
                throw new AtlasBaseException(AtlasErrorCode.UNKNOWN_ATTRIBUTE, attrName, entity.getTypeName());
            }
        }

        AtlasType   attrType     = attr.getAttributeType();
        AtlasEntity updateEntity = new AtlasEntity();

        updateEntity.setGuid(guid);
        updateEntity.setTypeName(entity.getTypeName());

        switch (attrType.getTypeCategory()) {
            case PRIMITIVE:
            case ARRAY:
            case ENUM:
            case MAP:
                updateEntity.setAttribute(attrName, attrValue);
                break;
            case OBJECT_ID_TYPE:
                AtlasObjectId objId;

                if (attrValue instanceof String) {
                    objId = new AtlasObjectId((String) attrValue, attr.getAttributeDef().getTypeName());
                } else {
                    objId = (AtlasObjectId) attrType.getNormalizedValue(attrValue);
                }

                updateEntity.setAttribute(attrName, objId);
                break;

            default:
                throw new AtlasBaseException(AtlasErrorCode.ATTRIBUTE_UPDATE_NOT_SUPPORTED, attrName, attrType.getTypeName());
        }

        return createOrUpdate(new AtlasEntityStream(updateEntity), true, false, false, false);
    }

    @Override
    @GraphTransaction
    public EntityMutationResponse deleteById(final String guid) throws AtlasBaseException {
        if (StringUtils.isEmpty(guid)) {
            throw new AtlasBaseException(AtlasErrorCode.INSTANCE_GUID_NOT_FOUND, guid);
        }

        Collection<AtlasVertex> deletionCandidates = new ArrayList<>();
        AtlasVertex             vertex             = AtlasGraphUtilsV2.findByGuid(graph, guid);

        if (vertex != null) {
            AtlasEntityHeader entityHeader = entityRetriever.toAtlasEntityHeaderWithClassifications(vertex);

            AtlasAuthorizationUtils.verifyDeleteEntityAccess(typeRegistry, entityHeader, "delete entity: guid=" + guid);

            deletionCandidates.add(vertex);
        } else {
            if (LOG.isDebugEnabled()) {
                // Entity does not exist - treat as non-error, since the caller
                // wanted to delete the entity and it's already gone.
                LOG.debug("Deletion request ignored for non-existent entity with guid " + guid);
            }
        }

        EntityMutationResponse ret = deleteVertices(deletionCandidates);

        if(ret.getDeletedEntities()!=null)
            processTermEntityDeletion(ret.getDeletedEntities());

        // Notify the change listeners
        entityChangeNotifier.onEntitiesMutated(ret, false);
        entityChangeNotifier.notifyDifferentialEntityChanges(ret, false);
        atlasRelationshipStore.onRelationshipsMutated(RequestContext.get().getRelationshipMutationMap());
        return ret;
    }

    @Override
    @GraphTransaction
    public EntityMutationResponse deleteByIds(final List<String> guids) throws AtlasBaseException {
        if (CollectionUtils.isEmpty(guids)) {
            throw new AtlasBaseException(AtlasErrorCode.INVALID_PARAMETERS, "Guid(s) not specified");
        }

        Collection<AtlasVertex> deletionCandidates = new ArrayList<>();

        for (String guid : guids) {
            AtlasVertex vertex = AtlasGraphUtilsV2.findByGuid(graph, guid);

            if (vertex == null) {
                if (LOG.isDebugEnabled()) {
                    // Entity does not exist - treat as non-error, since the caller
                    // wanted to delete the entity and it's already gone.
                    LOG.debug("Deletion request ignored for non-existent entity with guid " + guid);
                }

                continue;
            }

            AtlasEntityHeader entityHeader = entityRetriever.toAtlasEntityHeaderWithClassifications(vertex);

            AtlasAuthorizationUtils.verifyDeleteEntityAccess(typeRegistry, entityHeader, "delete entity: guid=" + guid);

            deletionCandidates.add(vertex);
        }

        if (deletionCandidates.isEmpty()) {
            LOG.info("No deletion candidate entities were found for guids %s", guids);
        }

        EntityMutationResponse ret = deleteVertices(deletionCandidates);

        if(ret.getDeletedEntities() != null)
            processTermEntityDeletion(ret.getDeletedEntities());

        // Notify the change listeners
        entityChangeNotifier.onEntitiesMutated(ret, false);
        entityChangeNotifier.notifyDifferentialEntityChanges(ret, false);
        atlasRelationshipStore.onRelationshipsMutated(RequestContext.get().getRelationshipMutationMap());
        return ret;
    }


    @Override
    @GraphTransaction
    public EntityMutationResponse restoreByIds(final List<String> guids) throws AtlasBaseException {
        if (CollectionUtils.isEmpty(guids)) {
            throw new AtlasBaseException(AtlasErrorCode.INVALID_PARAMETERS, "Guid(s) not specified");
        }

        Collection<AtlasVertex> restoreCandidates = new ArrayList<>();

        for (String guid : guids) {
            AtlasVertex vertex = AtlasGraphUtilsV2.findByGuid(graph, guid);

            if (vertex == null) {
                if (LOG.isDebugEnabled()) {
                    LOG.debug("Restore request ignored for non-existent entity with guid " + guid);
                }

                continue;
            }

            AtlasEntityHeader entityHeader = entityRetriever.toAtlasEntityHeaderWithClassifications(vertex);

            AtlasAuthorizationUtils.verifyDeleteEntityAccess(typeRegistry, entityHeader, "delete entity: guid=" + guid);

            restoreCandidates.add(vertex);
        }

        if (restoreCandidates.isEmpty()) {
            LOG.info("No restore candidate entities were found for guids %s", guids);
        }

        EntityMutationResponse ret = restoreVertices(restoreCandidates);

        // Notify the change listeners
        entityChangeNotifier.onEntitiesMutated(ret, false);
        entityChangeNotifier.notifyDifferentialEntityChanges(ret, false);
        atlasRelationshipStore.onRelationshipsMutated(RequestContext.get().getRelationshipMutationMap());
        return ret;
    }

    @Override
    @GraphTransaction
    public EntityMutationResponse purgeByIds(Set<String> guids) throws AtlasBaseException {
        if (CollectionUtils.isEmpty(guids)) {
            throw new AtlasBaseException(AtlasErrorCode.INVALID_PARAMETERS, "Guid(s) not specified");
        }

        AtlasAuthorizationUtils.verifyAccess(new AtlasAdminAccessRequest(AtlasPrivilege.ADMIN_PURGE), "purge entity: guids=", guids);
        Collection<AtlasVertex> purgeCandidates = new ArrayList<>();

        for (String guid : guids) {
            AtlasVertex vertex = AtlasGraphUtilsV2.findDeletedByGuid(graph, guid);

            if (vertex == null) {
                // Entity does not exist - treat as non-error, since the caller
                // wanted to delete the entity and it's already gone.
                LOG.warn("Purge request ignored for non-existent/active entity with guid " + guid);

                continue;
            }
            this.recordRelationshipsToBePurged(vertex);
            purgeCandidates.add(vertex);
        }

        if (purgeCandidates.isEmpty()) {
            LOG.info("No purge candidate entities were found for guids: " + guids + " which is already deleted");
        }

        EntityMutationResponse ret = purgeVertices(purgeCandidates);

        // Notify the change listeners
        entityChangeNotifier.onEntitiesMutated(ret, false);
        entityChangeNotifier.notifyDifferentialEntityChanges(ret, false);
        atlasRelationshipStore.onRelationshipsMutated(RequestContext.get().getRelationshipMutationMap());
        return ret;
    }

    @Override
    @GraphTransaction
    public EntityMutationResponse deleteByUniqueAttributes(AtlasEntityType entityType, Map<String, Object> uniqAttributes) throws AtlasBaseException {
        if (MapUtils.isEmpty(uniqAttributes)) {
            throw new AtlasBaseException(AtlasErrorCode.INSTANCE_BY_UNIQUE_ATTRIBUTE_NOT_FOUND, uniqAttributes.toString());
        }

        Collection<AtlasVertex> deletionCandidates = new ArrayList<>();
        AtlasVertex             vertex             = AtlasGraphUtilsV2.findByUniqueAttributes(graph, entityType, uniqAttributes);

        if (vertex != null) {
            AtlasEntityHeader entityHeader = entityRetriever.toAtlasEntityHeaderWithClassifications(vertex);

            AtlasAuthorizationUtils.verifyDeleteEntityAccess(typeRegistry, entityHeader,
                    "delete entity: typeName=" + entityType.getTypeName() + ", uniqueAttributes=" + uniqAttributes);

            deletionCandidates.add(vertex);
        } else {
            if (LOG.isDebugEnabled()) {
                // Entity does not exist - treat as non-error, since the caller
                // wanted to delete the entity and it's already gone.
                LOG.debug("Deletion request ignored for non-existent entity with uniqueAttributes " + uniqAttributes);
            }
        }

        EntityMutationResponse ret = deleteVertices(deletionCandidates);

        if(ret.getDeletedEntities()!=null)
            processTermEntityDeletion(ret.getDeletedEntities());

        // Notify the change listeners
        entityChangeNotifier.onEntitiesMutated(ret, false);
        entityChangeNotifier.notifyDifferentialEntityChanges(ret, false);
        atlasRelationshipStore.onRelationshipsMutated(RequestContext.get().getRelationshipMutationMap());
        return ret;
    }

    private AtlasEntityHeader getAtlasEntityHeader(String entityGuid, String entityId, String entityType) throws AtlasBaseException {
        // Metric logs
        AtlasPerfMetrics.MetricRecorder metric = RequestContext.get().startMetricRecord("getAtlasEntityHeader");
        AtlasEntityHeader entityHeader = null;
        String cacheKey = generateCacheKey(entityGuid, entityId, entityType);
        entityHeader = RequestContext.get().getCachedEntityHeader(cacheKey);
        if(Objects.nonNull(entityHeader)){
            return entityHeader;
        }
        if (StringUtils.isNotEmpty(entityGuid)) {
            AtlasEntityWithExtInfo ret = getByIdWithoutAuthorization(entityGuid);
            entityHeader = new AtlasEntityHeader(ret.getEntity());
        } else if (StringUtils.isNotEmpty(entityId) && StringUtils.isNotEmpty(entityType)) {
            try {
                entityHeader = getAtlasEntityHeaderWithoutAuthorization(null, entityId, entityType);
            } catch (AtlasBaseException abe) {
                if (abe.getAtlasErrorCode() == AtlasErrorCode.INSTANCE_BY_UNIQUE_ATTRIBUTE_NOT_FOUND) {
                    Map<String, Object> attributes = new HashMap<>();
                    attributes.put(QUALIFIED_NAME, entityId);
                    entityHeader = new AtlasEntityHeader(entityType, attributes);
                }
            }
        } else {
            throw new AtlasBaseException(BAD_REQUEST, "requires entityGuid or typeName and qualifiedName for entity authorization");
        }
        RequestContext.get().setEntityHeaderCache(cacheKey, entityHeader);
        RequestContext.get().endMetricRecord(metric);
        return entityHeader;
    }

    @Override
    public List<AtlasEvaluatePolicyResponse> evaluatePolicies(List<AtlasEvaluatePolicyRequest> entities) throws AtlasBaseException {
        List<AtlasEvaluatePolicyResponse> response = new ArrayList<>();
        HashMap<String, AtlasEntityHeader> atlasEntityHeaderCache = new HashMap<>();
        for (AtlasEvaluatePolicyRequest entity : entities) {
            String action = entity.getAction();

            if (action == null) {
                throw new AtlasBaseException(BAD_REQUEST, "action is null");
            }
            AtlasEntityHeader entityHeader = null;

            if (ENTITY_READ.name().equals(action) || ENTITY_CREATE.name().equals(action) || ENTITY_UPDATE.name().equals(action)
                    || ENTITY_DELETE.name().equals(action) || ENTITY_UPDATE_BUSINESS_METADATA.name().equals(action)) {

                try {
                    entityHeader = getAtlasEntityHeader(entity.getEntityGuid(), entity.getEntityId(), entity.getTypeName());
                    AtlasEntityAccessRequest.AtlasEntityAccessRequestBuilder requestBuilder = new AtlasEntityAccessRequest.AtlasEntityAccessRequestBuilder(typeRegistry, AtlasPrivilege.valueOf(entity.getAction()), entityHeader);
                    if (entity.getBusinessMetadata() != null) {
                        requestBuilder.setBusinessMetadata(entity.getBusinessMetadata());
                    }

                    AtlasEntityAccessRequest entityAccessRequest = requestBuilder.build();

                    AtlasAuthorizationUtils.verifyAccess(entityAccessRequest, entity.getAction() + "guid=" + entity.getEntityGuid());
                    response.add(new AtlasEvaluatePolicyResponse(entity.getTypeName(), entity.getEntityGuid(), entity.getAction(), entity.getEntityId(), true, null , entity.getBusinessMetadata()));
                } catch (AtlasBaseException e) {
                    AtlasErrorCode code = e.getAtlasErrorCode();
                    String errorCode = code.getErrorCode();
                    response.add(new AtlasEvaluatePolicyResponse(entity.getTypeName(), entity.getEntityGuid(), entity.getAction(), entity.getEntityId(), false, errorCode, entity.getBusinessMetadata()));
                }

            } else if (ENTITY_REMOVE_CLASSIFICATION.name().equals(action) || ENTITY_ADD_CLASSIFICATION.name().equals(action) || ENTITY_UPDATE_CLASSIFICATION.name().equals(action)) {

                if (entity.getClassification() == null) {
                    throw new AtlasBaseException(BAD_REQUEST, "classification needed for " + action + " authorization");
                }
                try {
                    entityHeader = getAtlasEntityHeader(entity.getEntityGuid(), entity.getEntityId(), entity.getTypeName());

                    AtlasAuthorizationUtils.verifyAccess(new AtlasEntityAccessRequest(typeRegistry, AtlasPrivilege.valueOf(entity.getAction()), entityHeader, new AtlasClassification(entity.getClassification())));
                    response.add(new AtlasEvaluatePolicyResponse(entity.getTypeName(), entity.getEntityGuid(), entity.getAction(), entity.getEntityId(), entity.getClassification(), true, null));

                } catch (AtlasBaseException e) {
                    AtlasErrorCode code = e.getAtlasErrorCode();
                    String errorCode = code.getErrorCode();
                    response.add(new AtlasEvaluatePolicyResponse(entity.getTypeName(), entity.getEntityGuid(), entity.getAction(), entity.getEntityId(), entity.getClassification(), false, errorCode));
                }

            }    else if (RELATIONSHIP_ADD.name().equals(action) || RELATIONSHIP_REMOVE.name().equals(action) || RELATIONSHIP_UPDATE.name().equals(action)) {

                if (entity.getRelationShipTypeName() == null) {
                    throw new AtlasBaseException(BAD_REQUEST, "RelationShip TypeName needed for " + action + " authorization");
                }

                try {
                    AtlasEntityHeader end1Entity = getAtlasEntityHeader(entity.getEntityGuidEnd1(), entity.getEntityIdEnd1(), entity.getEntityTypeEnd1());

                    AtlasEntityHeader end2Entity = getAtlasEntityHeader(entity.getEntityGuidEnd2(), entity.getEntityIdEnd2(), entity.getEntityTypeEnd2());

                    AtlasAuthorizationUtils.verifyAccess(new AtlasRelationshipAccessRequest(typeRegistry, AtlasPrivilege.valueOf(action), entity.getRelationShipTypeName(), end1Entity, end2Entity));
                    response.add(new AtlasEvaluatePolicyResponse(action, entity.getRelationShipTypeName(), entity.getEntityTypeEnd1(), entity.getEntityGuidEnd1(), entity.getEntityIdEnd1(), entity.getEntityTypeEnd2(), entity.getEntityGuidEnd2(), entity.getEntityIdEnd2(), true, null));
                } catch (AtlasBaseException e) {
                    AtlasErrorCode code = e.getAtlasErrorCode();
                    String errorCode = code.getErrorCode();
                    response.add(new AtlasEvaluatePolicyResponse(action, entity.getRelationShipTypeName(), entity.getEntityTypeEnd1(), entity.getEntityGuidEnd1(), entity.getEntityIdEnd1(), entity.getEntityTypeEnd2(), entity.getEntityGuidEnd2(), entity.getEntityIdEnd2(), false, errorCode));
                }
            }
        }
        return response;
    }

    private String generateCacheKey(String guid, String id, String typeName) {
        return (guid != null ? guid : "") + "|" + (id != null ? id : "") + "|" + (typeName != null ? typeName : "");
    }



    @Override
    @GraphTransaction
    public EntityMutationResponse deleteByUniqueAttributes(List<AtlasObjectId> objectIds) throws AtlasBaseException {
        if (CollectionUtils.isEmpty(objectIds)) {
            throw new AtlasBaseException(AtlasErrorCode.INVALID_PARAMETERS);
        }

        EntityMutationResponse ret = new EntityMutationResponse();
        Collection<AtlasVertex> deletionCandidates = new ArrayList<>();
        try {
            for (AtlasObjectId objectId : objectIds) {
                if (StringUtils.isEmpty(objectId.getTypeName())) {
                    throw new AtlasBaseException(AtlasErrorCode.INVALID_PARAMETERS, "typeName not specified");
                }

                if (MapUtils.isEmpty(objectId.getUniqueAttributes())) {
                    throw new AtlasBaseException(AtlasErrorCode.INVALID_PARAMETERS, "uniqueAttributes not specified");
                }

                AtlasEntityType entityType = typeRegistry.getEntityTypeByName(objectId.getTypeName());

                if (entityType == null) {
                    throw new AtlasBaseException(AtlasErrorCode.TYPE_NAME_INVALID, TypeCategory.ENTITY.name(), objectId.getTypeName());
                }

                AtlasVertex vertex = AtlasGraphUtilsV2.findByUniqueAttributes(graph, entityType, objectId.getUniqueAttributes());

                if (vertex != null) {
                    AtlasEntityHeader entityHeader = entityRetriever.toAtlasEntityHeaderWithClassifications(vertex);

                    AtlasAuthorizationUtils.verifyDeleteEntityAccess(typeRegistry, entityHeader,
                            "delete entity: typeName=" + entityType.getTypeName() + ", uniqueAttributes=" + objectId.getUniqueAttributes());

                    deletionCandidates.add(vertex);
                } else {
                    if (LOG.isDebugEnabled()) {
                        // Entity does not exist - treat as non-error, since the caller
                        // wanted to delete the entity and it's already gone.
                        LOG.debug("Deletion request ignored for non-existent entity with uniqueAttributes " + objectId.getUniqueAttributes());
                    }
                }
            }

            ret = deleteVertices(deletionCandidates);

            if (ret.getDeletedEntities() != null)
                processTermEntityDeletion(ret.getDeletedEntities());
            // Notify the change listeners
            entityChangeNotifier.onEntitiesMutated(ret, false);
            entityChangeNotifier.notifyDifferentialEntityChanges(ret, false);
            atlasRelationshipStore.onRelationshipsMutated(RequestContext.get().getRelationshipMutationMap());

        } catch (JanusGraphException jge) {
            if (isPermanentBackendException(jge)) {
                LOG.error("Failed to delete objects:{}", objectIds.stream().map(AtlasObjectId::getUniqueAttributes).collect(Collectors.toList()), jge);
                throw new AtlasBaseException(AtlasErrorCode.PERMANENT_BACKEND_EXCEPTION_NO_RETRY, jge,
                        "deleteByUniqueAttributes", "AtlasEntityStoreV2", jge.getMessage());
            }
            throw new AtlasBaseException(jge);
        } catch (Exception e) {
            LOG.error("Failed to delete objects:{}", objectIds.stream().map(AtlasObjectId::getUniqueAttributes).collect(Collectors.toList()), e);
            throw new AtlasBaseException(e);
        }
        return ret;
    }

    // Helper method to check for PermanentBackendException in the cause chain
    private boolean isPermanentBackendException(Throwable throwable) {
        Throwable current = throwable;
        while (current != null) {
            if (current instanceof org.janusgraph.diskstorage.PermanentBackendException) {
                return true;
            }
            // Also check by class name in case of classloader issues
            if ("org.janusgraph.diskstorage.PermanentBackendException".equalsIgnoreCase(current.getClass().getName())) {
                return true;
            }
            current = current.getCause();
        }
        return false;
    }

    private void processTermEntityDeletion(List<AtlasEntityHeader> deletedEntities) throws AtlasBaseException{
        for(AtlasEntityHeader entity:deletedEntities){
            if(ATLAS_GLOSSARY_TERM_ENTITY_TYPE.equals(entity.getTypeName())){

                String termQualifiedName    = entity.getAttribute(QUALIFIED_NAME).toString();
                String termName             = entity.getAttribute(NAME).toString();
                String guid                 = entity.getGuid();
                Boolean isHardDelete        = DeleteType.HARD.name().equals(entity.getDeleteHandler());

                if(checkEntityTermAssociation(termQualifiedName)){
                    if(DEFERRED_ACTION_ENABLED && taskManagement!=null){
                        createAndQueueTask(termName, termQualifiedName, guid, isHardDelete);
                    }else{
                        updateMeaningsNamesInEntitiesOnTermDelete(termName, termQualifiedName, guid);
                    }
                }
            }
        }
    }

    private boolean checkEntityTermAssociation(String termQName) throws AtlasBaseException{
        List<AtlasEntityHeader> entityHeader;

        try {
            entityHeader = discovery.searchUsingTermQualifiedName(0, 1, termQName,null, null);
        } catch (AtlasBaseException e) {
            throw e;
        }
        Boolean hasEntityAssociation = entityHeader != null ? true : false;

        return hasEntityAssociation;
    }

    public void updateMeaningsNamesInEntitiesOnTermDelete(String termName, String termQName, String termGuid) throws AtlasBaseException {
        int from = 0;

        Set<String> attributes = new HashSet<String>(){{
            add(ATTR_MEANINGS);
        }};
        Set<String> relationAttributes = new HashSet<String>(){{
            add(STATE_PROPERTY_KEY);
            add(NAME);
        }};

        while (true) {
            List<AtlasEntityHeader> entityHeaders = discovery.searchUsingTermQualifiedName(from, ELASTICSEARCH_PAGINATION_SIZE,
                    termQName, attributes, relationAttributes);

            if (entityHeaders == null)
                break;

            for (AtlasEntityHeader entityHeader : entityHeaders) {
                List<AtlasObjectId> meanings = (List<AtlasObjectId>) entityHeader.getAttribute(ATTR_MEANINGS);

                String updatedMeaningsText = meanings.stream()
                        .filter(x -> !termGuid.equals(x.getGuid()))
                        .filter(x -> ACTIVE.name().equals(x.getAttributes().get(STATE_PROPERTY_KEY)))
                        .map(x -> x.getAttributes().get(NAME).toString())
                        .collect(Collectors.joining(","));


                AtlasVertex entityVertex = AtlasGraphUtilsV2.findByGuid(entityHeader.getGuid());
                AtlasGraphUtilsV2.removeItemFromListPropertyValue(entityVertex, MEANINGS_PROPERTY_KEY, termQName);
                AtlasGraphUtilsV2.setEncodedProperty(entityVertex, MEANINGS_TEXT_PROPERTY_KEY, updatedMeaningsText);
                AtlasGraphUtilsV2.removeItemFromListPropertyValue(entityVertex, MEANING_NAMES_PROPERTY_KEY, termName);
            }
            from += ELASTICSEARCH_PAGINATION_SIZE;

            if (entityHeaders.size() < ELASTICSEARCH_PAGINATION_SIZE)
                break;
        }

    }

    public void createAndQueueTask(String termName, String termQName, String termGuid, Boolean isHardDelete){
        String taskType = isHardDelete ? UPDATE_ENTITY_MEANINGS_ON_TERM_HARD_DELETE : UPDATE_ENTITY_MEANINGS_ON_TERM_SOFT_DELETE;
        String currentUser = RequestContext.getCurrentUser();
        Map<String, Object> taskParams = MeaningsTask.toParameters(termName, termQName, termGuid);
        AtlasTask task = taskManagement.createTask(taskType, currentUser, taskParams);

        if(!isHardDelete){
            AtlasVertex termVertex = AtlasGraphUtilsV2.findByGuid(termGuid);
            AtlasGraphUtilsV2.addEncodedProperty(termVertex, PENDING_TASKS_PROPERTY_KEY, task.getGuid());
        }

        RequestContext.get().queueTask(task);
    }


    @Override
    @GraphTransaction
    public String getGuidByUniqueAttributes(AtlasEntityType entityType, Map<String, Object> uniqAttributes) throws AtlasBaseException{
        return AtlasGraphUtilsV2.getGuidByUniqueAttributes(graph, entityType, uniqAttributes);
    }

    @Override
    @GraphTransaction
    public void repairClassificationMappings(List<String> guids) throws AtlasBaseException {
        for (String guid : guids) {
            if (LOG.isDebugEnabled()) {
                LOG.debug("==> repairClassificationMappings({})", guid);
            }

            if (StringUtils.isEmpty(guid)) {
                throw new AtlasBaseException(AtlasErrorCode.INSTANCE_GUID_NOT_FOUND, guid);
            }

            AtlasVertex entityVertex = AtlasGraphUtilsV2.findByGuid(graph, guid);

            if (entityVertex == null) {
                throw new AtlasBaseException(AtlasErrorCode.INSTANCE_GUID_NOT_FOUND, guid);
            }

            entityGraphMapper.repairClassificationMappings(entityVertex);

            if (LOG.isDebugEnabled()) {
                LOG.debug("<== repairClassificationMappings({})", guid);
            }
        }
    }

    public Map<String, String> repairClassificationMappingsV2(List<String> guids) throws AtlasBaseException {
        Map<String, String> errorMap = new HashMap<>(0);

        List<AtlasVertex> verticesToRepair = new ArrayList<>(guids.size());
        for (String guid : guids) {
            if (StringUtils.isEmpty(guid)) {
                errorMap.put(NanoIdUtils.randomNanoId(), AtlasErrorCode.INSTANCE_GUID_NOT_FOUND.getFormattedErrorMessage(guid));
                continue;
            }

            AtlasVertex entityVertex = AtlasGraphUtilsV2.findByGuid(graph, guid);
            if (entityVertex == null) {
                errorMap.put(guid, AtlasErrorCode.INSTANCE_GUID_NOT_FOUND.getFormattedErrorMessage(guid));
                continue;
            }

            verticesToRepair.add(entityVertex);
        }

        errorMap.putAll(entityGraphMapper.repairClassificationMappingsV2(verticesToRepair));

        return errorMap;
    }

    @Override
    @GraphTransaction
    public void addClassifications(final String guid, final List<AtlasClassification> classifications) throws AtlasBaseException {
        if (LOG.isDebugEnabled()) {
            LOG.debug("Adding classifications={} to entity={}", classifications, guid);
        }

        if (StringUtils.isEmpty(guid)) {
            throw new AtlasBaseException(AtlasErrorCode.INVALID_PARAMETERS, "Guid(s) not specified");
        }

        if (CollectionUtils.isEmpty(classifications)) {
            throw new AtlasBaseException(AtlasErrorCode.INVALID_PARAMETERS, "classifications(s) not specified");
        }

        GraphTransactionInterceptor.lockObjectAndReleasePostCommit(guid);

        AtlasVertex entityVertex = AtlasGraphUtilsV2.findByGuid(graph, guid);

        validateProductStatus(entityVertex);

        if (entityVertex == null) {
            throw new AtlasBaseException(AtlasErrorCode.INSTANCE_GUID_NOT_FOUND, guid);
        }

        AtlasEntityHeader entityHeader = entityRetriever.toAtlasEntityHeaderWithClassifications(entityVertex);

        for (AtlasClassification classification : classifications) {
            AtlasAuthorizationUtils.verifyAccess(new AtlasEntityAccessRequest(typeRegistry, AtlasPrivilege.ENTITY_ADD_CLASSIFICATION, entityHeader, classification),
                                                 "add classification: guid=", guid, ", classification=", classification.getTypeName());
        }

        EntityMutationContext context = new EntityMutationContext();

        context.cacheEntity(guid, entityVertex, typeRegistry.getEntityTypeByName(entityHeader.getTypeName()));

        for (AtlasClassification classification : classifications) {
            validateAndNormalize(classification);
        }

        // validate if entity, not already associated with classifications
        validateEntityAssociations(guid, classifications);

        entityGraphMapper.handleAddClassifications(context, guid, classifications);
    }

    @Override
    @GraphTransaction
    public void updateClassifications(String guid, List<AtlasClassification> classifications) throws AtlasBaseException {
        if (LOG.isDebugEnabled()) {
            LOG.debug("Updating classifications={} for entity={}", classifications, guid);
        }

        AtlasPerfTracer perf = null;

        if (AtlasPerfTracer.isPerfTraceEnabled(PERF_LOG)) {
            AtlasPerfTracer.getPerfTracer(PERF_LOG, "AtlasEntityStoreV2.updateClassification()");
        }

        if (StringUtils.isEmpty(guid)) {
            throw new AtlasBaseException(AtlasErrorCode.INVALID_PARAMETERS, "Guid not specified");
        }

        if (CollectionUtils.isEmpty(classifications)) {
            throw new AtlasBaseException(AtlasErrorCode.INVALID_PARAMETERS, "classifications(s) not specified");
        }

        GraphTransactionInterceptor.lockObjectAndReleasePostCommit(guid);

        AtlasVertex entityVertex = AtlasGraphUtilsV2.findByGuid(graph, guid);

        validateProductStatus(entityVertex);

        if (entityVertex == null) {
            throw new AtlasBaseException(AtlasErrorCode.INSTANCE_GUID_NOT_FOUND, guid);
        }

        AtlasEntityHeader entityHeader = entityRetriever.toAtlasEntityHeaderWithClassifications(entityVertex);

        for (AtlasClassification classification : classifications) {
            AtlasAuthorizationUtils.verifyAccess(new AtlasEntityAccessRequest(typeRegistry, AtlasPrivilege.ENTITY_UPDATE_CLASSIFICATION, entityHeader, classification), "update classification: guid=", guid, ", classification=", classification.getTypeName());
        }

        EntityMutationContext context = new EntityMutationContext();

        context.cacheEntity(guid, entityVertex, typeRegistry.getEntityTypeByName(entityHeader.getTypeName()));


        for (AtlasClassification classification : classifications) {
            validateAndNormalize(classification);
        }

        entityGraphMapper.handleUpdateClassifications(context, guid, classifications);

        AtlasPerfTracer.log(perf);
    }

    @Override
    @GraphTransaction
    public void addClassification(final List<String> guids, final AtlasClassification classification) throws AtlasBaseException {
        if (LOG.isDebugEnabled()) {
            LOG.debug("Adding classification={} to entities={}", classification, guids);
        }

        if (CollectionUtils.isEmpty(guids)) {
            throw new AtlasBaseException(AtlasErrorCode.INVALID_PARAMETERS, "Guid(s) not specified");
        }

        if (classification == null) {
            throw new AtlasBaseException(AtlasErrorCode.INVALID_PARAMETERS, "classification not specified");
        }

        validateAndNormalize(classification);

        EntityMutationContext     context         = new EntityMutationContext();
        List<AtlasClassification> classifications = Collections.singletonList(classification);
        List<String>              validGuids      =  new ArrayList<>();

        GraphTransactionInterceptor.lockObjectAndReleasePostCommit(guids);

        for (String guid : guids) {
            try {
                AtlasVertex entityVertex = AtlasGraphUtilsV2.findByGuid(graph, guid);

                if (entityVertex == null) {
                    throw new AtlasBaseException(AtlasErrorCode.INSTANCE_GUID_NOT_FOUND, guid);
                }

                AtlasEntityHeader entityHeader = entityRetriever.toAtlasEntityHeaderWithClassifications(entityVertex);

                AtlasAuthorizationUtils.verifyAccess(new AtlasEntityAccessRequest(typeRegistry, AtlasPrivilege.ENTITY_ADD_CLASSIFICATION, entityHeader, classification),
                        "add classification: guid=", guid, ", classification=", classification.getTypeName());

                validateEntityAssociations(guid, classifications);

                validGuids.add(guid);
                context.cacheEntity(guid, entityVertex, typeRegistry.getEntityTypeByName(entityHeader.getTypeName()));
            } catch (AtlasBaseException abe) {
                if (RequestContext.get().isSkipFailedEntities()) {
                    if (LOG.isDebugEnabled()) {
                        LOG.debug("addClassification(): ignoring failure for entity {}: error code={}, message={}", guid, abe.getAtlasErrorCode(), abe.getMessage());
                    }

                    continue;
                }

                throw abe;
            }
        }

        for (String guid : validGuids) {
            entityGraphMapper.handleAddClassifications(context, guid, classifications);
        }
    }

    @Override
    @GraphTransaction
    public void deleteClassification(final String guid, final String classificationName) throws AtlasBaseException {
        deleteClassification(guid, classificationName, null);
    }

    @Override
    @GraphTransaction
    public void deleteClassification(final String guid, final String classificationName, final String associatedEntityGuid) throws AtlasBaseException {
        if (StringUtils.isEmpty(guid)) {
            throw new AtlasBaseException(AtlasErrorCode.INVALID_PARAMETERS, "Guid(s) not specified");
        }
        if (StringUtils.isEmpty(classificationName)) {
            throw new AtlasBaseException(AtlasErrorCode.INVALID_PARAMETERS, "classifications not specified");
        }

        AtlasVertex entityVertex = AtlasGraphUtilsV2.findByGuid(this.graph, guid);

        validateProductStatus(entityVertex);

        GraphTransactionInterceptor.lockObjectAndReleasePostCommit(guid);

        AtlasEntityHeader entityHeader = entityRetriever.toAtlasEntityHeaderWithClassifications(guid);

        // verify authorization only for removal of directly associated classification and not propagated one.
        if (StringUtils.isEmpty(associatedEntityGuid) || guid.equals(associatedEntityGuid)) {
            AtlasAuthorizationUtils.verifyAccess(new AtlasEntityAccessRequest(typeRegistry, AtlasPrivilege.ENTITY_REMOVE_CLASSIFICATION,
                            entityHeader, new AtlasClassification(classificationName)),
                    "remove classification: guid=", guid, ", classification=", classificationName);
        }

        if (LOG.isDebugEnabled()) {
            LOG.debug("Deleting classification={} from entity={}", classificationName, guid);
        }


        entityGraphMapper.deleteClassification(guid, classificationName, associatedEntityGuid);
    }


    @GraphTransaction
    public List<AtlasClassification> retrieveClassifications(String guid) throws AtlasBaseException {
        if (LOG.isDebugEnabled()) {
            LOG.debug("Retriving classifications for entity={}", guid);
        }

        AtlasEntityHeader entityHeader = entityRetriever.toAtlasEntityHeaderWithClassifications(guid);

        return entityHeader.getClassifications();
    }


    @Override
    @GraphTransaction
    public List<AtlasClassification> getClassifications(String guid) throws AtlasBaseException {
        if (LOG.isDebugEnabled()) {
            LOG.debug("Getting classifications for entity={}", guid);
        }

        AtlasEntityHeader entityHeader = entityRetriever.toAtlasEntityHeaderWithClassifications(guid);

        AtlasAuthorizationUtils.verifyAccess(new AtlasEntityAccessRequest(typeRegistry, AtlasPrivilege.ENTITY_READ, entityHeader), "get classifications: guid=", guid);

        return entityHeader.getClassifications();
    }

    @Override
    @GraphTransaction
    public AtlasClassification getClassification(String guid, String classificationName) throws AtlasBaseException {
        if (LOG.isDebugEnabled()) {
            LOG.debug("Getting classifications for entities={}", guid);
        }

        AtlasClassification ret          = null;
        AtlasEntityHeader   entityHeader = entityRetriever.toAtlasEntityHeaderWithClassifications(guid);

        if (CollectionUtils.isNotEmpty(entityHeader.getClassifications())) {
            AtlasAuthorizationUtils.verifyAccess(new AtlasEntityAccessRequest(typeRegistry, AtlasPrivilege.ENTITY_READ, entityHeader), "get classification: guid=", guid, ", classification=", classificationName);

            for (AtlasClassification classification : entityHeader.getClassifications()) {
                if (!StringUtils.equalsIgnoreCase(classification.getTypeName(), classificationName)) {
                    continue;
                }

                if (StringUtils.isEmpty(classification.getEntityGuid()) || StringUtils.equalsIgnoreCase(classification.getEntityGuid(), guid)) {
                    ret = classification;
                    break;
                } else if (ret == null) {
                    ret = classification;
                }
            }
        }

        if (ret == null) {
            throw new AtlasBaseException(AtlasErrorCode.CLASSIFICATION_NOT_FOUND, classificationName);
        }

        return ret;
    }

    @Override
    @GraphTransaction
    public void addOrUpdateBusinessAttributesByDisplayName(String guid, Map<String, Map<String, Object>> businessAttrbutes, boolean isOverwrite) throws AtlasBaseException {
        if (LOG.isDebugEnabled()) {
            LOG.debug("==> addOrUpdateBusinessAttributesByDisplayName(guid={}, businessAttributes={}, isOverwrite={})", guid, businessAttrbutes, isOverwrite);
        }

        if (StringUtils.isEmpty(guid)) {
            throw new AtlasBaseException(AtlasErrorCode.INVALID_PARAMETERS, "guid is null/empty");
        }

        if (MapUtils.isEmpty(businessAttrbutes)) {
            throw new AtlasBaseException(AtlasErrorCode.INVALID_PARAMETERS, "businessAttributes is null/empty");
        }

        AtlasVertex entityVertex = AtlasGraphUtilsV2.findByGuid(graph, guid);

        if (entityVertex == null) {
            throw new AtlasBaseException(AtlasErrorCode.INSTANCE_GUID_NOT_FOUND, guid);
        }

        String                           typeName                            = getTypeName(entityVertex);
        AtlasEntityType                  entityType                          = typeRegistry.getEntityTypeByName(typeName);
        Map<String, Map<String, AtlasBusinessAttribute>> entityBMs           = entityType.getBusinessAttributes();
        Map<String, Map<String, Object>> finalBMAttributes                   = new HashMap<>();

        MetricRecorder metric = RequestContext.get().startMetricRecord("preProcessDisplayNames");
        for (Map.Entry<String, Map<String, Object>> bm : businessAttrbutes.entrySet()) {
            Map<String, AtlasBusinessAttribute> enitytBM = entityBMs.get(bm.getKey());

            AtlasBusinessMetadataType bmType = null;
            if (enitytBM == null) {
                //search BM type by displayName
                try {
                    bmType = typeRegistry.getBusinessMetadataTypeByDisplayName(bm.getKey());
                } catch (NoSuchElementException nse) {
                    throw new AtlasBaseException(AtlasErrorCode.BAD_REQUEST, String.format("No BM type found with displayName %s", bm.getKey()));
                }
            } else {
                bmType = typeRegistry.getBusinessMetadataTypeByName(bm.getKey());
            }

            //check & validate attributes
            Map <String, Object> attributes = new HashMap<>();
            for (Map.Entry<String, Object> incomingAttrs : bm.getValue().entrySet()) {
                AtlasAttribute atlasAttribute = bmType.getAllAttributes().get(incomingAttrs.getKey());

                if (atlasAttribute == null) { //attribute is having displayName find attribute name
                    try {
                        atlasAttribute = bmType.getAllAttributes().values().stream().filter(x -> incomingAttrs.getKey().equals(x.getAttributeDef().getDisplayName())).findFirst().get();
                    } catch (NoSuchElementException nse) {
                        String message = String.format("No attribute found with displayName %s for BM attribute %s",
                                incomingAttrs.getKey(), bmType.getTypeName());
                        throw new AtlasBaseException(AtlasErrorCode.BAD_REQUEST, message);
                    }
                }
                attributes.put(atlasAttribute.getAttributeDef().getName(), bm.getValue().get(incomingAttrs.getKey()));
            }
            finalBMAttributes.put(bmType.getTypeName(), attributes);
        }
        RequestContext.get().endMetricRecord(metric);

        addOrUpdateBusinessAttributes(guid, finalBMAttributes, isOverwrite);
    }

    @Override
    @GraphTransaction
    public void addOrUpdateBusinessAttributes(String guid, Map<String, Map<String, Object>> businessAttrbutes, boolean isOverwrite) throws AtlasBaseException {
        if (LOG.isDebugEnabled()) {

            LOG.debug("==> addOrUpdateBusinessAttributes(guid={}, businessAttributes={}, isOverwrite={})", guid, businessAttrbutes, isOverwrite);
        }

        entityGraphMapper.addOrUpdateBusinessAttributes(guid, businessAttrbutes, isOverwrite);

        if (LOG.isDebugEnabled()) {
            LOG.debug("<== addOrUpdateBusinessAttributes(guid={}, businessAttributes={}, isOverwrite={})", guid, businessAttrbutes, isOverwrite);
        }
    }

    @Override
    @GraphTransaction
    public void removeBusinessAttributes(String guid, Map<String, Map<String, Object>> businessAttributes) throws AtlasBaseException {
        if (LOG.isDebugEnabled()) {
            LOG.debug("==> removeBusinessAttributes(guid={}, businessAttributes={})", guid, businessAttributes);
        }

        if (StringUtils.isEmpty(guid)) {
            throw new AtlasBaseException(AtlasErrorCode.INVALID_PARAMETERS, "guid is null/empty");
        }

        if (MapUtils.isEmpty(businessAttributes)) {
            throw new AtlasBaseException(AtlasErrorCode.INVALID_PARAMETERS, "businessAttributes is null/empty");
        }

        AtlasVertex entityVertex = AtlasGraphUtilsV2.findByGuid(graph, guid);

        if (entityVertex == null) {
            throw new AtlasBaseException(AtlasErrorCode.INSTANCE_GUID_NOT_FOUND, guid);
        }

        String                          typeName       = getTypeName(entityVertex);
        AtlasEntityType                 entityType     = typeRegistry.getEntityTypeByName(typeName);

        entityGraphMapper.removeBusinessAttributes(entityVertex, entityType, businessAttributes);

        if (LOG.isDebugEnabled()) {
            LOG.debug("<== removeBusinessAttributes(guid={}, businessAttributes={})", guid, businessAttributes);
        }
    }

    @Override
    @GraphTransaction
    public void setLabels(String guid, Set<String> labels) throws AtlasBaseException {
        if (LOG.isDebugEnabled()) {
            LOG.debug("==> setLabels()");
        }

        if (StringUtils.isEmpty(guid)) {
            throw new AtlasBaseException(AtlasErrorCode.INVALID_PARAMETERS, "guid is null/empty");
        }

        AtlasVertex entityVertex = AtlasGraphUtilsV2.findByGuid(graph, guid);

        if (entityVertex == null) {
            throw new AtlasBaseException(AtlasErrorCode.INSTANCE_GUID_NOT_FOUND, guid);
        }

        validateLabels(labels);

        AtlasEntityHeader entityHeader  = entityRetriever.toAtlasEntityHeaderWithClassifications(entityVertex);
        Set<String>       addedLabels   = Collections.emptySet();
        Set<String>       removedLabels = Collections.emptySet();

        if (CollectionUtils.isEmpty(entityHeader.getLabels())) {
            addedLabels = labels;
        } else if (CollectionUtils.isEmpty(labels)) {
            removedLabels = entityHeader.getLabels();
        } else {
            addedLabels   = new HashSet<String>(CollectionUtils.subtract(labels, entityHeader.getLabels()));
            removedLabels = new HashSet<String>(CollectionUtils.subtract(entityHeader.getLabels(), labels));
        }

        if (addedLabels != null) {
            AtlasEntityAccessRequestBuilder requestBuilder = new AtlasEntityAccessRequestBuilder(typeRegistry, AtlasPrivilege.ENTITY_ADD_LABEL, entityHeader);

            for (String label : addedLabels) {
                requestBuilder.setLabel(label);

                AtlasAuthorizationUtils.verifyAccess(requestBuilder.build(), "add label: guid=", guid, ", label=", label);
            }
        }

        if (removedLabels != null) {
            AtlasEntityAccessRequestBuilder requestBuilder = new AtlasEntityAccessRequestBuilder(typeRegistry, AtlasPrivilege.ENTITY_REMOVE_LABEL, entityHeader);

            for (String label : removedLabels) {
                requestBuilder.setLabel(label);

                AtlasAuthorizationUtils.verifyAccess(requestBuilder.build(), "remove label: guid=", guid, ", label=", label);
            }
        }

        entityGraphMapper.setLabels(entityVertex, labels);

        if (LOG.isDebugEnabled()) {
            LOG.debug("<== setLabels()");
        }
    }

    @Override
    @GraphTransaction
    public void removeLabels(String guid, Set<String> labels) throws AtlasBaseException {
        if (LOG.isDebugEnabled()) {
            LOG.debug("==> removeLabels()");
        }

        if (StringUtils.isEmpty(guid)) {
            throw new AtlasBaseException(AtlasErrorCode.INVALID_PARAMETERS, "guid is null/empty");
        }

        if (CollectionUtils.isEmpty(labels)) {
            throw new AtlasBaseException(AtlasErrorCode.INVALID_PARAMETERS, "labels is null/empty");
        }

        AtlasVertex entityVertex = AtlasGraphUtilsV2.findByGuid(graph, guid);

        if (entityVertex == null) {
            throw new AtlasBaseException(AtlasErrorCode.INSTANCE_GUID_NOT_FOUND, guid);
        }

        AtlasEntityHeader               entityHeader   = entityRetriever.toAtlasEntityHeaderWithClassifications(entityVertex);
        AtlasEntityAccessRequestBuilder requestBuilder = new AtlasEntityAccessRequestBuilder(typeRegistry, AtlasPrivilege.ENTITY_REMOVE_LABEL, entityHeader);

        for (String label : labels) {
            requestBuilder.setLabel(label);

            AtlasAuthorizationUtils.verifyAccess(requestBuilder.build(), "remove label: guid=", guid, ", label=", label);
        }

        validateLabels(labels);

        entityGraphMapper.removeLabels(entityVertex, labels);

        if (LOG.isDebugEnabled()) {
            LOG.debug("<== removeLabels()");
        }
    }

    @Override
    @GraphTransaction
    public void addLabels(String guid, Set<String> labels) throws AtlasBaseException {
        if (LOG.isDebugEnabled()) {
            LOG.debug("==> addLabels()");
        }

        if (StringUtils.isEmpty(guid)) {
            throw new AtlasBaseException(AtlasErrorCode.INVALID_PARAMETERS, "guid is null/empty");
        }

        if (CollectionUtils.isEmpty(labels)) {
            throw new AtlasBaseException(AtlasErrorCode.INVALID_PARAMETERS, "labels is null/empty");
        }

        AtlasVertex entityVertex = AtlasGraphUtilsV2.findByGuid(graph, guid);

        if (entityVertex == null) {
            throw new AtlasBaseException(AtlasErrorCode.INSTANCE_GUID_NOT_FOUND, guid);
        }

        AtlasEntityHeader               entityHeader   = entityRetriever.toAtlasEntityHeaderWithClassifications(entityVertex);
        AtlasEntityAccessRequestBuilder requestBuilder = new AtlasEntityAccessRequestBuilder(typeRegistry, AtlasPrivilege.ENTITY_ADD_LABEL, entityHeader);

        for (String label : labels) {
            requestBuilder.setLabel(label);

            AtlasAuthorizationUtils.verifyAccess(requestBuilder.build(), "add/update label: guid=", guid, ", label=", label);
        }

        validateLabels(labels);

        entityGraphMapper.addLabels(entityVertex, labels);

        if (LOG.isDebugEnabled()) {
            LOG.debug("<== addLabels()");
        }
    }

    private EntityMutationResponse createOrUpdate(EntityStream entityStream, boolean isPartialUpdate, boolean replaceClassifications, boolean replaceBusinessAttributes, boolean isOverwriteBusinessAttribute) throws AtlasBaseException {
        BulkRequestContext bulkRequestContext = new BulkRequestContext.Builder()
                .setReplaceClassifications(replaceClassifications)
                .setReplaceBusinessAttributes(replaceBusinessAttributes)
                .setOverwriteBusinessAttributes(isOverwriteBusinessAttribute)
                .build();
        return createOrUpdate(entityStream, isPartialUpdate, bulkRequestContext);
    }

    private EntityMutationResponse createOrUpdate(EntityStream entityStream, boolean isPartialUpdate, BulkRequestContext bulkRequestContext) throws AtlasBaseException {
        if (LOG.isDebugEnabled()) {
            LOG.debug("==> createOrUpdate()");
        }

        if (entityStream == null || !entityStream.hasNext()) {
            throw new AtlasBaseException(AtlasErrorCode.INVALID_PARAMETERS, "no entities to create/update.");
        }

        // Initialize observability data
        long startTime = System.currentTimeMillis();
        RequestContext requestContext = RequestContext.get();
        AtlasObservabilityData observabilityData = new AtlasObservabilityData(
                requestContext.getTraceId(),
                requestContext.getRequestContextHeaders().get("x-atlan-agent-id"),
                requestContext.getClientOrigin()
        );

        AtlasPerfTracer perf = null;

        if (AtlasPerfTracer.isPerfTraceEnabled(PERF_LOG)) {
            perf = AtlasPerfTracer.getPerfTracer(PERF_LOG, "createOrUpdate()");
        }

        MetricRecorder metric = RequestContext.get().startMetricRecord("createOrUpdate");

        try {
            // Record operation start
            observabilityService.recordOperationStart("createOrUpdate");
            
            // Timing: preCreateOrUpdate (includes validation)
            long preCreateStart = System.currentTimeMillis();
            final EntityMutationContext context = preCreateOrUpdate(entityStream, entityGraphMapper, isPartialUpdate);
            long preCreateTime = System.currentTimeMillis() - preCreateStart;
            observabilityData.setValidationTime(preCreateTime);

            // Check if authorized to create entities
            if (!RequestContext.get().isImportInProgress() && !RequestContext.get().isSkipAuthorizationCheck()) {
                for (AtlasEntity entity : context.getCreatedEntities()) {
                    if (!PreProcessor.skipInitialAuthCheckTypes.contains(entity.getTypeName())) {
                        AtlasAuthorizationUtils.verifyAccess(new AtlasEntityAccessRequest(typeRegistry, AtlasPrivilege.ENTITY_CREATE, new AtlasEntityHeader(entity)),
                                "create entity: type=", entity.getTypeName());
                    }
                }
            }
            // for existing entities, skip update if incoming entity doesn't have any change
            if (CollectionUtils.isNotEmpty(context.getUpdatedEntities())) {
                MetricRecorder checkForUnchangedEntities = RequestContext.get().startMetricRecord("checkForUnchangedEntities");

                List<AtlasEntity>     entitiesToSkipUpdate = new ArrayList<>();
                AtlasEntityComparator entityComparator     = new AtlasEntityComparator(typeRegistry, entityRetriever, context.getGuidAssignments(), bulkRequestContext);
                RequestContext        reqContext           = RequestContext.get();

                for (AtlasEntity entity : context.getUpdatedEntities()) {
                    if (entity.getStatus() == AtlasEntity.Status.DELETED) {// entity status could be updated during import
                        continue;
                    }

                    AtlasVertex           storedVertex = context.getVertex(entity.getGuid());
                    
                    // Timing: Diff calculation
                    long diffCalcStart = System.currentTimeMillis();
                    AtlasEntityDiffResult diffResult   = entityComparator.getDiffResult(entity, storedVertex, !storeDifferentialAudits);
                    long diffCalcTime = System.currentTimeMillis() - diffCalcStart;
                    
                    // Accumulate diff calculation time
                    long currentDiffTime = observabilityData.getDiffCalcTime();
                    // If diff calc time is 0, use a small placeholder value
                    if (diffCalcTime == 0) {
                        diffCalcTime = 1; // 1ms placeholder
                    }
                    observabilityData.setDiffCalcTime(currentDiffTime + diffCalcTime);

                    if (diffResult.hasDifference()) {
                        if (storeDifferentialAudits) {
                            diffResult.getDiffEntity().setGuid(entity.getGuid());
                            reqContext.cacheDifferentialEntity(diffResult.getDiffEntity());
                        }

                        if (diffResult.hasDifferenceOnlyInCustomAttributes()) {
                            reqContext.recordEntityWithCustomAttributeUpdate(entity.getGuid());
                        }

                        if (diffResult.hasDifferenceOnlyInBusinessAttributes()) {
                            reqContext.recordEntityWithBusinessAttributeUpdate(entity.getGuid());
                        }
                    } else {
                        if (LOG.isDebugEnabled()) {
                            LOG.debug("skipping unchanged entity: {}", entity);
                        }

                        entitiesToSkipUpdate.add(entity);
                        reqContext.recordEntityToSkip(entity.getGuid());
                    }
                }

                if (entitiesToSkipUpdate.size() > 0) {
                    // remove entitiesToSkipUpdate from EntityMutationContext
                    context.getUpdatedEntities().removeAll(entitiesToSkipUpdate);
                }

                // Check if authorized to update entities
                if (!reqContext.isImportInProgress()) {
                    for (AtlasEntity entity : context.getUpdatedEntities()) {
                        AtlasEntityHeader entityHeaderWithClassifications = entityRetriever.toAtlasEntityHeaderWithClassifications(entity.getGuid());
                        AtlasEntityHeader entityHeader = new AtlasEntityHeader(entity);

                        if(CollectionUtils.isNotEmpty(entityHeaderWithClassifications.getClassifications())) {
                            entityHeader.setClassifications(entityHeaderWithClassifications.getClassifications());
                        }

                        AtlasEntity diffEntity = reqContext.getDifferentialEntity(entity.getGuid());
                        boolean skipAuthBaseConditions = diffEntity != null && MapUtils.isEmpty(diffEntity.getCustomAttributes()) && MapUtils.isEmpty(diffEntity.getBusinessAttributes()) && CollectionUtils.isEmpty(diffEntity.getClassifications()) && CollectionUtils.isEmpty(diffEntity.getLabels());
                        boolean skipAuthMeaningsUpdate = diffEntity != null && MapUtils.isNotEmpty(diffEntity.getRelationshipAttributes()) && diffEntity.getRelationshipAttributes().containsKey("meanings") && diffEntity.getRelationshipAttributes().size() == 1 && MapUtils.isEmpty(diffEntity.getAttributes());
                        boolean skipAuthStarredDetailsUpdate = diffEntity != null && MapUtils.isEmpty(diffEntity.getRelationshipAttributes()) && MapUtils.isNotEmpty(diffEntity.getAttributes()) && diffEntity.getAttributes().size() == 3 && diffEntity.getAttributes().containsKey(ATTR_STARRED_BY) && diffEntity.getAttributes().containsKey(ATTR_STARRED_COUNT) && diffEntity.getAttributes().containsKey(ATTR_STARRED_DETAILS_LIST);
                        if (skipAuthBaseConditions && (skipAuthMeaningsUpdate || skipAuthStarredDetailsUpdate)) {
                            //do nothing, only diff is relationshipAttributes.meanings or starred, allow update
                        } else {
                            AtlasAuthorizationUtils.verifyUpdateEntityAccess(typeRegistry, entityHeader,"update entity: type=" + entity.getTypeName());
                        }
                    }
                }

                reqContext.endMetricRecord(checkForUnchangedEntities);
            }

            executePreProcessor(context);

            // Updating hierarchy after preprocessor is executed so that qualifiedName update during preprocessor is considered
            for (AtlasEntity entity : context.getCreatedEntities()) {
                createQualifiedNameHierarchyField(entity, context.getVertex(entity.getGuid()));
            }

            for (Map.Entry<String, AtlasEntity> entry : RequestContext.get().getDifferentialEntitiesMap().entrySet()) {
                if (entry.getValue().hasAttribute(QUALIFIED_NAME)) {
                    createQualifiedNameHierarchyField(entry.getValue(), context.getVertex(entry.getKey()));
                }
            }

<<<<<<< HEAD
            long ingestionStart = System.currentTimeMillis();
=======

            for (AtlasEntity entity: context.getCreatedEntities()) {
                RequestContext.get().cacheDifferentialEntity(entity);
            }

>>>>>>> b7ec4f7a
            EntityMutationResponse ret = entityGraphMapper.mapAttributesAndClassifications(context, isPartialUpdate, bulkRequestContext);
            long ingestionTime = System.currentTimeMillis() - ingestionStart;
            observabilityData.setIngestionTime(ingestionTime);

            // Use accumulated lineage calculation time from RequestContext
            long totalLineageCalcTime = RequestContext.get().getLineageCalcTime();
            // If lineage calc time is 0, use a small placeholder value
            if (totalLineageCalcTime == 0) {
                totalLineageCalcTime = 1; // 1ms placeholder
            }
            observabilityData.setLineageCalcTime(totalLineageCalcTime);

            ret.setGuidAssignments(context.getGuidAssignments());

<<<<<<< HEAD
            for (AtlasEntity entity: context.getCreatedEntities()) {
                RequestContext.get().cacheDifferentialEntity(entity);
            }

=======
            // Notify the change listeners
>>>>>>> b7ec4f7a
            entityChangeNotifier.onEntitiesMutated(ret, RequestContext.get().isImportInProgress());
            entityChangeNotifier.notifyDifferentialEntityChanges(ret, RequestContext.get().isImportInProgress());
            atlasRelationshipStore.onRelationshipsMutated(RequestContext.get().getRelationshipMutationMap());
             // 2ms placeholder
            
            // Record observability metrics
            long endTime = System.currentTimeMillis();
            observabilityData.setDuration(endTime - startTime);
            
            // Analyze payload if available
            // Record observability metrics (low-cardinality only for Prometheus)
            try {
                if (entityStream instanceof AtlasEntityStream) {
                    AtlasEntityStream atlasEntityStream = (AtlasEntityStream) entityStream;
                    PayloadAnalyzer payloadAnalyzer = new PayloadAnalyzer(typeRegistry);
                    payloadAnalyzer.analyzePayload(atlasEntityStream.getEntitiesWithExtInfo(), observabilityData);
                }
                
                // Record metrics (no high-cardinality fields like traceId, vertexIds, assetGuids)
                observabilityService.recordCreateOrUpdateDuration(observabilityData);
                observabilityService.recordPayloadSize(observabilityData);
                observabilityService.recordPayloadBytes(observabilityData);
                observabilityService.recordArrayRelationships(observabilityData);
                observabilityService.recordArrayAttributes(observabilityData);
                observabilityService.recordTimingMetrics(observabilityData);
            } catch (Exception e) {
                // Log error details with high-cardinality fields for debugging
                observabilityService.logErrorDetails(observabilityData, "Failed to record observability metrics", e);
            }
            
            // Record operation success
            observabilityService.recordOperationEnd("createOrUpdate", "success");
            
            if (LOG.isDebugEnabled()) {
                LOG.debug("<== createOrUpdate()");
            }

            return ret;
        } catch (AtlasBaseException e) {
            // Record operation failure
            observabilityService.recordOperationFailure("createOrUpdate", e.getAtlasErrorCode().getErrorCode());
            throw e;
        } catch (Exception e) {
            // Record operation failure
            observabilityService.recordOperationFailure("createOrUpdate", e.getClass().getSimpleName());
            throw new AtlasBaseException(e);
        } finally {
            RequestContext.get().endMetricRecord(metric);
            AtlasPerfTracer.log(perf);
        }
    }

    private void executePreProcessor(EntityMutationContext context) throws AtlasBaseException {
        AtlasEntityType entityType;
        List<PreProcessor> preProcessors;

        List<AtlasEntity> copyOfCreated = new ArrayList<>(context.getCreatedEntities());
        for (AtlasEntity entity : copyOfCreated) {
            entityType = context.getType(entity.getGuid());
            preProcessors = getPreProcessor(entityType.getTypeName());
            for(PreProcessor processor : preProcessors){
                processor.processAttributes(entity, context, CREATE);
            }
        }

        List<AtlasEntity> copyOfUpdated = new ArrayList<>(context.getUpdatedEntities());
        for (AtlasEntity entity: copyOfUpdated) {
            entityType = context.getType(entity.getGuid());
            preProcessors = getPreProcessor(entityType.getTypeName());
            for(PreProcessor processor : preProcessors){
                processor.processAttributes(entity, context, UPDATE);
            }
        }
    }

    private void checkAndCreateProcessRelationshipsCleanupTaskNotification(AtlasEntityType entityType, AtlasVertex vertex) {
        AtlasPerfMetrics.MetricRecorder metric = RequestContext.get().startMetricRecord("checkAndCreateAtlasDistributedTaskNotification");
        try {
            if (RELATIONSHIP_CLEANUP_SUPPORTED_TYPES.stream().anyMatch(type -> entityType.getTypeAndAllSuperTypes().contains(type))) {
                AtlasDistributedTaskNotification notification = taskNotificationSender.createRelationshipCleanUpTask(vertex.getIdForDisplay(), RELATIONSHIP_CLEANUP_RELATIONSHIP_LABELS);
                taskNotificationSender.send(notification);
            }
        } finally {
            RequestContext.get().endMetricRecord(metric);
        }

    }

    private EntityMutationContext preCreateOrUpdate(EntityStream entityStream, EntityGraphMapper entityGraphMapper, boolean isPartialUpdate) throws AtlasBaseException {
        MetricRecorder metric = RequestContext.get().startMetricRecord("preCreateOrUpdate");
        EntityGraphDiscovery        graphDiscoverer  = new AtlasEntityGraphDiscoveryV2(graph, typeRegistry, entityStream, entityGraphMapper);
        EntityGraphDiscoveryContext discoveryContext = graphDiscoverer.discoverEntities();
        EntityMutationContext       context          = new EntityMutationContext(discoveryContext);
        RequestContext              requestContext   = RequestContext.get();

        Map<String, String> referencedGuids = discoveryContext.getReferencedGuids();
        for (Map.Entry<String, String> element : referencedGuids.entrySet()) {
            String guid = element.getKey();
            AtlasEntity entity = entityStream.getByGuid(guid);

            if (entity != null) { // entity would be null if guid is not in the stream but referenced by an entity in the stream
                AtlasEntityType entityType = typeRegistry.getEntityTypeByName(entity.getTypeName());

                if (entityType == null) {
                    throw new AtlasBaseException(element.getValue(), AtlasErrorCode.TYPE_NAME_INVALID, TypeCategory.ENTITY.name(), entity.getTypeName());
                }

                compactAttributes(entity, entityType);
                flushAutoUpdateAttributes(entity, entityType);

                AtlasVertex vertex = getResolvedEntityVertex(discoveryContext, entity);

                autoUpdateStarredDetailsAttributes(entity, vertex);

                try {
                    if (vertex != null) {
                        if (!isPartialUpdate) {
                            graphDiscoverer.validateAndNormalize(entity);

                            // change entity 'isInComplete' to 'false' during full update
                            if (isEntityIncomplete(vertex)) {
                                vertex.removeProperty(IS_INCOMPLETE_PROPERTY_KEY);

                                entity.setIsIncomplete(FALSE);
                            }
                        } else {
                            graphDiscoverer.validateAndNormalizeForUpdate(entity);
                        }

                        String guidVertex = AtlasGraphUtilsV2.getIdFromVertex(vertex);

                        if(ATLAS_DISTRIBUTED_TASK_ENABLED.getBoolean()) {
                            checkAndCreateProcessRelationshipsCleanupTaskNotification(entityType, vertex);
                        }

                        if (!StringUtils.equals(guidVertex, guid)) { // if entity was found by unique attribute
                            entity.setGuid(guidVertex);

                            requestContext.recordEntityGuidUpdate(entity, guid);
                        }

                        context.addUpdated(guid, entity, entityType, vertex);

                    } else {
                        graphDiscoverer.validateAndNormalize(entity);

                        //Create vertices which do not exist in the repository
                        if (RequestContext.get().isImportInProgress() && AtlasTypeUtil.isAssignedGuid(entity.getGuid())) {
                            vertex = entityGraphMapper.createVertexWithGuid(entity, entity.getGuid());
                        } else {
                            vertex = entityGraphMapper.createVertex(entity);
                        }

                        discoveryContext.addResolvedGuid(guid, vertex);

                        discoveryContext.addResolvedIdByUniqAttribs(getAtlasObjectId(entity), vertex);

                        String generatedGuid = AtlasGraphUtilsV2.getIdFromVertex(vertex);

                        entity.setGuid(generatedGuid);

                        requestContext.recordEntityGuidUpdate(entity, guid);

                        context.addCreated(guid, entity, entityType, vertex);
                    }

                } catch (AtlasBaseException exception) {
                    exception.setEntityGuid(element.getValue());
                    throw exception;
                }


                String entityStateValue = (String) entity.getAttribute(STATE_PROPERTY_KEY);
                String entityStatusValue = entity.getStatus() != null ? entity.getStatus().toString() : null;
                String entityActiveKey = Status.ACTIVE.toString();
                boolean isRestoreRequested = ((StringUtils.isNotEmpty(entityStateValue) && entityStateValue.equals(entityActiveKey)) || (StringUtils.isNotEmpty(entityStatusValue) && entityStatusValue.equals(entityActiveKey)));

                if (discoveryContext.isAppendRelationshipAttributeVisited() && MapUtils.isNotEmpty(entity.getAppendRelationshipAttributes())) {
                    context.setUpdatedWithRelationshipAttributes(entity);
                }

                if (discoveryContext.isRemoveRelationshipAttributeVisited() && MapUtils.isNotEmpty(entity.getRemoveRelationshipAttributes())) {
                    context.setUpdatedWithRemoveRelationshipAttributes(entity);
                }

                if (isRestoreRequested) {
                    Status currStatus = AtlasGraphUtilsV2.getState(vertex);
                    if (currStatus == Status.DELETED) {
                        context.addEntityToRestore(vertex);
                    }
                }

                // during import, update the system attributes
                if (RequestContext.get().isImportInProgress()) {
                    Status newStatus = entity.getStatus();

                    if (newStatus != null) {
                        Status currStatus = AtlasGraphUtilsV2.getState(vertex);

                        if (currStatus == Status.ACTIVE && newStatus == Status.DELETED) {
                            if (LOG.isDebugEnabled()) {
                                LOG.debug("entity-delete via import - guid={}", guid);
                            }

                            context.addEntityToDelete(vertex);
                        } else if (currStatus == Status.DELETED && newStatus == Status.ACTIVE) {
                            LOG.warn("Import is attempting to activate deleted entity (guid={}).", guid);
                            entityGraphMapper.importActivateEntity(vertex, entity);
                            context.addCreated(guid, entity, entityType, vertex);
                        }
                    }

                    entityGraphMapper.updateSystemAttributes(vertex, entity);
                }
            }
        }

        RequestContext.get().endMetricRecord(metric);

        return context;
    }

    private void autoUpdateStarredDetailsAttributes(AtlasEntity entity, AtlasVertex vertex) {

        MetricRecorder metric = RequestContext.get().startMetricRecord("autoUpdateStarredDetailsAttributes");

        Boolean starEntityForUser = entity.getStarred();

        if (starEntityForUser != null) {

            long requestTime = RequestContext.get().getRequestTime();
            String requestUser = RequestContext.get().getUser();

            Set<String> starredBy = new HashSet<>();
            Set<AtlasStruct> starredDetailsList = new HashSet<>();
            int starredCount = 0;

            if (vertex != null) {
                Set<String> vertexStarredBy = vertex.getMultiValuedSetProperty(ATTR_STARRED_BY, String.class);
                if (vertexStarredBy != null) {
                    starredBy = vertexStarredBy;
                }

                Iterable<AtlasEdge> starredDetailsEdges = vertex.getEdges(AtlasEdgeDirection.OUT, "__" + ATTR_STARRED_DETAILS_LIST);
                for (AtlasEdge starredDetailsEdge : starredDetailsEdges) {
                    AtlasVertex starredDetailsVertex = starredDetailsEdge.getInVertex();
                    String assetStarredBy = starredDetailsVertex.getProperty(ATTR_ASSET_STARRED_BY, String.class);
                    Long assetStarredAt = starredDetailsVertex.getProperty(ATTR_ASSET_STARRED_AT, Long.class);
                    AtlasStruct starredDetails = getStarredDetailsStruct(assetStarredBy, assetStarredAt);
                    starredDetailsList.add(starredDetails);
                }

                starredCount = starredBy.size();
            }

            if (starEntityForUser) {
                addUserToStarredAttributes(requestUser, requestTime, starredBy, starredDetailsList);
            } else {
                removeUserFromStarredAttributes(requestUser, starredBy, starredDetailsList);
            }

            // Update entity attributes
            if (starredBy.size() != starredCount) {
                entity.setAttribute(ATTR_STARRED_BY, starredBy);
                entity.setAttribute(ATTR_STARRED_DETAILS_LIST, starredDetailsList);
                entity.setAttribute(ATTR_STARRED_COUNT, starredBy.size());
            }

        }

        RequestContext.get().endMetricRecord(metric);
    }

    private void addUserToStarredAttributes(String requestUser, long requestTime, Set<String> starredBy, Set<AtlasStruct> starredDetailsList) {
        //Check and update starredBy Attribute
        if (!starredBy.contains(requestUser)){
            starredBy.add(requestUser);
        }

        //Check and update starredDetailsList Attribute
        boolean isStarredDetailsListUpdated = false;
        for (AtlasStruct starredDetails : starredDetailsList) {
            String assetStarredBy = (String) starredDetails.getAttribute(ATTR_ASSET_STARRED_BY);
            if (assetStarredBy.equals(requestUser)) {
                starredDetails.setAttribute(ATTR_ASSET_STARRED_AT, requestTime);
                isStarredDetailsListUpdated = true;
                break;
            }
        }
        if (!isStarredDetailsListUpdated) {
            AtlasStruct starredDetails = getStarredDetailsStruct(requestUser, requestTime);
            starredDetailsList.add(starredDetails);
        }
    }

    private void removeUserFromStarredAttributes(String requestUser, Set<String> starredBy, Set<AtlasStruct> starredDetailsList) {
        //Check and update starredBy Attribute
        if (starredBy.contains(requestUser)){
            starredBy.remove(requestUser);
        }

        for (AtlasStruct starredDetails : starredDetailsList) {
            String assetStarredBy = (String) starredDetails.getAttribute(ATTR_ASSET_STARRED_BY);
            if (assetStarredBy.equals(requestUser)) {
                starredDetailsList.remove(starredDetails);
                break;
            }
        }
    }

    private AtlasStruct getStarredDetailsStruct(String assetStarredBy, long assetStarredAt) {
        AtlasStruct starredDetails = new AtlasStruct();
        starredDetails.setTypeName(STRUCT_STARRED_DETAILS);
        starredDetails.setAttribute(ATTR_ASSET_STARRED_BY, assetStarredBy);
        starredDetails.setAttribute(ATTR_ASSET_STARRED_AT, assetStarredAt);
        return starredDetails;
    }

    private void createQualifiedNameHierarchyField(AtlasEntity entity, AtlasVertex vertex) {
        MetricRecorder metric = RequestContext.get().startMetricRecord("createQualifiedNameHierarchyField");
        boolean isDataMeshType = entity.getTypeName().equals(DATA_PRODUCT_ENTITY_TYPE) || entity.getTypeName().equals(DATA_DOMAIN_ENTITY_TYPE);
        int qualifiedNameOffset = isDataMeshType ? 2 : 1;
        try {
            if (vertex == null) {
                vertex = AtlasGraphUtilsV2.findByGuid(graph, entity.getGuid());
            }
            if (entity.hasAttribute(QUALIFIED_NAME)) {
                String qualifiedName = (String) entity.getAttribute(QUALIFIED_NAME);
                if (StringUtils.isNotEmpty(qualifiedName)) {
                    vertex.removeProperty(QUALIFIED_NAME_HIERARCHY_PROPERTY_KEY);
                    String[] parts = qualifiedName.split("/");
                    StringBuilder currentPath = new StringBuilder();

                    for (int i = 0; i < parts.length; i++) {
                        String part = parts[i];
                        if (StringUtils.isNotEmpty(part)) {
                            if (i > 0) {
                                currentPath.append("/");
                            }
                            currentPath.append(part);
                            // i>1 reason: we don't want to add the first part of the qualifiedName as it is the entity name
                            // Example qualifiedName : default/snowflake/123/db_name we only want `default/snowflake/123` and `default/snowflake/123/db_name`
                            if (i > qualifiedNameOffset) {
                                if (isDataMeshType && (part.equals("domain") || part.equals("product"))) {
                                    continue;
                                }
                                AtlasGraphUtilsV2.addEncodedProperty(vertex, QUALIFIED_NAME_HIERARCHY_PROPERTY_KEY, currentPath.toString());
                            }
                        }
                    }
                }
            }
        } finally {
            RequestContext.get().endMetricRecord(metric);
        }
    }


    public List<PreProcessor> getPreProcessor(String typeName) {
        List<PreProcessor> preProcessors = new ArrayList<>();

        switch (typeName) {
            case ATLAS_GLOSSARY_ENTITY_TYPE:
                preProcessors.add(new GlossaryPreProcessor(typeRegistry, entityRetriever, graph));
                break;

            case ATLAS_GLOSSARY_TERM_ENTITY_TYPE:
                preProcessors.add(new TermPreProcessor(typeRegistry, entityRetriever, graph, taskManagement));
                break;

            case ATLAS_GLOSSARY_CATEGORY_ENTITY_TYPE:
                preProcessors.add(new CategoryPreProcessor(typeRegistry, entityRetriever, graph, taskManagement, entityGraphMapper));
                break;

            case DATA_DOMAIN_ENTITY_TYPE:
                preProcessors.add(new DataDomainPreProcessor(typeRegistry, entityRetriever, graph));
                break;

            case DATA_PRODUCT_ENTITY_TYPE:
                preProcessors.add(new DataProductPreProcessor(typeRegistry, entityRetriever, graph, this));
                break;

            case QUERY_ENTITY_TYPE:
                preProcessors.add(new QueryPreProcessor(typeRegistry, entityRetriever));
                break;

            case QUERY_FOLDER_ENTITY_TYPE:
                preProcessors.add(new QueryFolderPreProcessor(typeRegistry, entityRetriever));
                break;

            case QUERY_COLLECTION_ENTITY_TYPE:
                preProcessors.add(new QueryCollectionPreProcessor(typeRegistry, discovery, entityRetriever, featureFlagStore, this));
                break;

            case PERSONA_ENTITY_TYPE:
                preProcessors.add(new PersonaPreProcessor(graph, typeRegistry, entityRetriever, this));
                break;

            case PURPOSE_ENTITY_TYPE:
                preProcessors.add(new PurposePreProcessor(graph, typeRegistry, entityRetriever, this));
                break;

            case POLICY_ENTITY_TYPE:
                preProcessors.add(new AuthPolicyPreProcessor(graph, typeRegistry, entityRetriever));
                break;

            case STAKEHOLDER_ENTITY_TYPE:
                preProcessors.add(new StakeholderPreProcessor(graph, typeRegistry, entityRetriever, this));
                break;

            case CONNECTION_ENTITY_TYPE:
                preProcessors.add(new ConnectionPreProcessor(graph, discovery, entityRetriever, featureFlagStore, deleteDelegate, this));
                break;

            case LINK_ENTITY_TYPE:
                preProcessors.add(new LinkPreProcessor(typeRegistry, entityRetriever));
                break;

            case README_ENTITY_TYPE:
                preProcessors.add(new ReadmePreProcessor(typeRegistry, entityRetriever));
                break;

            case CONTRACT_ENTITY_TYPE:
                preProcessors.add(new ContractPreProcessor(graph, typeRegistry, entityRetriever, storeDifferentialAudits, discovery));
                break;

            case STAKEHOLDER_TITLE_ENTITY_TYPE:
                preProcessors.add(new StakeholderTitlePreProcessor(graph, typeRegistry, entityRetriever));
                break;
        }

        //  The default global pre-processor for all AssetTypes
        preProcessors.add(new AssetPreProcessor(typeRegistry, entityRetriever, graph));

        return preProcessors;
    }

    private AtlasVertex getResolvedEntityVertex(EntityGraphDiscoveryContext context, AtlasEntity entity) throws AtlasBaseException {
        AtlasObjectId objectId = getAtlasObjectId(entity);
        AtlasVertex   ret      = context.getResolvedEntityVertex(entity.getGuid());

        if (ret != null) {
            context.addResolvedIdByUniqAttribs(objectId, ret);
            if (entity.getLabels() != null) {
                entityGraphMapper.setLabels(ret, entity.getLabels());
            }
        } else {
            ret = context.getResolvedEntityVertex(objectId);

            if (ret != null) {
                context.addResolvedGuid(entity.getGuid(), ret);
            }
        }

        return ret;
    }

    private AtlasObjectId getAtlasObjectId(AtlasEntity entity) {
        AtlasObjectId ret = entityRetriever.toAtlasObjectId(entity);

        if (ret != null && !RequestContext.get().isImportInProgress() && MapUtils.isNotEmpty(ret.getUniqueAttributes())) {
            // if uniqueAttributes is not empty, reset guid to null.
            ret.setGuid(null);
        }

        return ret;
    }

    private EntityMutationResponse deleteVertices(Collection<AtlasVertex> deletionCandidates) throws AtlasBaseException {
        EntityMutationResponse response = new EntityMutationResponse();
        try {
            RequestContext req = RequestContext.get();

            Collection<AtlasVertex> categories = new ArrayList<>();
            Collection<AtlasVertex> others = new ArrayList<>();

            MetricRecorder metric = RequestContext.get().startMetricRecord("filterCategoryVertices");
            for (AtlasVertex vertex : deletionCandidates) {
                updateModificationMetadata(vertex);

                String typeName = getTypeName(vertex);

                if(ATLAS_DISTRIBUTED_TASK_ENABLED.getBoolean()) {
                    checkAndCreateProcessRelationshipsCleanupTaskNotification(typeRegistry.getEntityTypeByName(typeName), vertex);
                }

                List<PreProcessor> preProcessors = getPreProcessor(typeName);
                for(PreProcessor processor : preProcessors){
                    processor.processDelete(vertex);
                }

                if (ATLAS_GLOSSARY_CATEGORY_ENTITY_TYPE.equals(typeName)) {
                    categories.add(vertex);
                } else {
                    others.add(vertex);
                }
            }
            RequestContext.get().endMetricRecord(metric);

            if (CollectionUtils.isNotEmpty(categories)) {
                entityGraphMapper.removeAttrForCategoryDelete(categories);
                deleteDelegate.getHandler(DeleteType.HARD).deleteEntities(categories);
            }

            if (CollectionUtils.isNotEmpty(others)) {
                deleteDelegate.getHandler().removeHasLineageOnDelete(others);
                deleteDelegate.getHandler().deleteEntities(others);
            }

            for (AtlasEntityHeader entity : req.getDeletedEntities()) {
                String handler;
                if (ATLAS_GLOSSARY_CATEGORY_ENTITY_TYPE.equals(entity.getTypeName())) {
                    handler = req.getDeleteType().equals(DeleteType.PURGE) ?
                            DeleteType.PURGE.name() : DeleteType.HARD.name();
                } else {
                    handler = RequestContext.get().getDeleteType().name();
                }
                entity.setDeleteHandler(handler);
                entity.setStatus(Status.DELETED);
                entity.setUpdatedBy(RequestContext.get().getUser());
                response.addEntity(DELETE, entity);
            }

            for (AtlasEntityHeader entity : req.getUpdatedEntities()) {
                response.addEntity(UPDATE, entity);
            }
        } catch (Exception e) {
            LOG.error("Delete vertices request failed", e);
            throw new AtlasBaseException(e);
        }

        return response;
    }

    private EntityMutationResponse restoreVertices(Collection<AtlasVertex> restoreCandidates) throws AtlasBaseException {
        EntityMutationResponse response = new EntityMutationResponse();
        RequestContext         req      = RequestContext.get();

        restoreHandlerV1.restoreEntities(restoreCandidates);

        for (AtlasEntityHeader entity : req.getRestoredEntities()) {
            response.addEntity(UPDATE, entity);
        }

        return response;
    }

    private EntityMutationResponse purgeVertices(Collection<AtlasVertex> purgeCandidates) throws AtlasBaseException {
        EntityMutationResponse response = new EntityMutationResponse();
        RequestContext         req      = RequestContext.get();

        req.setDeleteType(DeleteType.HARD);
        req.setPurgeRequested(true);
        deleteDelegate.getHandler().deleteEntities(purgeCandidates); // this will update req with list of purged entities

        for (AtlasEntityHeader entity : req.getDeletedEntities()) {
            response.addEntity(PURGE, entity);
        }

        return response;
    }

    private void validateAndNormalize(AtlasClassification classification) throws AtlasBaseException {
        AtlasClassificationType type = typeRegistry.getClassificationTypeByName(classification.getTypeName());

        if (type == null) {
            throw new AtlasBaseException(AtlasErrorCode.CLASSIFICATION_NOT_FOUND, classification.getTypeName());
        }

        List<String> messages = new ArrayList<>();

        type.validateValue(classification, classification.getTypeName(), messages);

        if (!messages.isEmpty()) {
            throw new AtlasBaseException(AtlasErrorCode.INVALID_PARAMETERS, messages);
        }

        type.getNormalizedValue(classification);
    }

    /**
     * Validate if classification is not already associated with the entities
     *
     * @param guid            unique entity id
     * @param classifications list of classifications to be associated
     */
    private void validateEntityAssociations(String guid, List<AtlasClassification> classifications) throws AtlasBaseException {
        List<String>    entityClassifications = getClassificationNames(guid);
        String          entityTypeName        = AtlasGraphUtilsV2.getTypeNameFromGuid(graph, guid);
        AtlasEntityType entityType            = typeRegistry.getEntityTypeByName(entityTypeName);
        Set<String> processedTagTypeNames = new HashSet<>();

        List <AtlasClassification> copyList = new ArrayList<>(classifications);
        for (AtlasClassification classification : copyList) {

            if (processedTagTypeNames.contains(classification.getTypeName())){
                classifications.remove(classification);
            } else {
                String newClassification = classification.getTypeName();
                processedTagTypeNames.add(newClassification);

                if (CollectionUtils.isNotEmpty(entityClassifications) && entityClassifications.contains(newClassification)) {
                    throw new AtlasBaseException(AtlasErrorCode.INVALID_PARAMETERS, "entity: " + guid +
                            ", already associated with classification: " + newClassification);
                }

                // for each classification, check whether there are entities it should be restricted to
                AtlasClassificationType classificationType = typeRegistry.getClassificationTypeByName(newClassification);

                if (!classificationType.canApplyToEntityType(entityType)) {
                    throw new AtlasBaseException(AtlasErrorCode.INVALID_ENTITY_FOR_CLASSIFICATION, guid, entityTypeName, newClassification);
                }
            }
        }
    }

    private List<String> getClassificationNames(String guid) throws AtlasBaseException {
        List<String>              ret             = null;
        List<AtlasClassification> classifications = retrieveClassifications(guid);

        if (CollectionUtils.isNotEmpty(classifications)) {
            ret = new ArrayList<>();

            for (AtlasClassification classification : classifications) {
                String entityGuid = classification.getEntityGuid();

                if (StringUtils.isEmpty(entityGuid) || StringUtils.equalsIgnoreCase(guid, entityGuid)) {
                    ret.add(classification.getTypeName());
                }
            }
        }

        return ret;
    }

    // move/remove relationship-attributes present in 'attributes'
    private void compactAttributes(AtlasEntity entity, AtlasEntityType entityType) {
        if (entity != null) {
            for (String attrName : entityType.getRelationshipAttributes().keySet()) {
                if (entity.hasAttribute(attrName)) { // relationship attribute is present in 'attributes'
                    Object attrValue = entity.removeAttribute(attrName);

                    if (attrValue != null) {
                        // if the attribute doesn't exist in relationshipAttributes, add it
                        Object relationshipAttrValue = entity.getRelationshipAttribute(attrName);

                        if (relationshipAttrValue == null) {
                            entity.setRelationshipAttribute(attrName, attrValue);

                            if (LOG.isDebugEnabled()) {
                                LOG.debug("moved attribute {}.{} from attributes to relationshipAttributes", entityType.getTypeName(), attrName);
                            }
                        } else {
                            if (LOG.isDebugEnabled()) {
                                LOG.debug("attribute {}.{} is present in attributes and relationshipAttributes. Removed from attributes", entityType.getTypeName(), attrName);
                            }
                        }
                    }
                }
            }
        }
    }

    private void flushAutoUpdateAttributes(AtlasEntity entity, AtlasEntityType entityType) {
        if (entityType.getAllAttributes() != null) {
            Set<String> flushAttributes = new HashSet<>();

            for (String attrName : entityType.getAllAttributes().keySet()) {
                AtlasAttribute atlasAttribute = entityType.getAttribute(attrName);
                HashMap<String, ArrayList> autoUpdateAttributes = atlasAttribute.getAttributeDef().getAutoUpdateAttributes();
                if (MapUtils.isNotEmpty(autoUpdateAttributes)) {
                    autoUpdateAttributes.values()
                            .stream()
                            .flatMap(List<String>::stream)
                            .forEach(flushAttributes::add);
                }
            }

//            for (String attrName : entityType.getAllAttributes().keySet()) {
//                if (ATTR_STARRED_BY.equals(attrName) || ATTR_STARRED_COUNT.equals(attrName) || ATTR_STARRED_DETAILS_LIST.equals(attrName)) {
//                    flushAttributes.add(attrName);
//                }
//            }

            flushAttributes.forEach(entity::removeAttribute);
        }
    }

    @Override
    @GraphTransaction
    public BulkImportResponse bulkCreateOrUpdateBusinessAttributes(InputStream inputStream, String fileName) throws AtlasBaseException {
        BulkImportResponse ret = new BulkImportResponse();

        if (StringUtils.isBlank(fileName)) {
            throw new AtlasBaseException(AtlasErrorCode.FILE_NAME_NOT_FOUND, fileName);
        }

        List<String[]>           fileData              = FileUtils.readFileData(fileName, inputStream);
        Map<String, AtlasEntity> attributesToAssociate = getBusinessMetadataDefList(fileData, ret);

        for (AtlasEntity entity : attributesToAssociate.values()) {
            Map<String, Map<String, Object>> businessAttributes = entity.getBusinessAttributes();
            String                           guid               = entity.getGuid();

            try {
                addOrUpdateBusinessAttributes(guid, businessAttributes, true);

                ret.addToSuccessImportInfoList(new ImportInfo(guid, businessAttributes.toString()));
            } catch (Exception e) {
                LOG.error("Error occurred while updating BusinessMetadata Attributes for Entity " + guid);

                ret.addToFailedImportInfoList(new ImportInfo(guid, businessAttributes.toString(), FAILED, e.getMessage()));
            }
        }

        return ret;
    }

    @Override
    public List<AtlasAccessorResponse> getAccessors(List<AtlasAccessorRequest> atlasAccessorRequestList) throws AtlasBaseException {
        List<AtlasAccessorResponse> ret = new ArrayList<>();

        for (AtlasAccessorRequest accessorRequest : atlasAccessorRequestList) {
            try {
                AtlasAccessorResponse result = null;
                AtlasPrivilege action = AtlasPrivilege.valueOf(accessorRequest.getAction());;

                switch (action) {
                    case ENTITY_READ:
                    case ENTITY_CREATE:
                    case ENTITY_UPDATE:
                    case ENTITY_DELETE:
                        AtlasEntityAccessRequestBuilder entityAccessRequestBuilder = getEntityAccessRequest(accessorRequest, action);
                        result = AtlasAuthorizationUtils.getAccessors(entityAccessRequestBuilder.build());
                        break;

                    case ENTITY_READ_CLASSIFICATION:
                    case ENTITY_ADD_CLASSIFICATION:
                    case ENTITY_UPDATE_CLASSIFICATION:
                    case ENTITY_REMOVE_CLASSIFICATION:
                        entityAccessRequestBuilder = getEntityAccessRequest(accessorRequest, action);
                        entityAccessRequestBuilder.setClassification(new AtlasClassification(accessorRequest.getClassification()));
                        result = AtlasAuthorizationUtils.getAccessors(entityAccessRequestBuilder.build());
                        break;

                    case ENTITY_ADD_LABEL:
                    case ENTITY_REMOVE_LABEL:
                        entityAccessRequestBuilder = getEntityAccessRequest(accessorRequest, action);
                        entityAccessRequestBuilder.setLabel(accessorRequest.getLabel());
                        result = AtlasAuthorizationUtils.getAccessors(entityAccessRequestBuilder.build());
                        break;

                    case ENTITY_UPDATE_BUSINESS_METADATA:
                        entityAccessRequestBuilder = getEntityAccessRequest(accessorRequest, action);
                        entityAccessRequestBuilder.setBusinessMetadata(accessorRequest.getBusinessMetadata());
                        result = AtlasAuthorizationUtils.getAccessors(entityAccessRequestBuilder.build());
                        break;


                    case RELATIONSHIP_ADD:
                    case RELATIONSHIP_UPDATE:
                    case RELATIONSHIP_REMOVE:
                        AtlasEntityHeader end1EntityHeader = extractEntityHeader(accessorRequest.getEntityGuidEnd1(), accessorRequest.getEntityQualifiedNameEnd1(), accessorRequest.getEntityTypeEnd1());
                        AtlasEntityHeader end2EntityHeader = extractEntityHeader(accessorRequest.getEntityGuidEnd2(), accessorRequest.getEntityQualifiedNameEnd2(), accessorRequest.getEntityTypeEnd2());

                        AtlasRelationshipAccessRequest relAccessRequest = new AtlasRelationshipAccessRequest(typeRegistry,
                                action, accessorRequest.getRelationshipTypeName(), end1EntityHeader, end2EntityHeader);

                        result = AtlasAuthorizationUtils.getAccessors(relAccessRequest);
                        break;


                    case TYPE_READ:
                    case TYPE_CREATE:
                    case TYPE_UPDATE:
                    case TYPE_DELETE:
                        AtlasBaseTypeDef typeDef = typeRegistry.getTypeDefByName(accessorRequest.getTypeName());
                        AtlasTypeAccessRequest typeAccessRequest = new AtlasTypeAccessRequest(action, typeDef);

                        result = AtlasAuthorizationUtils.getAccessors(typeAccessRequest);
                        break;


                    default:
                        LOG.error("No implementation found for action: {}", accessorRequest.getAction());
                }

                if (result == null) {
                    throw new AtlasBaseException();
                }
                result.populateRequestDetails(accessorRequest);
                ret.add(result);

            } catch (AtlasBaseException e) {
                e.getErrorDetailsMap().put("accessorRequest", AtlasType.toJson(accessorRequest));
                throw e;
            }
        }

        return ret;
    }

    private AtlasEntityAccessRequestBuilder getEntityAccessRequest(AtlasAccessorRequest element, AtlasPrivilege action) throws AtlasBaseException {
        AtlasEntityHeader entityHeader = extractEntityHeader(element.getGuid(), element.getQualifiedName(), element.getTypeName());

        return new AtlasEntityAccessRequestBuilder(typeRegistry, action, entityHeader);
    }

    private AtlasEntityHeader extractEntityHeader(String guid, String qualifiedName, String typeName) throws AtlasBaseException {
        AtlasEntityHeader entityHeader = null;

        if (StringUtils.isNotEmpty(guid)) {
            entityHeader = entityRetriever.toAtlasEntityHeaderWithClassifications(guid);

        } else {
            AtlasEntityType entityType = typeRegistry.getEntityTypeByName(typeName);
            if (entityType != null) {
                try {
                    Map<String, Object> uniqueAttrs = new HashMap<>();
                    uniqueAttrs.put(QUALIFIED_NAME, qualifiedName);

                    AtlasVertex vertex = AtlasGraphUtilsV2.getVertexByUniqueAttributes(this.graph, entityType, uniqueAttrs);
                    entityHeader = entityRetriever.toAtlasEntityHeaderWithClassifications(vertex);

                } catch (AtlasBaseException abe) {
                    if (abe.getAtlasErrorCode() != AtlasErrorCode.INSTANCE_BY_UNIQUE_ATTRIBUTE_NOT_FOUND) {
                        throw abe;
                    }

                    Map<String, Object> attributes = new HashMap<>();
                    attributes.put(QUALIFIED_NAME, qualifiedName);
                    entityHeader = new AtlasEntityHeader(entityType.getTypeName(), attributes);
                }
            } else {
                Map<String, Object> attributes = new HashMap<>();
                attributes.put(QUALIFIED_NAME, qualifiedName);
                entityHeader = new AtlasEntityHeader(typeName, attributes);
            }
        }
        return entityHeader;
    }

    private Map<String, AtlasEntity> getBusinessMetadataDefList(List<String[]> fileData, BulkImportResponse bulkImportResponse) throws AtlasBaseException {
        Map<String, AtlasEntity> ret           = new HashMap<>();
        Map<String, AtlasVertex> vertexCache   = new HashMap<>();
        List<String>             failedMsgList = new ArrayList<>();

        for (int lineIndex = 0; lineIndex < fileData.size(); lineIndex++) {
            String[] record         = fileData.get(lineIndex);
            int      lineIndexToLog = lineIndex + 2;

            boolean missingFields = record.length < FileUtils.UNIQUE_ATTR_NAME_COLUMN_INDEX ||
                    StringUtils.isBlank(record[FileUtils.TYPENAME_COLUMN_INDEX]) ||
                    StringUtils.isBlank(record[FileUtils.UNIQUE_ATTR_VALUE_COLUMN_INDEX]) ||
                    StringUtils.isBlank(record[FileUtils.BM_ATTR_NAME_COLUMN_INDEX]) ||
                    StringUtils.isBlank(record[FileUtils.BM_ATTR_VALUE_COLUMN_INDEX]);

            if (missingFields){
                failedMsgList.add("Line #" + lineIndexToLog + ": missing fields. " + Arrays.toString(record));

                continue;
            }

            String          typeName   = record[FileUtils.TYPENAME_COLUMN_INDEX];
            AtlasEntityType entityType = typeRegistry.getEntityTypeByName(typeName);

            if (entityType == null) {
                failedMsgList.add("Line #" + lineIndexToLog + ": invalid entity-type '" + typeName + "'");

                continue;
            }

            String uniqueAttrValue  = record[FileUtils.UNIQUE_ATTR_VALUE_COLUMN_INDEX];
            String bmAttribute      = record[FileUtils.BM_ATTR_NAME_COLUMN_INDEX];
            String bmAttributeValue = record[FileUtils.BM_ATTR_VALUE_COLUMN_INDEX];
            String uniqueAttrName   = AtlasTypeUtil.ATTRIBUTE_QUALIFIED_NAME;

            if (record.length > FileUtils.UNIQUE_ATTR_NAME_COLUMN_INDEX && StringUtils.isNotBlank(record[FileUtils.UNIQUE_ATTR_NAME_COLUMN_INDEX])) {
                uniqueAttrName = record[FileUtils.UNIQUE_ATTR_NAME_COLUMN_INDEX];
            }

            AtlasAttribute uniqueAttribute = entityType.getAttribute(uniqueAttrName);

            if (uniqueAttribute == null) {
                failedMsgList.add("Line #" + lineIndexToLog + ": attribute '" + uniqueAttrName + "' not found in entity-type '" + typeName + "'");

                continue;
            }

            if (!uniqueAttribute.getAttributeDef().getIsUnique()) {
                failedMsgList.add("Line #" + lineIndexToLog + ": attribute '" + uniqueAttrName + "' is not an unique attribute in entity-type '" + typeName + "'");

                continue;
            }

            String      vertexKey = uniqueAttribute.getVertexPropertyName() + "_" + uniqueAttrValue;
            AtlasVertex vertex    = vertexCache.get(vertexKey);

            if (vertex == null) {
                vertex = AtlasGraphUtilsV2.findByTypeAndUniquePropertyName(graph, typeName, uniqueAttribute.getVertexUniquePropertyName(), uniqueAttrValue);

                if (vertex == null) {
                    failedMsgList.add("Line #" + lineIndexToLog + ": no " + typeName + " entity found with " + uniqueAttrName + "=" + uniqueAttrValue);

                    continue;
                }

                vertexCache.put(vertexKey, vertex);
            }

            AtlasBusinessAttribute businessAttribute = entityType.getBusinesAAttribute(bmAttribute);

            if (businessAttribute == null) {
                failedMsgList.add("Line #" + lineIndexToLog + ": invalid business-metadata '"+ bmAttribute + "' for entity type '" + entityType.getTypeName() + "'");

                continue;
            }

            final Object attrValue;

            if (businessAttribute.getAttributeType().getTypeCategory() == TypeCategory.ARRAY) {
                AtlasArrayType arrayType = (AtlasArrayType) businessAttribute.getAttributeType();
                List           arrayValue;

                if (arrayType.getElementType() instanceof AtlasEnumType) {
                    arrayValue = AtlasGraphUtilsV2.assignEnumValues(bmAttributeValue, (AtlasEnumType) arrayType.getElementType(), failedMsgList, lineIndex+1);
                } else {
                    arrayValue = assignMultipleValues(bmAttributeValue, arrayType.getElementTypeName(), failedMsgList, lineIndex+1);
                }

                attrValue = arrayValue;
            } else {
                attrValue = bmAttributeValue;
            }

            if (ret.containsKey(vertexKey)) {
                AtlasEntity entity = ret.get(vertexKey);

                entity.setBusinessAttribute(businessAttribute.getDefinedInType().getTypeName(), businessAttribute.getName(), attrValue);
            } else {
                AtlasEntity                      entity             = new AtlasEntity();
                String                           guid               = GraphHelper.getGuid(vertex);
                Map<String, Map<String, Object>> businessAttributes = entityRetriever.getBusinessMetadata(vertex);

                entity.setGuid(guid);
                entity.setTypeName(typeName);
                entity.setAttribute(uniqueAttribute.getName(), uniqueAttrValue);

                if (businessAttributes == null) {
                    businessAttributes = new HashMap<>();
                }

                entity.setBusinessAttributes(businessAttributes);
                entity.setBusinessAttribute(businessAttribute.getDefinedInType().getTypeName(), businessAttribute.getName(), attrValue);

                ret.put(vertexKey, entity);
            }
        }

        for (String failedMsg : failedMsgList) {
            LOG.error(failedMsg);

            bulkImportResponse.addToFailedImportInfoList(new ImportInfo(FAILED, failedMsg));
        }

        return ret;
    }


    private List assignMultipleValues(String bmAttributeValues, String elementTypeName, List failedTermMsgList, int lineIndex) {

        String[] arr = bmAttributeValues.split(FileUtils.ESCAPE_CHARACTER + FileUtils.PIPE_CHARACTER);
        try {
            switch (elementTypeName) {

                case AtlasBaseTypeDef.ATLAS_TYPE_FLOAT:
                    return AtlasGraphUtilsV2.floatParser(arr, failedTermMsgList, lineIndex);

                case AtlasBaseTypeDef.ATLAS_TYPE_INT:
                    return AtlasGraphUtilsV2.intParser(arr, failedTermMsgList, lineIndex);

                case AtlasBaseTypeDef.ATLAS_TYPE_LONG:
                    return AtlasGraphUtilsV2.longParser(arr, failedTermMsgList, lineIndex);

                case AtlasBaseTypeDef.ATLAS_TYPE_SHORT:
                    return AtlasGraphUtilsV2.shortParser(arr, failedTermMsgList, lineIndex);

                case AtlasBaseTypeDef.ATLAS_TYPE_DOUBLE:
                    return AtlasGraphUtilsV2.doubleParser(arr, failedTermMsgList, lineIndex);

                case AtlasBaseTypeDef.ATLAS_TYPE_DATE:
                    return AtlasGraphUtilsV2.longParser(arr, failedTermMsgList, lineIndex);

                case AtlasBaseTypeDef.ATLAS_TYPE_BOOLEAN:
                    return AtlasGraphUtilsV2.booleanParser(arr, failedTermMsgList, lineIndex);

                default:
                    return Arrays.asList(arr);
            }
        } catch (Exception e) {
            LOG.error("On line index " + lineIndex + "the provided BusinessMetadata AttributeValue " + bmAttributeValues + " are not of type - " + elementTypeName);
            failedTermMsgList.add("On line index " + lineIndex + "the provided BusinessMetadata AttributeValue " + bmAttributeValues + " are not of type - " + elementTypeName);
        }
        return null;
    }

    private boolean missingFieldsCheck(String[] record, BulkImportResponse bulkImportResponse, int lineIndex){
        boolean missingFieldsCheck = (record.length < FileUtils.UNIQUE_ATTR_NAME_COLUMN_INDEX) ||
                StringUtils.isBlank(record[FileUtils.TYPENAME_COLUMN_INDEX]) ||
                StringUtils.isBlank(record[FileUtils.UNIQUE_ATTR_VALUE_COLUMN_INDEX]) ||
                StringUtils.isBlank(record[FileUtils.BM_ATTR_NAME_COLUMN_INDEX]) ||
                StringUtils.isBlank(record[FileUtils.BM_ATTR_VALUE_COLUMN_INDEX]);

        if(missingFieldsCheck){
            LOG.error("Missing fields: " + Arrays.toString(record) + " at line #" + lineIndex);

            String failedTermMsgs = "Missing fields: " + Arrays.toString(record) + " at line #" + lineIndex;

            bulkImportResponse.addToFailedImportInfoList(new ImportInfo(FAILED, failedTermMsgs, lineIndex));
        }
        return missingFieldsCheck;
    }

    public void repairIndex() throws AtlasBaseException {
        try {
            LOG.info("ReIndexPatch: Starting...");
            PatchContext context = new PatchContext(graph, typeRegistry, null, entityGraphMapper);
            ReIndexPatch.ReindexPatchProcessor reindexPatchProcessor = new ReIndexPatch.ReindexPatchProcessor(context);

            reindexPatchProcessor.repairVertices();
            reindexPatchProcessor.repairEdges();
        } catch (Exception exception) {
            LOG.error("Error while reindexing.", exception);
            throw new AtlasBaseException(AtlasErrorCode.REPAIR_INDEX_FAILED, exception.toString());
        }
    }


    @Override
    @GraphTransaction
    public void repairHasLineage(AtlasHasLineageRequests requests) throws AtlasBaseException {
        AtlasPerfMetrics.MetricRecorder metricRecorder = RequestContext.get().startMetricRecord("repairHasLineage");

        Set<AtlasEdge> inputOutputEdges = new HashSet<>();

        for (AtlasHasLineageRequest request : requests.getRequest()) {
            if (StringUtils.isNotEmpty(request.getAssetGuid())) {
                //only supports repairing scenario mentioned here - https://atlanhq.atlassian.net/browse/DG-128?focusedCommentId=20652
                repairHasLineageForAsset(request);

            } else {
                AtlasVertex processVertex = AtlasGraphUtilsV2.findByGuid(this.graph, request.getProcessGuid());
                AtlasVertex assetVertex = AtlasGraphUtilsV2.findByGuid(this.graph, request.getEndGuid());
                AtlasEdge edge = null;
                try {
                    if (processVertex != null && assetVertex != null) {
                        edge = graphHelper.getEdge(processVertex, assetVertex, request.getLabel());
                    } else {
                        LOG.warn("Skipping since vertex is null for processGuid {} and asset Guid {}"
                                ,request.getProcessGuid(),request.getEndGuid()  );
                    }
                } catch (RepositoryException re) {
                    throw new AtlasBaseException(AtlasErrorCode.HAS_LINEAGE_GET_EDGE_FAILED, re);
                }

                if (edge != null) {
                    inputOutputEdges.add(edge);
                }
            }
        }

        if (CollectionUtils.isNotEmpty(inputOutputEdges)) {
            repairHasLineageWithAtlasEdges(inputOutputEdges);
        }

        RequestContext.get().endMetricRecord(metricRecorder);
    }

    private void repairHasLineageForAsset(AtlasHasLineageRequest request) {
        //supports repairing scenario mentioned here - https://atlanhq.atlassian.net/browse/DG-128?focusedCommentId=20652
        //Enhanced to support both directions: setting hasLineage false->true and true->false

        AtlasPerfMetrics.MetricRecorder metricRecorder = RequestContext.get().startMetricRecord("repairHasLineageForAssetGetById");
        AtlasVertex assetVertex = AtlasGraphUtilsV2.findByGuid(this.graph, request.getAssetGuid());
        RequestContext.get().endMetricRecord(metricRecorder);

        if (assetVertex == null) {
            LOG.warn("repairHasLineage: Asset vertex not found for guid: {}", request.getAssetGuid());
            return;
        }

        boolean currentHasLineage = getEntityHasLineage(assetVertex);
        Boolean shouldHaveLineage = checkIfAssetShouldHaveLineage(assetVertex);
        if (shouldHaveLineage == null) {
            LOG.warn("repairHasLineage: Failed to determine if asset should have lineage for guid: {}", request.getAssetGuid());
            return;
        }

        if (currentHasLineage && !shouldHaveLineage) {
            // Case 1: hasLineage is true but should be false
            metricRecorder = RequestContext.get().startMetricRecord("repairHasLineageSetFalse");
            AtlasGraphUtilsV2.setEncodedProperty(assetVertex, HAS_LINEAGE, false);
            AtlasGraphUtilsV2.setEncodedProperty(assetVertex, HAS_LINEAGE_VALID, true);
            LOG.info("repairHasLineage: Set hasLineage=false for asset: {}", request.getAssetGuid());
            RequestContext.get().endMetricRecord(metricRecorder);
        } else if (!currentHasLineage && shouldHaveLineage) {
            // Case 2: hasLineage is false but should be true
            metricRecorder = RequestContext.get().startMetricRecord("repairHasLineageSetTrue");
            AtlasGraphUtilsV2.setEncodedProperty(assetVertex, HAS_LINEAGE, true);
            AtlasGraphUtilsV2.setEncodedProperty(assetVertex, HAS_LINEAGE_VALID, true);
            LOG.info("repairHasLineage: Set hasLineage=true for asset: {}", request.getAssetGuid());
            RequestContext.get().endMetricRecord(metricRecorder);
        } else {
            LOG.debug("repairHasLineage: No repair needed for asset: {}, hasLineage={}", request.getAssetGuid(), currentHasLineage);
        }
    }

    /**
     * Optimized method to determine if an asset should have lineage using:
     * 1. Single Unified Query Approach - One Gremlin traversal for all edge checks
     * 2. Early Termination with Short-Circuit Logic - Stops at first valid lineage found
     * 3. Native Graph Traversal (Gremlin) - Direct Gremlin instead of Atlas query wrapper
     * 
     * @param assetVertex The asset vertex to check
     * @return true if the asset should have hasLineage=true, false otherwise
     */
    private Boolean checkIfAssetShouldHaveLineage(AtlasVertex assetVertex) {
        AtlasPerfMetrics.MetricRecorder metricRecorder = RequestContext.get().startMetricRecord("checkIfAssetShouldHaveLineage");
        
        try {
            // Get Gremlin traversal source for native graph operations
            GraphTraversalSource g = ((AtlasJanusGraph) graph).getGraph().traversal();
            
            // Single unified query: Get all active edges connected to this asset that could indicate lineage
            // This replaces multiple separate queries with one comprehensive traversal
            return g.V(assetVertex.getId())
                    .bothE(PROCESS_EDGE_LABELS) // Get edges in both directions for all process edge types
                    .has(STATE_PROPERTY_KEY, ACTIVE_STATE_VALUE) // Filter for active edges only
                    .otherV() // Get the connected vertices (process vertices)
                    .has(STATE_PROPERTY_KEY, ACTIVE_STATE_VALUE) // Filter for active process vertices only
                    .or(
                        // Short-circuit condition 1: Process already has lineage flag set
                        __.has(HAS_LINEAGE, true),
                        // Short-circuit condition 2: Process has valid input/output structure
                        __.where(
                            __.and(
                                // Check if process has active inputs
                                __.outE(PROCESS_INPUTS)
                                  .has(STATE_PROPERTY_KEY, ACTIVE_STATE_VALUE)
                                  .inV()
                                  .has(STATE_PROPERTY_KEY, ACTIVE_STATE_VALUE),
                                // Check if process has active outputs
                                __.outE(PROCESS_OUTPUTS)
                                  .has(STATE_PROPERTY_KEY, ACTIVE_STATE_VALUE)
                                  .inV()
                                  .has(STATE_PROPERTY_KEY, ACTIVE_STATE_VALUE)
                            )
                        )
                    )
                    .hasNext(); // Early termination - returns true as soon as first valid lineage is found
                    
        } catch (Exception e) {
            LOG.error("Failed to use optimized Gremlin traversal for lineage check, falling back to Atlas queries", e);
            return null;
        } finally {
            RequestContext.get().endMetricRecord(metricRecorder);
        }
    }

    public void repairHasLineageWithAtlasEdges(Set<AtlasEdge> inputOutputEdges) {
        AtlasPerfMetrics.MetricRecorder metricRecorder = RequestContext.get().startMetricRecord("repairHasLineageWithAtlasEdges");

        for (AtlasEdge atlasEdge : inputOutputEdges) {

            if (getStatus(atlasEdge) != ACTIVE) {
                LOG.warn("Edge id {} is not Active, so skipping  " , getRelationshipGuid(atlasEdge));
                continue;
            }

            boolean isOutputEdge = PROCESS_OUTPUTS.equals(atlasEdge.getLabel());

            AtlasVertex processVertex = atlasEdge.getOutVertex();
            AtlasVertex assetVertex = atlasEdge.getInVertex();

            if (getEntityHasLineageValid(processVertex) && getEntityHasLineage(processVertex)) {
                AtlasGraphUtilsV2.setEncodedProperty(assetVertex, HAS_LINEAGE, true);
                AtlasGraphUtilsV2.setEncodedProperty(assetVertex, HAS_LINEAGE_VALID, true);
                continue;
            }

            String oppositeEdgeLabel = isOutputEdge ? PROCESS_INPUTS : PROCESS_OUTPUTS;

            Iterator<AtlasEdge> oppositeEdges = processVertex.getEdges(AtlasEdgeDirection.BOTH, oppositeEdgeLabel).iterator();
            boolean isHasLineageSet = false;
            while (oppositeEdges.hasNext()) {
                AtlasEdge oppositeEdge = oppositeEdges.next();
                AtlasVertex oppositeEdgeAssetVertex = oppositeEdge.getInVertex();

                if (getStatus(oppositeEdge) == ACTIVE && getStatus(oppositeEdgeAssetVertex) == ACTIVE) {
                    if (!isHasLineageSet) {
                        AtlasGraphUtilsV2.setEncodedProperty(assetVertex, HAS_LINEAGE, true);
                        AtlasGraphUtilsV2.setEncodedProperty(processVertex, HAS_LINEAGE, true);

                        AtlasGraphUtilsV2.setEncodedProperty(assetVertex, HAS_LINEAGE_VALID, true);
                        AtlasGraphUtilsV2.setEncodedProperty(processVertex, HAS_LINEAGE_VALID, true);

                        isHasLineageSet = true;
                    }
                    break;
                }
            }

            if (!isHasLineageSet) {
                AtlasGraphUtilsV2.setEncodedProperty(assetVertex, HAS_LINEAGE, false);
                AtlasGraphUtilsV2.setEncodedProperty(processVertex, HAS_LINEAGE, false);
                AtlasGraphUtilsV2.setEncodedProperty(assetVertex, HAS_LINEAGE_VALID, true);
                AtlasGraphUtilsV2.setEncodedProperty(processVertex, HAS_LINEAGE_VALID, true);
            }

        }
        RequestContext.get().endMetricRecord(metricRecorder);
    }

    private void recordRelationshipsToBePurged(AtlasVertex instanceVertex) throws AtlasBaseException {
        Iterable<AtlasEdge> incomingEdges = instanceVertex.getEdges(AtlasEdgeDirection.IN);
        Iterable<AtlasEdge> outgoingEdges = instanceVertex.getEdges(AtlasEdgeDirection.OUT);

        recordInComingEdgesToBeDeleted(incomingEdges);
        recordOutGoingEdgesToBeDeleted(outgoingEdges);
    }

    private void recordInComingEdgesToBeDeleted(Iterable<AtlasEdge> incomingEdges) throws AtlasBaseException {
        for (AtlasEdge edge : incomingEdges) {
            if (isRelationshipEdge(edge))
                AtlasRelationshipStoreV2.recordRelationshipMutation(AtlasRelationshipStoreV2.RelationshipMutation.RELATIONSHIP_HARD_DELETE, edge, entityRetriever);
        }
    }

    private void recordOutGoingEdgesToBeDeleted(Iterable<AtlasEdge> outgoingEdges) throws AtlasBaseException {
        for (AtlasEdge edge : outgoingEdges) {
            if (isRelationshipEdge(edge))
                AtlasRelationshipStoreV2.recordRelationshipMutation(AtlasRelationshipStoreV2.RelationshipMutation.RELATIONSHIP_HARD_DELETE, edge, entityRetriever);
        }
    }

    @Override
    @GraphTransaction
    public void repairMeaningAttributeForTerms(List<String> termGuid) {

        for (String guid : termGuid) {
            LOG.info(" term guid " + guid);

            AtlasVertex termVertex = AtlasGraphUtilsV2.findByGuid(this.graph, guid);

            if(termVertex!= null && ATLAS_GLOSSARY_TERM_ENTITY_TYPE.equals(getTypeName(termVertex)) &&
                    GraphHelper.getStatus(termVertex) == AtlasEntity.Status.ACTIVE) {
                Iterable<AtlasEdge> edges = termVertex.getEdges(AtlasEdgeDirection.OUT, Constants.TERM_ASSIGNMENT_LABEL);
                // Get entity to tagged with term.
                if (edges != null) {
                    for (Iterator<AtlasEdge> iter = edges.iterator(); iter.hasNext(); ) {
                        AtlasEdge edge = iter.next();
                        if (GraphHelper.getStatus(edge) == AtlasEntity.Status.ACTIVE) {
                            AtlasVertex entityVertex = edge.getInVertex();
                            if (entityVertex != null & getStatus(entityVertex) == AtlasEntity.Status.ACTIVE) {
                                if(!RequestContext.get().getProcessGuidIds().contains(getGuid(entityVertex))) {
                                    repairMeanings(entityVertex);
                                }
                            }
                        }
                    }
                }
            }
        }
    }

    private void repairMeanings(AtlasVertex assetVertex) {

        Iterable<AtlasEdge> edges = assetVertex.getEdges(AtlasEdgeDirection.IN, Constants.TERM_ASSIGNMENT_LABEL);
        List<String> termQNList = new ArrayList<>();
        List<String> termNameList = new ArrayList<>();
        if (edges != null) {
            for (Iterator<AtlasEdge> iter = edges.iterator(); iter.hasNext(); ) {
                AtlasEdge edge = iter.next();
                if (GraphHelper.getStatus(edge) == AtlasEntity.Status.ACTIVE) {
                    AtlasVertex termVertex = edge.getOutVertex();
                    if (termVertex != null & getStatus(termVertex) == AtlasEntity.Status.ACTIVE) {
                        String termQN = termVertex.getProperty(QUALIFIED_NAME, String.class);
                        String termName = termVertex.getProperty(NAME, String.class);
                        termQNList.add(termQN);
                        termNameList.add(termName);
                    }
                }
            }
        }

        if (termQNList.size() > 0) {

            assetVertex.removeProperty(MEANINGS_PROPERTY_KEY);
            assetVertex.removeProperty(MEANINGS_TEXT_PROPERTY_KEY);
            assetVertex.removeProperty(MEANING_NAMES_PROPERTY_KEY);

            if (CollectionUtils.isNotEmpty(termQNList)) {
                termQNList.forEach(q -> AtlasGraphUtilsV2.addEncodedProperty(assetVertex, MEANINGS_PROPERTY_KEY, q));
            }

            if (CollectionUtils.isNotEmpty(termNameList)) {
                AtlasGraphUtilsV2.setEncodedProperty(assetVertex, MEANINGS_TEXT_PROPERTY_KEY, StringUtils.join(termNameList, ","));
            }

            if (CollectionUtils.isNotEmpty(termNameList)) {
                termNameList.forEach(q -> AtlasGraphUtilsV2.addListProperty(assetVertex, MEANING_NAMES_PROPERTY_KEY, q, true));
            }

            RequestContext.get().addProcessGuidIds(getGuid(assetVertex));

            LOG.info("Updated asset {}  with term {} ",  getGuid(assetVertex) ,  StringUtils.join(termNameList, ","));
        }

    }
    @Override
    public void repairAccesscontrolAlias(String guid) throws AtlasBaseException {
        AtlasPerfMetrics.MetricRecorder metric = RequestContext.get().startMetricRecord("repairAlias");
        // Fetch accesscontrolEntity with extInfo
        AtlasEntity.AtlasEntityWithExtInfo accesscontrolEntity = entityRetriever.toAtlasEntityWithExtInfo(guid);

        AtlasAuthorizationUtils.verifyAccess(new AtlasEntityAccessRequest(typeRegistry, AtlasPrivilege.ENTITY_UPDATE, new AtlasEntityHeader(accesscontrolEntity.getEntity())));

        // Validate accesscontrolEntity status
        if (accesscontrolEntity.getEntity().getStatus() != ACTIVE) {
            throw new AtlasBaseException(AtlasErrorCode.INSTANCE_GUID_DELETED, guid);
        }

        // Validate accesscontrolEntity type
        String entityType = accesscontrolEntity.getEntity().getTypeName();
        if (!PERSONA_ENTITY_TYPE.equals(entityType)) {
            throw new AtlasBaseException(AtlasErrorCode.OPERATION_NOT_SUPPORTED, entityType);
        }

        List<AtlasObjectId> policies = (List<AtlasObjectId>) accesscontrolEntity.getEntity().getRelationshipAttribute(REL_ATTR_POLICIES);
        for (AtlasObjectId policy : policies) {
            accesscontrolEntity.addReferredEntity(entityRetriever.toAtlasEntity(policy));
        }

        // Rebuild alias
        this.esAliasStore.updateAlias(accesscontrolEntity, null);

        RequestContext.get().endMetricRecord(metric);
    }

    @Override
    @GraphTransaction
    public void linkBusinessPolicy(List<BusinessPolicyRequest.AssetComplianceInfo> data) throws AtlasBaseException {
        AtlasPerfMetrics.MetricRecorder metric = RequestContext.get().startMetricRecord("linkBusinessPolicy.GraphTransaction");
        List<AtlasVertex> atlasVertices = new ArrayList<>();
        try {
            for (BusinessPolicyRequest.AssetComplianceInfo ad : data) {
                AtlasVertex av = this.entityGraphMapper.linkBusinessPolicy(ad);
                atlasVertices.add(av);
            }
            handleEntityMutation(atlasVertices);
        } catch (Exception e) {
            LOG.error("Error during linkBusinessPolicy for policyGuid: ", e);
            throw e;
        } finally {
            RequestContext.get().endMetricRecord(metric);
        }
    }

    @Override
    @GraphTransaction
    public void unlinkBusinessPolicy(String policyGuid, Set<String> unlinkGuids) throws AtlasBaseException {
        AtlasPerfMetrics.MetricRecorder metric = RequestContext.get().startMetricRecord("unlinkBusinessPolicy.GraphTransaction");
        try {
            List<AtlasVertex> vertices = this.entityGraphMapper.unlinkBusinessPolicy(policyGuid, unlinkGuids);
            if (CollectionUtils.isEmpty(vertices)) {
                return;
            }

            handleEntityMutation(vertices);
        } catch (Exception e) {
            LOG.error("Error during unlinkBusinessPolicy for policyGuid: {}", policyGuid, e);
            throw e;
        } finally {
            RequestContext.get().endMetricRecord(metric);
        }
    }

    @Override
    @GraphTransaction
    public void linkMeshEntityToAssets(String meshEntityGuid, Set<String> linkGuids) throws AtlasBaseException {
        AtlasPerfMetrics.MetricRecorder metric = RequestContext.get().startMetricRecord("linkMeshEntityToAssets.GraphTransaction");

        try {
            List<String> assetGuids = new ArrayList<>(linkGuids);
            GraphTransactionInterceptor.lockObjectAndReleasePostCommit(assetGuids);
            List<AtlasVertex> vertices = this.entityGraphMapper.linkMeshEntityToAssets(meshEntityGuid, linkGuids);
            if (CollectionUtils.isEmpty(vertices)) {
                return;
            }

            LOG.info("linkMeshEntityToAssets: entityGuid={}", meshEntityGuid);

            handleEntityMutation(vertices);
        } catch (Exception e) {
            LOG.error("Error during linkMeshEntity for entityGuid: {}", meshEntityGuid, e);
            throw e;
        } finally {
            RequestContext.get().endMetricRecord(metric);
        }
    }

    @Override
    @GraphTransaction
    public void unlinkMeshEntityFromAssets(String meshEntityGuid, Set<String> unlinkGuids) throws AtlasBaseException {
        AtlasPerfMetrics.MetricRecorder metric = RequestContext.get().startMetricRecord("unlinkMeshEntityFromAssets.GraphTransaction");
        try {
            List<String> assetGuids = new ArrayList<>(unlinkGuids);
            GraphTransactionInterceptor.lockObjectAndReleasePostCommit(assetGuids);
            List<AtlasVertex> vertices = this.entityGraphMapper.unlinkMeshEntityFromAssets(meshEntityGuid, unlinkGuids);
            if (CollectionUtils.isEmpty(vertices)) {
                return;
            }

            LOG.info("unlinkMeshEntityFromAssets: assetGuids={}", unlinkGuids);

            handleEntityMutation(vertices);
        } catch (Exception e) {
            LOG.error("Error during unlinkMeshEntity for assetGuids: {}", unlinkGuids, e);
            throw e;
        } finally {
            RequestContext.get().endMetricRecord(metric);
        }
    }

    private void handleEntityMutation(List<AtlasVertex> vertices) throws AtlasBaseException {
        AtlasPerfMetrics.MetricRecorder metricRecorder = RequestContext.get().startMetricRecord("handleEntityMutation");
        this.atlasAlternateChangeNotifier.onEntitiesMutation(vertices);
        RequestContext.get().endMetricRecord(metricRecorder);
    }

    @Override
    @GraphTransaction
    public void unlinkBusinessPolicyV2(Set<String> assetGuids, Set<String> unlinkGuids) throws AtlasBaseException {
        AtlasPerfMetrics.MetricRecorder metric = RequestContext.get().startMetricRecord("unlinkBusinessPolicy.GraphTransaction");
        try {
            List<AtlasVertex> vertices = this.entityGraphMapper.unlinkBusinessPolicyV2(assetGuids, unlinkGuids);
            if (CollectionUtils.isEmpty(vertices)) {
                return;
            }

            handleEntityMutation(vertices);
        } catch (Exception e) {
            LOG.error("Error during unlinkBusinessPolicy", e);
            throw e;
        } finally {
            RequestContext.get().endMetricRecord(metric);
        }
    }
    @Override
    @GraphTransaction
    public void attributeUpdate(List<AttributeUpdateRequest.AssetAttributeInfo> data) throws AtlasBaseException {
        if (CollectionUtils.isEmpty(data)) {
            LOG.warn("No data provided for attribute update.");
            return;
        }
        AtlasPerfMetrics.MetricRecorder metric = RequestContext.get().startMetricRecord("attributeUpdate.GraphTransaction");
        try {
            List<AtlasVertex> vertices = data.stream()
                    .map(ad -> {
                        AtlasVertex av = this.entityGraphMapper.attributeUpdate(ad);
                        if (av == null) {
                            LOG.warn("No vertex found for asset: {}", ad.getAssetId());
                        }
                        return av;
                    })
                    .filter(Objects::nonNull)
                    .collect(Collectors.toList());

            if (vertices.isEmpty()) {
                LOG.warn("No vertices updated during attribute update.");
                return;
            }
            handleEntityMutation(vertices);
        } catch (Exception e) {
            LOG.error("Error during attribute update", e);
            throw e;
        } finally {
            RequestContext.get().endMetricRecord(metric);
        }
    }


}<|MERGE_RESOLUTION|>--- conflicted
+++ resolved
@@ -1662,7 +1662,7 @@
         try {
             // Record operation start
             observabilityService.recordOperationStart("createOrUpdate");
-            
+
             // Timing: preCreateOrUpdate (includes validation)
             long preCreateStart = System.currentTimeMillis();
             final EntityMutationContext context = preCreateOrUpdate(entityStream, entityGraphMapper, isPartialUpdate);
@@ -1692,12 +1692,12 @@
                     }
 
                     AtlasVertex           storedVertex = context.getVertex(entity.getGuid());
-                    
+
                     // Timing: Diff calculation
                     long diffCalcStart = System.currentTimeMillis();
                     AtlasEntityDiffResult diffResult   = entityComparator.getDiffResult(entity, storedVertex, !storeDifferentialAudits);
                     long diffCalcTime = System.currentTimeMillis() - diffCalcStart;
-                    
+
                     // Accumulate diff calculation time
                     long currentDiffTime = observabilityData.getDiffCalcTime();
                     // If diff calc time is 0, use a small placeholder value
@@ -1772,15 +1772,11 @@
                 }
             }
 
-<<<<<<< HEAD
-            long ingestionStart = System.currentTimeMillis();
-=======
-
             for (AtlasEntity entity: context.getCreatedEntities()) {
                 RequestContext.get().cacheDifferentialEntity(entity);
             }
 
->>>>>>> b7ec4f7a
+            long ingestionStart = System.currentTimeMillis();
             EntityMutationResponse ret = entityGraphMapper.mapAttributesAndClassifications(context, isPartialUpdate, bulkRequestContext);
             long ingestionTime = System.currentTimeMillis() - ingestionStart;
             observabilityData.setIngestionTime(ingestionTime);
@@ -1795,23 +1791,16 @@
 
             ret.setGuidAssignments(context.getGuidAssignments());
 
-<<<<<<< HEAD
-            for (AtlasEntity entity: context.getCreatedEntities()) {
-                RequestContext.get().cacheDifferentialEntity(entity);
-            }
-
-=======
-            // Notify the change listeners
->>>>>>> b7ec4f7a
+
             entityChangeNotifier.onEntitiesMutated(ret, RequestContext.get().isImportInProgress());
             entityChangeNotifier.notifyDifferentialEntityChanges(ret, RequestContext.get().isImportInProgress());
             atlasRelationshipStore.onRelationshipsMutated(RequestContext.get().getRelationshipMutationMap());
              // 2ms placeholder
-            
+
             // Record observability metrics
             long endTime = System.currentTimeMillis();
             observabilityData.setDuration(endTime - startTime);
-            
+
             // Analyze payload if available
             // Record observability metrics (low-cardinality only for Prometheus)
             try {
@@ -1820,7 +1809,7 @@
                     PayloadAnalyzer payloadAnalyzer = new PayloadAnalyzer(typeRegistry);
                     payloadAnalyzer.analyzePayload(atlasEntityStream.getEntitiesWithExtInfo(), observabilityData);
                 }
-                
+
                 // Record metrics (no high-cardinality fields like traceId, vertexIds, assetGuids)
                 observabilityService.recordCreateOrUpdateDuration(observabilityData);
                 observabilityService.recordPayloadSize(observabilityData);
@@ -1832,10 +1821,10 @@
                 // Log error details with high-cardinality fields for debugging
                 observabilityService.logErrorDetails(observabilityData, "Failed to record observability metrics", e);
             }
-            
+
             // Record operation success
             observabilityService.recordOperationEnd("createOrUpdate", "success");
-            
+
             if (LOG.isDebugEnabled()) {
                 LOG.debug("<== createOrUpdate()");
             }
