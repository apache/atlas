/**
 * Licensed to the Apache Software Foundation (ASF) under one
 * or more contributor license agreements.  See the NOTICE file
 * distributed with this work for additional information
 * regarding copyright ownership.  The ASF licenses this file
 * to you under the Apache License, Version 2.0 (the
 * "License"); you may not use this file except in compliance
 * with the License.  You may obtain a copy of the License at
 *
 *     http://www.apache.org/licenses/LICENSE-2.0
 *
 * Unless required by applicable law or agreed to in writing, software
 * distributed under the License is distributed on an "AS IS" BASIS,
 * WITHOUT WARRANTIES OR CONDITIONS OF ANY KIND, either express or implied.
 * See the License for the specific language governing permissions and
 * limitations under the License.
 */

package org.apache.atlas.repository.graph;

import com.google.common.annotations.VisibleForTesting;
import com.google.common.collect.BiMap;
import com.google.common.collect.HashBiMap;
import org.apache.atlas.ApplicationProperties;
import org.apache.atlas.AtlasErrorCode;
import org.apache.atlas.AtlasException;
import org.apache.atlas.GraphTransactionInterceptor;
import org.apache.atlas.RequestContext;
import org.apache.atlas.exception.AtlasBaseException;
import org.apache.atlas.exception.EntityNotFoundException;
import org.apache.atlas.model.TypeCategory;
import org.apache.atlas.model.instance.AtlasEntity;
import org.apache.atlas.model.instance.AtlasEntity.Status;
import org.apache.atlas.model.instance.AtlasEntityHeader;
import org.apache.atlas.model.instance.AtlasObjectId;
import org.apache.atlas.model.instance.AtlasRelationship;
<<<<<<< HEAD
=======
import org.apache.atlas.repository.graphdb.janus.*;
import org.apache.atlas.repository.store.graph.v2.AtlasGraphUtilsV2;
import org.apache.atlas.repository.store.graph.v2.TransactionInterceptHelper;
import org.apache.atlas.type.AtlasArrayType;
import org.apache.atlas.type.AtlasMapType;
import org.apache.atlas.utils.AtlasPerfMetrics;
import org.apache.atlas.v1.model.instance.Id;
import org.apache.atlas.v1.model.instance.Referenceable;
import org.apache.atlas.type.AtlasStructType.AtlasAttribute;
>>>>>>> b635d40e
import org.apache.atlas.model.typedef.AtlasRelationshipDef.PropagateTags;
import org.apache.atlas.repository.Constants;
import org.apache.atlas.repository.RepositoryException;
import org.apache.atlas.repository.graphdb.AtlasEdge;
import org.apache.atlas.repository.graphdb.AtlasEdgeDirection;
import org.apache.atlas.repository.graphdb.AtlasElement;
import org.apache.atlas.repository.graphdb.AtlasGraph;
import org.apache.atlas.repository.graphdb.AtlasGraphQuery;
import org.apache.atlas.repository.graphdb.AtlasVertex;
import org.apache.atlas.repository.graphdb.AtlasVertexQuery;
import org.apache.atlas.repository.graphdb.janus.AtlasJanusEdge;
import org.apache.atlas.repository.store.graph.v2.AtlasGraphUtilsV2;
import org.apache.atlas.type.AtlasArrayType;
import org.apache.atlas.type.AtlasEntityType;
import org.apache.atlas.type.AtlasMapType;
import org.apache.atlas.type.AtlasStructType.AtlasAttribute;
import org.apache.atlas.type.AtlasStructType.AtlasAttribute.AtlasRelationshipEdgeDirection;
import org.apache.atlas.type.AtlasType;
import org.apache.atlas.util.AttributeValueMap;
import org.apache.atlas.util.IndexedInstance;
import org.apache.atlas.utils.AtlasPerfMetrics;
import org.apache.atlas.v1.model.instance.Id;
import org.apache.atlas.v1.model.instance.Referenceable;
import org.apache.commons.collections.CollectionUtils;
import org.apache.commons.collections.IteratorUtils;
import org.apache.commons.lang.StringUtils;
import org.apache.tinkerpop.gremlin.structure.*;
import org.slf4j.Logger;
import org.slf4j.LoggerFactory;

import java.util.*;
import java.util.stream.*;

import static org.apache.atlas.AtlasErrorCode.RELATIONSHIP_CREATE_INVALID_PARAMS;
import static org.apache.atlas.model.instance.AtlasEntity.Status.ACTIVE;
import static org.apache.atlas.model.instance.AtlasEntity.Status.DELETED;
import static org.apache.atlas.repository.Constants.*;
import static org.apache.atlas.repository.store.graph.v2.AtlasGraphUtilsV2.isReference;
import static org.apache.atlas.repository.store.graph.v2.tasks.ClassificationPropagateTaskFactory.CLASSIFICATION_ONLY_PROPAGATION_DELETE;
import static org.apache.atlas.type.AtlasStructType.AtlasAttribute.AtlasRelationshipEdgeDirection.BOTH;
import static org.apache.atlas.type.AtlasStructType.AtlasAttribute.AtlasRelationshipEdgeDirection.IN;
import static org.apache.atlas.type.AtlasStructType.AtlasAttribute.AtlasRelationshipEdgeDirection.OUT;
import static org.apache.atlas.type.Constants.HAS_LINEAGE;
import static org.apache.atlas.type.Constants.HAS_LINEAGE_VALID;

/**
 * Utility class for graph operations.
 */
public final class GraphHelper {

    private static final Logger LOG = LoggerFactory.getLogger(GraphHelper.class);
    public static final String EDGE_LABEL_PREFIX = "__";

    public static final String RETRY_COUNT = "atlas.graph.storage.num.retries";
    public static final String RETRY_DELAY = "atlas.graph.storage.retry.sleeptime.ms";
    public static final String DEFAULT_REMOVE_PROPAGATIONS_ON_ENTITY_DELETE = "atlas.graph.remove.propagations.default";

    private AtlasGraph graph;

    private int     maxRetries = 3;
    private long    retrySleepTimeMillis = 1000;
    private boolean removePropagations = true;

    public GraphHelper(AtlasGraph graph) {
        this.graph = graph;
        try {
            maxRetries           = ApplicationProperties.get().getInt(RETRY_COUNT, 3);
            retrySleepTimeMillis = ApplicationProperties.get().getLong(RETRY_DELAY, 1000);
            removePropagations   = ApplicationProperties.get().getBoolean(DEFAULT_REMOVE_PROPAGATIONS_ON_ENTITY_DELETE, true);
        } catch (AtlasException e) {
            LOG.error("Could not load configuration. Setting to default value for " + RETRY_COUNT, e);
        }
    }

    public static boolean isTermEntityEdge(AtlasEdge edge) {
        return StringUtils.equals(edge.getLabel(), TERM_ASSIGNMENT_LABEL);
    }

    public AtlasEdge addClassificationEdge(AtlasVertex entityVertex, AtlasVertex classificationVertex, boolean isPropagated) throws AtlasBaseException {
        AtlasEdge ret = addEdge(entityVertex, classificationVertex, CLASSIFICATION_LABEL);

        if (ret != null) {
            AtlasGraphUtilsV2.setEncodedProperty(ret, CLASSIFICATION_EDGE_NAME_PROPERTY_KEY, getTypeName(classificationVertex));
            AtlasGraphUtilsV2.setEncodedProperty(ret, CLASSIFICATION_EDGE_IS_PROPAGATED_PROPERTY_KEY, isPropagated);
        }

        return ret;
    }

    public AtlasEdge addEdge(AtlasVertex fromVertex, AtlasVertex toVertex, String edgeLabel) throws AtlasBaseException {
        AtlasEdge ret;

        if (LOG.isDebugEnabled()) {
            LOG.debug("Adding edge for {} -> label {} -> {}", string(fromVertex), edgeLabel, string(toVertex));
        }

        String fromGuid = getGuid(fromVertex);
        if (fromGuid != null && fromGuid.equals(getGuid(toVertex))) {
            LOG.error("Attempting to create a relationship between same vertex with guid {}", fromGuid);
            throw new AtlasBaseException(RELATIONSHIP_CREATE_INVALID_PARAMS, fromGuid);
        }

        ret = graph.addEdge(fromVertex, toVertex, edgeLabel);

        if (ret != null) {
            AtlasGraphUtilsV2.setEncodedProperty(ret, STATE_PROPERTY_KEY, ACTIVE.name());
            AtlasGraphUtilsV2.setEncodedProperty(ret, TIMESTAMP_PROPERTY_KEY, RequestContext.get().getRequestTime());
            AtlasGraphUtilsV2.setEncodedProperty(ret, MODIFICATION_TIMESTAMP_PROPERTY_KEY, RequestContext.get().getRequestTime());
            AtlasGraphUtilsV2.setEncodedProperty(ret, CREATED_BY_KEY, RequestContext.get().getUser());
            AtlasGraphUtilsV2.setEncodedProperty(ret, MODIFIED_BY_KEY, RequestContext.get().getUser());

            if (LOG.isDebugEnabled()) {
                LOG.debug("Added {}", string(ret));
            }
        }

        return ret;
    }

    public AtlasEdge getEdge(AtlasVertex outVertex, AtlasVertex inVertex, String edgeLabel) throws RepositoryException, AtlasBaseException {
        AtlasPerfMetrics.MetricRecorder metric = RequestContext.get().startMetricRecord("getEdge");

        if (inVertex.hasEdges(AtlasEdgeDirection.IN, edgeLabel) && outVertex.hasEdges(AtlasEdgeDirection.OUT, edgeLabel)) {
            AtlasEdge edge = graph.getEdgeBetweenVertices(outVertex, inVertex, edgeLabel);
                return edge;
        }

        RequestContext.get().endMetricRecord(metric);
        return null;
    }

    public AtlasEdge getOrCreateEdge(AtlasVertex outVertex, AtlasVertex inVertex, String edgeLabel) throws RepositoryException, AtlasBaseException {
        AtlasPerfMetrics.MetricRecorder metric = RequestContext.get().startMetricRecord("getOrCreateEdge");
        boolean skipRetry = false;

        for (int numRetries = 0; numRetries < maxRetries; numRetries++) {
            try {
                if (LOG.isDebugEnabled()) {
                    LOG.debug("Running edge creation attempt {}", numRetries);
                }

                if (inVertex.hasEdges(AtlasEdgeDirection.IN, edgeLabel) && outVertex.hasEdges(AtlasEdgeDirection.OUT, edgeLabel)) {
                    AtlasEdge edge = graph.getEdgeBetweenVertices(outVertex, inVertex, edgeLabel);
                    if (edge != null) {
                        return edge;
                    }
                }

                try {
                    return addEdge(outVertex, inVertex, edgeLabel);
                } catch (AtlasBaseException abe) {
                    if (abe.getAtlasErrorCode().getErrorCode().equals(RELATIONSHIP_CREATE_INVALID_PARAMS.getErrorCode())) {
                        skipRetry = true;
                        throw abe;
                    }
                }
            } catch (Exception e) {
                if (skipRetry) {
                    throw e;
                }
                LOG.warn(String.format("Exception while trying to create edge from %s to %s with label %s. Retrying",
                        vertexString(outVertex), vertexString(inVertex), edgeLabel), e);

                if (numRetries == (maxRetries - 1)) {
                    LOG.error("Max retries exceeded for edge creation {} {} {} ", outVertex, inVertex, edgeLabel, e);
                    throw new RepositoryException("Edge creation failed after retries", e);
                }

                try {
                    LOG.info("Retrying with delay of {} ms ", retrySleepTimeMillis);
                    Thread.sleep(retrySleepTimeMillis);
                } catch(InterruptedException ie) {
                    LOG.warn("Retry interrupted during edge creation ");
                    throw new RepositoryException("Retry interrupted during edge creation", ie);
                }
            }
        }

        RequestContext.get().endMetricRecord(metric);
        return null;
    }

    public AtlasEdge getEdgeByEdgeId(AtlasVertex outVertex, String edgeLabel, String edgeId) {
        if (edgeId == null) {
            return null;
        }
        return graph.getEdge(edgeId);

        //TODO get edge id is expensive. Use this logic. But doesn't work for now
        /**
        Iterable<AtlasEdge> edges = outVertex.getEdges(Direction.OUT, edgeLabel);
        for (AtlasEdge edge : edges) {
            if (edge.getObjectId().toString().equals(edgeId)) {
                return edge;
            }
        }
        return null;
         **/
    }

    /**
     * Args of the format prop1, key1, prop2, key2...
     * Searches for a AtlasVertex with prop1=key1 && prop2=key2
     * @param args
     * @return AtlasVertex with the given property keys
     * @throws AtlasBaseException
     */
    public AtlasVertex findVertex(Object... args) throws EntityNotFoundException {
        return (AtlasVertex) findElement(true, args);
    }

    /**
     * Args of the format prop1, key1, prop2, key2...
     * Searches for a AtlasEdge with prop1=key1 && prop2=key2
     * @param args
     * @return AtlasEdge with the given property keys
     * @throws AtlasBaseException
     */
    public AtlasEdge findEdge(Object... args) throws EntityNotFoundException {
        return (AtlasEdge) findElement(false, args);
    }

    private AtlasElement findElement(boolean isVertexSearch, Object... args) throws EntityNotFoundException {
        AtlasGraphQuery query = graph.query();

        for (int i = 0; i < args.length; i += 2) {
            query = query.has((String) args[i], args[i + 1]);
        }

        Iterator<AtlasElement> results = isVertexSearch ? query.vertices().iterator() : query.edges().iterator();
        AtlasElement           element = (results != null && results.hasNext()) ? results.next() : null;

        if (element == null) {
            throw new EntityNotFoundException("Could not find " + (isVertexSearch ? "vertex" : "edge") + " with condition: " + getConditionString(args));
        }

        if (LOG.isDebugEnabled()) {
            LOG.debug("Found {} with condition {}", string(element), getConditionString(args));
        }

        return element;
    }

    //In some cases of parallel APIs, the edge is added, but get edge by label doesn't return the edge. ATLAS-1104
    //So traversing all the edges
    public static Iterator<AtlasEdge> getAdjacentEdgesByLabel(AtlasVertex instanceVertex, AtlasEdgeDirection direction, final String edgeLabel) {
        AtlasPerfMetrics.MetricRecorder metric = RequestContext.get().startMetricRecord("getAdjacentEdgesByLabel");
        if (LOG.isDebugEnabled()) {
            LOG.debug("Finding edges for {} with label {}", string(instanceVertex), edgeLabel);
        }

        Iterator<AtlasEdge> ret = null;
        if(instanceVertex != null && edgeLabel != null) {
            ret = instanceVertex.getEdges(direction, edgeLabel).iterator();
        }

        RequestContext.get().endMetricRecord(metric);
        return ret;
    }

    public static long getAdjacentEdgesCountByLabel(AtlasVertex instanceVertex, AtlasEdgeDirection direction, final String edgeLabel) {
        AtlasPerfMetrics.MetricRecorder metric = RequestContext.get().startMetricRecord("getAdjacentEdgesCountByLabel");
        if (LOG.isDebugEnabled()) {
            LOG.debug("Finding edges for {} with label {}", string(instanceVertex), edgeLabel);
        }

        long ret = 0;
        if(instanceVertex != null && edgeLabel != null) {
            ret = instanceVertex.getEdgesCount(direction, edgeLabel);
        }

        RequestContext.get().endMetricRecord(metric);
        return ret;
    }

    public static boolean isPropagationEnabled(AtlasVertex classificationVertex) {
        boolean ret = false;

        if (classificationVertex != null) {
            Boolean enabled = AtlasGraphUtilsV2.getEncodedProperty(classificationVertex, CLASSIFICATION_VERTEX_PROPAGATE_KEY, Boolean.class);

            ret = (enabled == null) ? true : enabled;
        }

        return ret;
    }

    public static boolean getRemovePropagations(AtlasVertex classificationVertex) {
        boolean ret = false;

        if (classificationVertex != null) {
            Boolean enabled = AtlasGraphUtilsV2.getEncodedProperty(classificationVertex, CLASSIFICATION_VERTEX_REMOVE_PROPAGATIONS_KEY, Boolean.class);

            ret = (enabled == null) ? true : enabled;
        }

        return ret;
    }

    public static boolean getRestrictPropagation(AtlasVertex classificationVertex, String propertyName) {
        if (classificationVertex == null) {
            return false;
        }
        Boolean restrictPropagation = AtlasGraphUtilsV2.getEncodedProperty(classificationVertex, propertyName, Boolean.class);

        return restrictPropagation != null && restrictPropagation;
    }

    public static boolean getRestrictPropagationThroughLineage(AtlasVertex classificationVertex) {
        return getRestrictPropagation(classificationVertex,CLASSIFICATION_VERTEX_RESTRICT_PROPAGATE_THROUGH_LINEAGE);
    }

    public static boolean getRestrictPropagationThroughHierarchy(AtlasVertex classificationVertex) {
        return getRestrictPropagation(classificationVertex,CLASSIFICATION_VERTEX_RESTRICT_PROPAGATE_THROUGH_HIERARCHY);
    }

    public void repairTagVertex(AtlasEdge edge, AtlasVertex classificationVertex) {
        LOG.info("Repairing corrupt tag-vertex");
        removeEdge(edge);
        removeVertex(classificationVertex);
    }

    public static AtlasVertex getClassificationVertex(GraphHelper graphHelper, AtlasVertex entityVertex, String classificationName) {
        AtlasVertex ret   = null;
        Iterable    edges = entityVertex.query().direction(AtlasEdgeDirection.OUT).label(CLASSIFICATION_LABEL)
                                                .has(CLASSIFICATION_EDGE_IS_PROPAGATED_PROPERTY_KEY, false)
                                                .has(CLASSIFICATION_EDGE_NAME_PROPERTY_KEY, classificationName).edges();

        if (edges != null) {
            Iterator<AtlasEdge> iterator = edges.iterator();

            while (iterator.hasNext()) {
                AtlasEdge edge = iterator.next();
                if(Objects.nonNull(edge))
                {
                    AtlasVertex classificationVertex = edge.getInVertex();
                    if(Objects.nonNull(classificationVertex) && StringUtils.isNotEmpty(classificationVertex.getProperty(TYPE_NAME_PROPERTY_KEY, String.class))) {
                        return edge.getInVertex();
                    } else if(graphHelper != null) {
                        graphHelper.repairTagVertex(edge, edge.getInVertex());
                    }
                }
            }
        }

        return ret;
    }
    public static Iterator<AtlasVertex> getClassificationVertices(AtlasGraph graph, String classificationName, int size) {
        Iterable classificationVertices = graph.query().has(TYPE_NAME_PROPERTY_KEY, classificationName).vertices(size);
        if (classificationVertices == null) {
            LOG.info("classificationVertices are null");
            return null;
        }
        return classificationVertices.iterator();
    }

    public static List<AtlasVertex> getAllAssetsWithClassificationVertex(AtlasVertex classificationVertice, int availableSlots) {
        HashSet<AtlasVertex> entityVerticesSet = new HashSet<>();
        try {
            Iterable attachedVertices = classificationVertice.query()
                    .direction(AtlasEdgeDirection.IN)
                    .label(CLASSIFICATION_LABEL).vertices(availableSlots);
            if (attachedVertices != null) {
                Iterator<AtlasVertex> attachedVerticesIterator = attachedVertices.iterator();
                while (attachedVerticesIterator.hasNext()) {
                    entityVerticesSet.add(attachedVerticesIterator.next());
                }
                LOG.info("entityVerticesSet size: {}", entityVerticesSet.size());
            }
        }
        catch (IllegalStateException e){
            e.printStackTrace();
        }
        return entityVerticesSet.stream().collect(Collectors.toList());
    }

    public static long getAssetsCountOfClassificationVertex(AtlasVertex classificationVertice) {
        long count = 0;
        try {
            count = classificationVertice.query()
                    .direction(AtlasEdgeDirection.IN)
                    .label(CLASSIFICATION_LABEL).count();
        }
        catch (IllegalStateException e){
            e.printStackTrace();
        }
        return count;
    }
    public static AtlasEdge getClassificationEdge(AtlasVertex entityVertex, AtlasVertex classificationVertex) {
        AtlasEdge ret   = null;
        Iterable  edges = entityVertex.query().direction(AtlasEdgeDirection.OUT).label(CLASSIFICATION_LABEL)
                                              .has(CLASSIFICATION_EDGE_IS_PROPAGATED_PROPERTY_KEY, false)
                                              .has(CLASSIFICATION_EDGE_NAME_PROPERTY_KEY, getTypeName(classificationVertex)).edges();
        if (edges != null) {
            Iterator<AtlasEdge> iterator = edges.iterator();

            if (iterator.hasNext()) {
                AtlasEdge edge = iterator.next();

                ret = (edge != null && edge.getInVertex().equals(classificationVertex)) ? edge : null;
            }
        }

        return ret;
    }

    public static boolean isClassificationAttached(AtlasVertex entityVertex, AtlasVertex classificationVertex) {
        AtlasPerfMetrics.MetricRecorder isClassificationAttachedMetricRecorder  = RequestContext.get().startMetricRecord("isClassificationAttached");
        String                          classificationId                        = classificationVertex.getIdForDisplay();
        try {
            Iterator<AtlasVertex> vertices = entityVertex.query()
                    .direction(AtlasEdgeDirection.OUT)
                    .label(CLASSIFICATION_LABEL)
                    .has(CLASSIFICATION_EDGE_NAME_PROPERTY_KEY, getTypeName(classificationVertex))
                    .vertices().iterator();

            if (vertices != null) {
                while (vertices.hasNext()) {
                    AtlasVertex vertex = vertices.next();
                    if (vertex != null) {
                        if (vertex.getIdForDisplay().equals(classificationId)) {
                            return true;
                        }
                    }
                }
            }
        } catch (Exception err) {
            throw err;
        } finally {
            RequestContext.get().endMetricRecord(isClassificationAttachedMetricRecorder);
        }
        return false;
    }

    public static AtlasEdge getPropagatedClassificationEdge(AtlasVertex entityVertex, String classificationName, String associatedEntityGuid) {
        AtlasEdge ret   = null;
        Iterable  edges = entityVertex.query().direction(AtlasEdgeDirection.OUT).label(CLASSIFICATION_LABEL)
                                              .has(CLASSIFICATION_EDGE_IS_PROPAGATED_PROPERTY_KEY, true)
                                              .has(CLASSIFICATION_EDGE_NAME_PROPERTY_KEY, classificationName).edges();
        if (edges != null) {
            Iterator<AtlasEdge> iterator = edges.iterator();

            while (iterator.hasNext()) {
                AtlasEdge   edge                 = iterator.next();
                AtlasVertex classificationVertex = (edge != null) ? edge.getInVertex() : null;

                if (classificationVertex != null) {
                    String guid = AtlasGraphUtilsV2.getEncodedProperty(classificationVertex, CLASSIFICATION_ENTITY_GUID, String.class);

                    if (StringUtils.equals(guid, associatedEntityGuid)) {
                        ret = edge;
                        break;
                    }
                }
            }
        }

        return ret;
    }

    public static AtlasEdge getPropagatedClassificationEdge(AtlasVertex entityVertex, AtlasVertex classificationVertex) {
        AtlasEdge ret   = null;
        Iterable  edges = entityVertex.query().direction(AtlasEdgeDirection.OUT).label(CLASSIFICATION_LABEL)
                                              .has(CLASSIFICATION_EDGE_IS_PROPAGATED_PROPERTY_KEY, true)
                                              .has(CLASSIFICATION_EDGE_NAME_PROPERTY_KEY, getTypeName(classificationVertex)).edges();

        if (edges != null && classificationVertex != null) {
            Iterator<AtlasEdge> iterator = edges.iterator();

            while (iterator != null && iterator.hasNext()) {
                AtlasEdge edge = iterator.next();

                if (edge != null && edge.getInVertex().equals(classificationVertex)) {
                    ret = edge;
                    break;
                }
            }
        }

        return ret;
    }

    public static List<AtlasEdge> getPropagatedEdges(AtlasVertex classificationVertex) {
        List<AtlasEdge> ret   = new ArrayList<>();
        Iterable        edges = classificationVertex.query().direction(AtlasEdgeDirection.IN).label(CLASSIFICATION_LABEL)
                                                    .has(CLASSIFICATION_EDGE_IS_PROPAGATED_PROPERTY_KEY, true)
                                                    .has(CLASSIFICATION_EDGE_NAME_PROPERTY_KEY, getTypeName(classificationVertex)).edges();
        if (edges != null) {
            Iterator<AtlasEdge> iterator = edges.iterator();

            while (iterator.hasNext()) {
                AtlasEdge edge = iterator.next();

                ret.add(edge);
            }
        }

        return ret;
    }

    public static List<String> getPropagatedVerticesIds (AtlasVertex classificationVertex) {
        List<String>   ret      =  new ArrayList<>();
        Iterator<AtlasVertex>            vertices =  classificationVertex.query().direction(AtlasEdgeDirection.IN).label(CLASSIFICATION_LABEL)
                .has(CLASSIFICATION_EDGE_IS_PROPAGATED_PROPERTY_KEY, true)
                .has(CLASSIFICATION_EDGE_NAME_PROPERTY_KEY, getTypeName(classificationVertex))
                .vertices().iterator();

        if (vertices != null) {
            while (vertices.hasNext()) {
                AtlasVertex vertex = vertices.next();
                if (vertex != null) {
                    ret.add(vertex.getIdForDisplay());
                }
            }
        }

        return ret;
    }

    public static boolean hasEntityReferences(AtlasVertex classificationVertex) {
        Iterator edgeIterator = classificationVertex.query().direction(AtlasEdgeDirection.IN).label(CLASSIFICATION_LABEL).edges(1).iterator();
        return edgeIterator != null && edgeIterator.hasNext();
    }

    public static List<AtlasVertex> getAllPropagatedEntityVertices(AtlasVertex classificationVertex) {
        List<AtlasVertex> ret = new ArrayList<>();

        if (classificationVertex != null) {
            List<AtlasEdge> edges = getPropagatedEdges(classificationVertex);

            if (CollectionUtils.isNotEmpty(edges)) {
                for (AtlasEdge edge : edges) {
                    ret.add(edge.getOutVertex());
                }
            }
        }

        return ret;
    }

    public static Iterator<AtlasEdge> getIncomingEdgesByLabel(AtlasVertex instanceVertex, String edgeLabel) {
        return getAdjacentEdgesByLabel(instanceVertex, AtlasEdgeDirection.IN, edgeLabel);
    }

    public static Iterator<AtlasEdge> getOutGoingEdgesByLabel(AtlasVertex instanceVertex, String edgeLabel) {
        return getAdjacentEdgesByLabel(instanceVertex, AtlasEdgeDirection.OUT, edgeLabel);
    }

    public static long getOutGoingEdgesCountByLabel(AtlasVertex instanceVertex, String edgeLabel) {
        return getAdjacentEdgesCountByLabel(instanceVertex, AtlasEdgeDirection.OUT, edgeLabel);
    }

    public static long getInComingEdgesCountByLabel(AtlasVertex instanceVertex, String edgeLabel) {
        return getAdjacentEdgesCountByLabel(instanceVertex, AtlasEdgeDirection.IN, edgeLabel);
    }

    public AtlasEdge getEdgeForLabel(AtlasVertex vertex, String edgeLabel, AtlasRelationshipEdgeDirection edgeDirection) {
        AtlasEdge ret;

        switch (edgeDirection) {
            case IN:
            ret = getEdgeForLabel(vertex, edgeLabel, AtlasEdgeDirection.IN);
            break;

            case OUT:
            ret = getEdgeForLabel(vertex, edgeLabel, AtlasEdgeDirection.OUT);
            break;

            case BOTH:
            default:
                ret = getEdgeForLabel(vertex, edgeLabel, AtlasEdgeDirection.BOTH);
                break;
        }

        return ret;
    }

    public static Iterator<AtlasEdge> getEdgesForLabel(AtlasVertex vertex, String edgeLabel, AtlasRelationshipEdgeDirection edgeDirection) {
        Iterator<AtlasEdge> ret = null;

        switch (edgeDirection) {
            case IN:
                ret = getIncomingEdgesByLabel(vertex, edgeLabel);
                break;

            case OUT:
            ret = getOutGoingEdgesByLabel(vertex, edgeLabel);
            break;

            case BOTH:
                ret = getAdjacentEdgesByLabel(vertex, AtlasEdgeDirection.BOTH, edgeLabel);
                break;
        }

        return ret;
    }

    /**
     * Returns the active edge for the given edge label.
     * If the vertex is deleted and there is no active edge, it returns the latest deleted edge
     * @param vertex
     * @param edgeLabel
     * @return
     */
    public AtlasEdge getEdgeForLabel(AtlasVertex vertex, String edgeLabel) {
        return getEdgeForLabel(vertex, edgeLabel, AtlasEdgeDirection.OUT);
    }

    public AtlasEdge getEdgeForLabel(AtlasVertex vertex, String edgeLabel, AtlasEdgeDirection edgeDirection) {
        Iterator<AtlasEdge> iterator = getAdjacentEdgesByLabel(vertex, edgeDirection, edgeLabel);
        AtlasEdge latestDeletedEdge = null;
        long latestDeletedEdgeTime = Long.MIN_VALUE;

        while (iterator != null && iterator.hasNext()) {
            AtlasEdge edge = iterator.next();
            Id.EntityState edgeState = getState(edge);
            if (edgeState == null || edgeState == Id.EntityState.ACTIVE) {
                if (LOG.isDebugEnabled()) {
                    LOG.debug("Found {}", string(edge));
                }

                return edge;
            } else {
                Long modificationTime = edge.getProperty(MODIFICATION_TIMESTAMP_PROPERTY_KEY, Long.class);
                if (modificationTime != null && modificationTime >= latestDeletedEdgeTime) {
                    latestDeletedEdgeTime = modificationTime;
                    latestDeletedEdge = edge;
                }
            }
        }

        if (LOG.isDebugEnabled()) {
            LOG.debug("Found {}", latestDeletedEdge == null ? "null" : string(latestDeletedEdge));
        }

        //If the vertex is deleted, return latest deleted edge
        return latestDeletedEdge;
    }

    public static String vertexString(final AtlasVertex vertex) {
        StringBuilder properties = new StringBuilder();
        for (String propertyKey : vertex.getPropertyKeys()) {
            Collection<?> propertyValues = vertex.getPropertyValues(propertyKey, Object.class);
            properties.append(propertyKey).append("=").append(propertyValues.toString()).append(", ");
        }

        return "v[" + vertex.getIdForDisplay() + "], Properties[" + properties + "]";
    }

    public static String edgeString(final AtlasEdge edge) {
        return "e[" + edge.getLabel() + "], [" + edge.getOutVertex() + " -> " + edge.getLabel() + " -> "
                + edge.getInVertex() + "]";
    }

    private static <T extends AtlasElement> String string(T element) {
        if (element instanceof AtlasVertex) {
            return string((AtlasVertex) element);
        } else if (element instanceof AtlasEdge) {
            return string((AtlasEdge)element);
        }
        return element.toString();
    }

    /**
     * Remove the specified edge from the graph.
     *
     * @param edge
     */
    public void removeEdge(AtlasEdge edge) {
        if (LOG.isDebugEnabled()) {
            LOG.debug("==> removeEdge({})", string(edge));
        }

        graph.removeEdge(edge);

        if (LOG.isDebugEnabled()) {
            LOG.info("<== removeEdge()");
        }
    }

    /**
     * Remove the specified AtlasVertex from the graph.
     *
     * @param vertex
     */
    public void removeVertex(AtlasVertex vertex) {
        if (LOG.isDebugEnabled()) {
            LOG.debug("==> GraphHelper.removeVertex({})", string(vertex));
        }

        graph.removeVertex(vertex);

        if (LOG.isDebugEnabled()) {
            LOG.debug("<== GraphHelper.removeVertex()");
        }
    }

    public AtlasVertex getVertexForGUID(String guid) throws EntityNotFoundException {
        return findVertex(Constants.GUID_PROPERTY_KEY, guid);
    }

    public AtlasEdge getEdgeForGUID(String guid) throws AtlasBaseException {
        AtlasEdge ret;

        try {
            ret = findEdge(Constants.RELATIONSHIP_GUID_PROPERTY_KEY, guid);
        } catch (EntityNotFoundException e) {
            throw new AtlasBaseException(AtlasErrorCode.RELATIONSHIP_GUID_NOT_FOUND, guid);
        }

        return ret;
    }

    /**
     * Finds the Vertices that correspond to the given property values.  Property
     * values that are not found in the graph will not be in the map.
     *
     *  @return propertyValue to AtlasVertex map with the result.
     */
    public Map<String, AtlasVertex> getVerticesForPropertyValues(String property, List<String> values) {

        if(values.isEmpty()) {
            return Collections.emptyMap();
        }
        Collection<String> nonNullValues = new HashSet<>(values.size());

        for(String value : values) {
            if(value != null) {
                nonNullValues.add(value);
            }
        }

        //create graph query that finds vertices with the guids
        AtlasGraphQuery query = graph.query();
        query.in(property, nonNullValues);
        Iterable<AtlasVertex> results = query.vertices();

        Map<String, AtlasVertex> result = new HashMap<>(values.size());
        //Process the result, using the guidToIndexMap to figure out where
        //each vertex should go in the result list.
        for(AtlasVertex vertex : results) {
            if(vertex.exists()) {
                String propertyValue = vertex.getProperty(property, String.class);
                if(LOG.isDebugEnabled()) {
                    LOG.debug("Found a vertex {} with {} =  {}", string(vertex), property, propertyValue);
                }
                result.put(propertyValue, vertex);
            }
        }
        return result;
    }

    /**
     * Finds the Vertices that correspond to the given GUIDs.  GUIDs
     * that are not found in the graph will not be in the map.
     *
     *  @return GUID to AtlasVertex map with the result.
     */
    public Map<String, AtlasVertex> getVerticesForGUIDs(List<String> guids) {

        return getVerticesForPropertyValues(Constants.GUID_PROPERTY_KEY, guids);
    }

    public static void updateModificationMetadata(AtlasVertex vertex) {
        AtlasGraphUtilsV2.setEncodedProperty(vertex, MODIFICATION_TIMESTAMP_PROPERTY_KEY, RequestContext.get().getRequestTime());
        AtlasGraphUtilsV2.setEncodedProperty(vertex, MODIFIED_BY_KEY, RequestContext.get().getUser());
    }
    public static void updateMetadataAttributes(AtlasVertex vertex, List<String> attributes, String metadataType) {
        if (attributes != null && attributes.size() > 0) {
            for (String attributeName: attributes) {
                if (metadataType.equals("timestamp")) {
                    AtlasGraphUtilsV2.setEncodedProperty(vertex, attributeName, RequestContext.get().getRequestTime());
                } else if (metadataType.equals("user")) {
                    AtlasGraphUtilsV2.setEncodedProperty(vertex, attributeName, RequestContext.get().getUser());
                }
            }
        }
    }

    public static String getQualifiedNameForMapKey(String prefix, String key) {
        return prefix + "." + key;
    }

    public static String getTraitLabel(String typeName, String attrName) {
        return attrName;
    }

    public static String getTraitLabel(String traitName) {
        return traitName;
    }

    public static List<String> getTraitNames(AtlasVertex entityVertex) {
        return getTraitNames(entityVertex, false);
    }

    public static List<String> getPropagatedTraitNames(AtlasVertex entityVertex) {
        return getTraitNames(entityVertex, true);
    }
    public static List<String> getAllTraitNamesFromAttribute(AtlasVertex entityVertex) {
        List<String>     ret   = new ArrayList<>();
        List<String>    traitNames = entityVertex.getMultiValuedProperty(TRAIT_NAMES_PROPERTY_KEY, String.class);
        if (traitNames != null) {
            ret.addAll(traitNames);
        }
        List<String>    propagatedTraitNames = entityVertex.getMultiValuedProperty(PROPAGATED_TRAIT_NAMES_PROPERTY_KEY, String.class);
        if (propagatedTraitNames != null) {
            ret.addAll(propagatedTraitNames);
        }
        return ret;
    }
    public static List<String> getAllTraitNames(AtlasVertex entityVertex) {
        return getTraitNames(entityVertex, null);
    }

    public static List<String> getTraitNames(AtlasVertex entityVertex, Boolean propagated) {
        List<String>     ret   = new ArrayList<>();
        AtlasVertexQuery query = entityVertex.query().direction(AtlasEdgeDirection.OUT).label(CLASSIFICATION_LABEL);

        if (propagated != null) {
            query = query.has(CLASSIFICATION_EDGE_IS_PROPAGATED_PROPERTY_KEY, propagated);
        }

        Iterable edges = query.edges();

        if (edges != null) {
            Iterator<AtlasEdge> iterator = edges.iterator();

            while (iterator.hasNext()) {
                AtlasEdge edge = iterator.next();

                ret.add(AtlasGraphUtilsV2.getEncodedProperty(edge, CLASSIFICATION_EDGE_NAME_PROPERTY_KEY, String.class));
            }
        }

        return ret;
    }

    public static List<AtlasVertex> getPropagatableClassifications(AtlasEdge edge) {
        List<AtlasVertex> ret = new ArrayList<>();

        RequestContext requestContext = RequestContext.get();

        if ((edge != null && getStatus(edge) != DELETED) ||
                (requestContext.getCurrentTask() != null && CLASSIFICATION_ONLY_PROPAGATION_DELETE.equals(requestContext.getCurrentTask().getType()))) {
            PropagateTags propagateTags = getPropagateTags(edge);
            AtlasVertex   outVertex     = edge.getOutVertex();
            AtlasVertex   inVertex      = edge.getInVertex();

            if (propagateTags == PropagateTags.ONE_TO_TWO || propagateTags == PropagateTags.BOTH) {
                ret.addAll(getPropagationEnabledClassificationVertices(outVertex));
            }

            if (propagateTags == PropagateTags.TWO_TO_ONE || propagateTags == PropagateTags.BOTH) {
                ret.addAll(getPropagationEnabledClassificationVertices(inVertex));
            }
        }

        return ret;
    }
    //Returns the vertex from which the tag is being propagated
    public static AtlasVertex getPropagatingVertex(AtlasEdge edge) {
        if(edge != null) {
            PropagateTags propagateTags = getPropagateTags(edge);
            AtlasVertex   outVertex     = edge.getOutVertex();
            AtlasVertex   inVertex      = edge.getInVertex();

            if (propagateTags == PropagateTags.ONE_TO_TWO || propagateTags == PropagateTags.BOTH) {
                return outVertex;
            }

            if (propagateTags == PropagateTags.TWO_TO_ONE || propagateTags == PropagateTags.BOTH) {
                return inVertex;
            }

        }
        return null;
    }

    public static List<AtlasVertex> getPropagationEnabledClassificationVertices(AtlasVertex entityVertex) {
        AtlasPerfMetrics.MetricRecorder metricRecorder = RequestContext.get().startMetricRecord("getPropagationEnabledClassificationVertices");
        List<AtlasVertex> ret   = new ArrayList<>();
        if (entityVertex.hasEdges(AtlasEdgeDirection.OUT, CLASSIFICATION_LABEL)) {
            Iterable edges = entityVertex.query().direction(AtlasEdgeDirection.OUT).label(CLASSIFICATION_LABEL).edges();

            if (edges != null) {
                Iterator<AtlasEdge> iterator = edges.iterator();

                while (iterator.hasNext()) {
                    AtlasEdge edge = iterator.next();

                    if (edge != null) {
                        AtlasVertex classificationVertex = edge.getInVertex();

                        if (isPropagationEnabled(classificationVertex)) {
                            ret.add(classificationVertex);
                        }
                    }
                }
            }
        }

        RequestContext.get().endMetricRecord(metricRecorder);
        return ret;
    }

    public static boolean propagatedClassificationAttachedToVertex(AtlasVertex classificationVertex, AtlasVertex entityVertex) {
        Iterator<AtlasVertex> classificationVertices =  entityVertex.query().direction(AtlasEdgeDirection.OUT)
                .label(CLASSIFICATION_LABEL)
                .has(CLASSIFICATION_EDGE_NAME_PROPERTY_KEY, getTypeName(classificationVertex))
                .vertices().iterator();

        while (classificationVertices.hasNext()) {
            String _classificationVertexId = classificationVertices.next().getIdForDisplay();
            if (_classificationVertexId.equals(classificationVertex.getIdForDisplay())) {
                return true;
            }
        }
        return false;
    }

    public static List<AtlasEdge> getClassificationEdges(AtlasVertex entityVertex) {
        return getClassificationEdges(entityVertex, false, null);
    }

    public static List<AtlasEdge> getPropagatedClassificationEdges(AtlasVertex entityVertex) {
        return getClassificationEdges(entityVertex, true, null);
    }

    public static List<AtlasEdge> getAllClassificationEdges(AtlasVertex entityVertex) {
        return getClassificationEdges(entityVertex, null, null);
    }

    public static List<AtlasEdge> getClassificationEdges(AtlasVertex entityVertex, Boolean propagated, String typeName) {
        List<AtlasEdge>  ret   = new ArrayList<>();
        AtlasVertexQuery query = entityVertex.query().direction(AtlasEdgeDirection.OUT).label(CLASSIFICATION_LABEL);

        if (propagated != null) {
            query = query.has(CLASSIFICATION_EDGE_IS_PROPAGATED_PROPERTY_KEY, propagated);
        }

        if (StringUtils.isNotEmpty(typeName)) {
            query = query.has(CLASSIFICATION_EDGE_NAME_PROPERTY_KEY, typeName);
        }

        Iterable edges = query.edges();

        if (edges != null) {
            Iterator<AtlasEdge> iterator = edges.iterator();

            while (iterator.hasNext()) {
                AtlasEdge edge = iterator.next();

                if (edge != null) {
                    ret.add(edge);
                }
            }
        }

        return ret;
    }

    public static List<String> getSuperTypeNames(AtlasVertex<?,?> entityVertex) {
        ArrayList<String>  superTypes     = new ArrayList<>();
        Collection<String> propertyValues = entityVertex.getPropertyValues(SUPER_TYPES_PROPERTY_KEY, String.class);

        if (CollectionUtils.isNotEmpty(propertyValues)) {
            for(String value : propertyValues) {
                superTypes.add(value);
            }
        }

        return superTypes;
    }

    public static String getEdgeLabel(AtlasAttribute aInfo) throws AtlasException {
        return aInfo.getRelationshipEdgeLabel();
    }

    public static Id getIdFromVertex(String dataTypeName, AtlasVertex vertex) {
        return new Id(getGuid(vertex),
                getVersion(vertex).intValue(), dataTypeName,
                getStateAsString(vertex));
    }

    public static Id getIdFromVertex(AtlasVertex vertex) {
        return getIdFromVertex(getTypeName(vertex), vertex);
    }

    public static String getRelationshipGuid(AtlasElement element) {
        return element.getProperty(Constants.RELATIONSHIP_GUID_PROPERTY_KEY, String.class);
    }

    public static String getGuid(AtlasVertex vertex) {
        Object vertexId = vertex.getId();
        String ret = GraphTransactionInterceptor.getVertexGuidFromCache(vertexId);

        if (ret == null) {
            ret = vertex.<String>getProperty(Constants.GUID_PROPERTY_KEY, String.class);

            GraphTransactionInterceptor.addToVertexGuidCache(vertexId, ret);
        }

        return ret;
    }

    public static Map<String,String> fetchAttributes(AtlasVertex vertex, List<String> attributes) {
        Map<String,String> attributesList = new HashMap<>();

        for (String attr: attributes){
            if (Objects.equals(attr, ATTRIBUTE_NAME_GUID)){
                // always add guid to the list from cache
                attributesList.put(ATTRIBUTE_NAME_GUID, getGuid(vertex));
            }
            else{
                attributesList.put(attr, vertex.<String>getProperty(attr, String.class));
            }
        }
        // Return the ArrayList
        return attributesList;
    }

    public static String getHomeId(AtlasElement element) {
        return element.getProperty(Constants.HOME_ID_KEY, String.class);
    }

    public static Boolean isProxy(AtlasElement element) {
        return element.getProperty(Constants.IS_PROXY_KEY, Boolean.class);
    }

    public static Boolean isEntityIncomplete(AtlasElement element) {
        Integer value = element.getProperty(Constants.IS_INCOMPLETE_PROPERTY_KEY, Integer.class);
        Boolean ret   = value != null && value.equals(INCOMPLETE_ENTITY_VALUE) ? Boolean.TRUE : Boolean.FALSE;

        return ret;
    }

    public static Boolean getEntityHasLineage(AtlasElement element) {
        if (element.getPropertyKeys().contains(HAS_LINEAGE)) {
            return element.getProperty(HAS_LINEAGE, Boolean.class);
        } else {
            return false;
        }
    }

    public static Boolean getEntityHasLineageValid(AtlasElement element) {
        if (element.getPropertyKeys().contains(HAS_LINEAGE_VALID)) {
            return element.getProperty(HAS_LINEAGE_VALID, Boolean.class);
        } else {
            return false;
        }
    }

    public static Map getCustomAttributes(AtlasElement element) {
        Map    ret               = null;
        String customAttrsString = element.getProperty(CUSTOM_ATTRIBUTES_PROPERTY_KEY, String.class);

        if (customAttrsString != null) {
            ret = AtlasType.fromJson(customAttrsString, Map.class);
        }

        return ret;
    }

    public static Set<String> getLabels(AtlasElement element) {
        return parseLabelsString(element.getProperty(LABELS_PROPERTY_KEY, String.class));
    }

    public static Integer getProvenanceType(AtlasElement element) {
        return element.getProperty(Constants.PROVENANCE_TYPE_KEY, Integer.class);
    }

    public static String getTypeName(AtlasElement element) {
        return element.getProperty(ENTITY_TYPE_PROPERTY_KEY, String.class);
    }

    public static Id.EntityState getState(AtlasElement element) {
        String state = getStateAsString(element);
        return state == null ? null : Id.EntityState.valueOf(state);
    }

    public static Long getVersion(AtlasElement element) {
        return element.getProperty(Constants.VERSION_PROPERTY_KEY, Long.class);
    }

    public static String getStateAsString(AtlasElement element) {
        return element.getProperty(STATE_PROPERTY_KEY, String.class);
    }

    public static Status getStatus(AtlasVertex vertex) {
        Object vertexId = vertex.getId();
        Status ret = GraphTransactionInterceptor.getVertexStateFromCache(vertexId);

        if (ret == null) {
            ret = (getState(vertex) == Id.EntityState.DELETED) ? Status.DELETED : Status.ACTIVE;

            GraphTransactionInterceptor.addToVertexStateCache(vertexId, ret);
        }

        return ret;
    }

    public static Status getStatus(AtlasEdge edge) {
        Object edgeId = edge.getId();
        Status ret = GraphTransactionInterceptor.getEdgeStateFromCache(edgeId);

        if (ret == null) {
            ret = (getState(edge) == Id.EntityState.DELETED) ? Status.DELETED : Status.ACTIVE;

            GraphTransactionInterceptor.addToEdgeStateCache(edgeId, ret);
        }

        return ret;
    }


    public static AtlasRelationship.Status getEdgeStatus(AtlasElement element) {
        return (getState(element) == Id.EntityState.DELETED) ? AtlasRelationship.Status.DELETED : AtlasRelationship.Status.ACTIVE;
    }

    public static String getClassificationName(AtlasVertex classificationVertex) {
        return AtlasGraphUtilsV2.getEncodedProperty(classificationVertex, CLASSIFICATION_VERTEX_NAME_KEY, String.class);
    }

    public static String getClassificationEntityGuid(AtlasVertex classificationVertex) {
        return AtlasGraphUtilsV2.getEncodedProperty(classificationVertex, CLASSIFICATION_ENTITY_GUID, String.class);
    }

    public static Integer getIndexValue(AtlasEdge edge) {
        Integer index = edge.getProperty(ATTRIBUTE_INDEX_PROPERTY_KEY, Integer.class);
        return (index == null) ? 0: index;
    }

    public static boolean isPropagatedClassificationEdge(AtlasEdge edge) {
        boolean ret = false;

        if (edge != null) {
            Boolean isPropagated = edge.getProperty(Constants.CLASSIFICATION_EDGE_IS_PROPAGATED_PROPERTY_KEY, Boolean.class);

            if (isPropagated != null) {
                ret = isPropagated.booleanValue();
            }
        }

        return ret;
    }

    public static boolean isClassificationEdge(AtlasEdge edge) {
        boolean ret = false;

        if (edge != null) {
            String  edgeLabel    = edge.getLabel();
            Boolean isPropagated = edge.getProperty(Constants.CLASSIFICATION_EDGE_IS_PROPAGATED_PROPERTY_KEY, Boolean.class);

            if (edgeLabel != null && isPropagated != null) {
                ret = edgeLabel.equals(CLASSIFICATION_LABEL) && !isPropagated;
            }
        }

        return ret;
    }

    public static List<String> getBlockedClassificationIds(AtlasEdge edge) {
        List<String> ret = null;

        if (edge != null) {
            List<String> classificationIds = AtlasGraphUtilsV2.getEncodedProperty(edge, RELATIONSHIPTYPE_BLOCKED_PROPAGATED_CLASSIFICATIONS_KEY, List.class);

            ret = CollectionUtils.isNotEmpty(classificationIds) ? classificationIds : Collections.emptyList();
        }

        return ret;
    }

    public static PropagateTags getPropagateTags(AtlasElement element) {
        String propagateTags = element.getProperty(RELATIONSHIPTYPE_TAG_PROPAGATION_KEY, String.class);

        return (propagateTags == null) ? null : PropagateTags.valueOf(propagateTags);
    }

    public static Status getClassificationEntityStatus(AtlasElement element) {
        String status = element.getProperty(CLASSIFICATION_ENTITY_STATUS, String.class);

        return (status == null) ? null : Status.valueOf(status);
    }

    //Added conditions in fetching system attributes to handle test failures in GremlinTest where these properties are not set
    public static String getCreatedByAsString(AtlasElement element){
        return element.getProperty(CREATED_BY_KEY, String.class);
    }

    public static String getModifiedByAsString(AtlasElement element){
        return element.getProperty(MODIFIED_BY_KEY, String.class);
    }

    public static void setModifiedByAsString(AtlasElement element, String modifiedBy){
         element.setProperty(MODIFIED_BY_KEY, modifiedBy);
    }

    public static long getCreatedTime(AtlasElement element){
        return element.getProperty(TIMESTAMP_PROPERTY_KEY, Long.class);
    }

    public static long getModifiedTime(AtlasElement element){
        return element.getProperty(MODIFICATION_TIMESTAMP_PROPERTY_KEY, Long.class);
    }

    public static void setModifiedTime(AtlasElement element, Long modifiedTime) {
        element.setProperty(MODIFICATION_TIMESTAMP_PROPERTY_KEY, modifiedTime);
    }

    public static boolean isActive(AtlasEntity entity) {
        return entity != null ? entity.getStatus() == ACTIVE : false;
    }

    /**
     * For the given type, finds an unique attribute and checks if there is an existing instance with the same
     * unique value
     *
     * @param classType
     * @param instance
     * @return
     * @throws AtlasException
     */
    public AtlasVertex getVertexForInstanceByUniqueAttribute(AtlasEntityType classType, Referenceable instance)
        throws AtlasException {
        if (LOG.isDebugEnabled()) {
            LOG.debug("Checking if there is an instance with the same unique attributes for instance {}", instance.toShortString());
        }

        AtlasVertex result = null;
        for (AtlasAttribute attributeInfo : classType.getUniqAttributes().values()) {
            String propertyKey = attributeInfo.getQualifiedName();
            try {
                result = findVertex(propertyKey, instance.get(attributeInfo.getName()),
                        ENTITY_TYPE_PROPERTY_KEY, classType.getTypeName(),
                        STATE_PROPERTY_KEY, Id.EntityState.ACTIVE.name());
                if (LOG.isDebugEnabled()) {
                    LOG.debug("Found vertex by unique attribute : {}={}", propertyKey, instance.get(attributeInfo.getName()));
                }
            } catch (EntityNotFoundException e) {
                //Its ok if there is no entity with the same unique value
            }
        }

        return result;
    }

    /**
     * Finds vertices that match at least one unique attribute of the instances specified.  The AtlasVertex at a given index in the result corresponds
     * to the IReferencableInstance at that same index that was passed in.  The number of elements in the resultant list is guaranteed to match the
     * number of instances that were passed in.  If no vertex is found for a given instance, that entry will be null in the resultant list.
     *
     *
     * @param classType
     * @param instancesForClass
     * @return
     * @throws AtlasException
     */
    public List<AtlasVertex> getVerticesForInstancesByUniqueAttribute(AtlasEntityType classType, List<? extends Referenceable> instancesForClass) throws AtlasException {

        //For each attribute, need to figure out what values to search for and which instance(s)
        //those values correspond to.
        Map<String, AttributeValueMap> map = new HashMap<String, AttributeValueMap>();

        for (AtlasAttribute attributeInfo : classType.getUniqAttributes().values()) {
            String propertyKey = attributeInfo.getQualifiedName();
            AttributeValueMap mapForAttribute = new AttributeValueMap();
            for(int idx = 0; idx < instancesForClass.size(); idx++) {
                Referenceable instance = instancesForClass.get(idx);
                Object value = instance.get(attributeInfo.getName());
                mapForAttribute.put(value, instance, idx);
            }
            map.put(propertyKey, mapForAttribute);
        }

        AtlasVertex[] result = new AtlasVertex[instancesForClass.size()];
        if(map.isEmpty()) {
            //no unique attributes
            return Arrays.asList(result);
        }

        //construct gremlin query
        AtlasGraphQuery query = graph.query();

        query.has(ENTITY_TYPE_PROPERTY_KEY, classType.getTypeName());
        query.has(STATE_PROPERTY_KEY,Id.EntityState.ACTIVE.name());

        List<AtlasGraphQuery> orChildren = new ArrayList<AtlasGraphQuery>();


        //build up an or expression to find vertices which match at least one of the unique attribute constraints
        //For each unique attributes, we add a within clause to match vertices that have a value of that attribute
        //that matches the value in some instance.
        for(Map.Entry<String, AttributeValueMap> entry : map.entrySet()) {
            AtlasGraphQuery orChild = query.createChildQuery();
            String propertyName = entry.getKey();
            AttributeValueMap valueMap = entry.getValue();
            Set<Object> values = valueMap.getAttributeValues();
            if(values.size() == 1) {
                orChild.has(propertyName, values.iterator().next());
            }
            else if(values.size() > 1) {
                orChild.in(propertyName, values);
            }
            orChildren.add(orChild);
        }

        if(orChildren.size() == 1) {
            AtlasGraphQuery child = orChildren.get(0);
            query.addConditionsFrom(child);
        }
        else if(orChildren.size() > 1) {
            query.or(orChildren);
        }

        Iterable<AtlasVertex> queryResult = query.vertices();


        for(AtlasVertex matchingVertex : queryResult) {
            Collection<IndexedInstance> matches = getInstancesForVertex(map, matchingVertex);
            for(IndexedInstance wrapper : matches) {
                result[wrapper.getIndex()]= matchingVertex;
            }
        }
        return Arrays.asList(result);
    }

    //finds the instance(s) that correspond to the given vertex
    private Collection<IndexedInstance> getInstancesForVertex(Map<String, AttributeValueMap> map, AtlasVertex foundVertex) {

        //loop through the unique attributes.  For each attribute, check to see if the vertex property that
        //corresponds to that attribute has a value from one or more of the instances that were passed in.

        for(Map.Entry<String, AttributeValueMap> entry : map.entrySet()) {

            String propertyName = entry.getKey();
            AttributeValueMap valueMap = entry.getValue();

            Object vertexValue = foundVertex.getProperty(propertyName, Object.class);

            Collection<IndexedInstance> instances = valueMap.get(vertexValue);
            if(instances != null && instances.size() > 0) {
                //return first match.  Let the underling graph determine if this is a problem
                //(i.e. if the other unique attributes change be changed safely to match what
                //the user requested).
                return instances;
            }
            //try another attribute
        }
        return Collections.emptyList();
    }

    public static List<String> getTypeNames(List<AtlasVertex> vertices) {
        List<String> ret = new ArrayList<>();

        if (CollectionUtils.isNotEmpty(vertices)) {
            for (AtlasVertex vertex : vertices) {
                String entityTypeProperty = vertex.getProperty(ENTITY_TYPE_PROPERTY_KEY, String.class);

                if (entityTypeProperty != null) {
                    ret.add(getTypeName(vertex));
                }
            }
        }

        return ret;
    }

    public static AtlasVertex getAssociatedEntityVertex(AtlasVertex classificationVertex) {
        AtlasVertex ret   = null;
        Iterable    edges = classificationVertex.query().direction(AtlasEdgeDirection.IN).label(CLASSIFICATION_LABEL)
                                                .has(CLASSIFICATION_EDGE_IS_PROPAGATED_PROPERTY_KEY, false)
                                                .has(CLASSIFICATION_EDGE_NAME_PROPERTY_KEY, getTypeName(classificationVertex)).edges();
        if (edges != null) {
            Iterator<AtlasEdge> iterator = edges.iterator();

            if (iterator != null && iterator.hasNext()) {
                AtlasEdge edge = iterator.next();

                ret = edge.getOutVertex();
            }
        }

        return ret;
    }

    public AtlasGraph getGraph() {
        return this.graph;
    }

    public Boolean getDefaultRemovePropagations() {
        return this.removePropagations;
    }

    /**
     * Guid and AtlasVertex combo
     */
    public static class VertexInfo {
        private final AtlasEntityHeader entity;
        private final AtlasVertex       vertex;

        public VertexInfo(AtlasEntityHeader entity, AtlasVertex vertex) {
            this.entity = entity;
            this.vertex = vertex;
        }

        public AtlasEntityHeader getEntity() { return entity; }
        public AtlasVertex getVertex() {
            return vertex;
        }
        public String getGuid() {
            return entity.getGuid();
        }
        public String getTypeName() {
            return entity.getTypeName();
        }

        @Override
        public boolean equals(Object o) {
            if (this == o) return true;
            if (o == null || getClass() != o.getClass()) return false;
            VertexInfo that = (VertexInfo) o;
            return Objects.equals(entity, that.entity) &&
                    Objects.equals(vertex, that.vertex);
        }

        @Override
        public int hashCode() {
            return Objects.hash(entity, vertex);
        }
    }

    /*
     /**
     * Get the GUIDs and vertices for all composite entities owned/contained by the specified root entity AtlasVertex.
     * The graph is traversed from the root entity through to the leaf nodes of the containment graph.
     *
     * @param entityVertex the root entity vertex
     * @return set of VertexInfo for all composite entities
     * @throws AtlasException
     */
    /*
    public Set<VertexInfo> getCompositeVertices(AtlasVertex entityVertex) throws AtlasException {
        Set<VertexInfo> result = new HashSet<>();
        Stack<AtlasVertex> vertices = new Stack<>();
        vertices.push(entityVertex);
        while (vertices.size() > 0) {
            AtlasVertex vertex = vertices.pop();
            String typeName = GraphHelper.getTypeName(vertex);
            String guid = GraphHelper.getGuid(vertex);
            Id.EntityState state = GraphHelper.getState(vertex);
            if (state == Id.EntityState.DELETED) {
                //If the reference vertex is marked for deletion, skip it
                continue;
            }
            result.add(new VertexInfo(guid, vertex, typeName));
            ClassType classType = typeSystem.getDataType(ClassType.class, typeName);
            for (AttributeInfo attributeInfo : classType.fieldMapping().fields.values()) {
                if (!attributeInfo.isComposite) {
                    continue;
                }
                String edgeLabel = GraphHelper.getEdgeLabel(classType, attributeInfo);
                switch (attributeInfo.dataType().getTypeCategory()) {
                    case CLASS:
                        AtlasEdge edge = getEdgeForLabel(vertex, edgeLabel);
                        if (edge != null && GraphHelper.getState(edge) == Id.EntityState.ACTIVE) {
                            AtlasVertex compositeVertex = edge.getInVertex();
                            vertices.push(compositeVertex);
                        }
                        break;
                    case ARRAY:
                        IDataType elementType = ((DataTypes.ArrayType) attributeInfo.dataType()).getElemType();
                        DataTypes.TypeCategory elementTypeCategory = elementType.getTypeCategory();
                        if (elementTypeCategory != TypeCategory.CLASS) {
                            continue;
                        }
                        Iterator<AtlasEdge> edges = getOutGoingEdgesByLabel(vertex, edgeLabel);
                        if (edges != null) {
                            while (edges.hasNext()) {
                                edge = edges.next();
                                if (edge != null && GraphHelper.getState(edge) == Id.EntityState.ACTIVE) {
                                    AtlasVertex compositeVertex = edge.getInVertex();
                                    vertices.push(compositeVertex);
                                }
                            }
                        }
                        break;
                    case MAP:
                        DataTypes.MapType mapType = (DataTypes.MapType) attributeInfo.dataType();
                        DataTypes.TypeCategory valueTypeCategory = mapType.getValueType().getTypeCategory();
                        if (valueTypeCategory != TypeCategory.CLASS) {
                            continue;
                        }
                        String propertyName = GraphHelper.getQualifiedFieldName(classType, attributeInfo.name);
                        List<String> keys = vertex.getProperty(propertyName, List.class);
                        if (keys != null) {
                            for (String key : keys) {
                                String mapEdgeLabel = GraphHelper.getQualifiedNameForMapKey(edgeLabel, key);
                                edge = getEdgeForLabel(vertex, mapEdgeLabel);
                                if (edge != null && GraphHelper.getState(edge) == Id.EntityState.ACTIVE) {
                                    AtlasVertex compositeVertex = edge.getInVertex();
                                    vertices.push(compositeVertex);
                                }
                            }
                        }
                        break;
                    default:
                }
            }
        }
        return result;
    }
    */

    /*
    public static Referenceable[] deserializeClassInstances(AtlasTypeRegistry typeRegistry, String entityInstanceDefinition)
    throws AtlasException {
        try {
            JSONArray referableInstances = new JSONArray(entityInstanceDefinition);
            Referenceable[] instances = new Referenceable[referableInstances.length()];
            for (int index = 0; index < referableInstances.length(); index++) {
                Referenceable entityInstance =
                        AtlasType.fromV1Json(referableInstances.getString(index), Referenceable.class);
                Referenceable typedInstrance = getTypedReferenceableInstance(typeRegistry, entityInstance);
                instances[index] = typedInstrance;
            }
            return instances;
        } catch(TypeNotFoundException  e) {
            throw e;
        } catch (Exception e) {  // exception from deserializer
            LOG.error("Unable to deserialize json={}", entityInstanceDefinition, e);
            throw new IllegalArgumentException("Unable to deserialize json", e);
        }
    }

    public static Referenceable getTypedReferenceableInstance(AtlasTypeRegistry typeRegistry, Referenceable entityInstance)
            throws AtlasException {
        final String entityTypeName = ParamChecker.notEmpty(entityInstance.getTypeName(), "Entity type cannot be null");

        AtlasEntityType entityType = typeRegistry.getEntityTypeByName(entityTypeName);

        //Both assigned id and values are required for full update
        //classtype.convert() will remove values if id is assigned. So, set temp id, convert and
        // then replace with original id
        Id origId = entityInstance.getId();
        entityInstance.setId(new Id(entityInstance.getTypeName()));
        Referenceable typedInstrance = new Referenceable(entityInstance);
        typedInstrance.setId(origId);
        return typedInstrance;
    }
    */

    public static boolean isInternalType(AtlasVertex vertex) {
        return vertex != null && isInternalType(getTypeName(vertex));
    }

    public static boolean isInternalType(String typeName) {
        return typeName != null && typeName.startsWith(Constants.INTERNAL_PROPERTY_KEY_PREFIX);
    }

    public static List<Object> getArrayElementsProperty(AtlasType elementType, AtlasVertex instanceVertex, AtlasAttribute attribute) {
        String propertyName = attribute.getVertexPropertyName();
        boolean isArrayOfPrimitiveType = elementType.getTypeCategory().equals(TypeCategory.PRIMITIVE);
        boolean isArrayOfEnum = elementType.getTypeCategory().equals(TypeCategory.ENUM);

        if (isReference(elementType)) {
            boolean isStruct = TypeCategory.STRUCT == attribute.getDefinedInType().getTypeCategory() ||
                               TypeCategory.STRUCT == elementType.getTypeCategory();

            if (isStruct) {
                String edgeLabel = AtlasGraphUtilsV2.getEdgeLabel(attribute.getName());
                return (List) getCollectionElementsUsingRelationship(instanceVertex, attribute, edgeLabel);
            } else {
                return (List) getCollectionElementsUsingRelationship(instanceVertex, attribute);
            }
        } else if (isArrayOfPrimitiveType || isArrayOfEnum) {
            return (List) instanceVertex.getMultiValuedProperty(propertyName, elementType.getClass());
        } else {
            return (List) instanceVertex.getListProperty(propertyName);
        }
    }

    public static Map<String, Object> getMapElementsProperty(AtlasMapType mapType, AtlasVertex instanceVertex, String propertyName, AtlasAttribute attribute) {
        AtlasType mapValueType = mapType.getValueType();

        if (isReference(mapValueType)) {
            return getReferenceMap(instanceVertex, attribute);
        } else {
            return (Map) instanceVertex.getProperty(propertyName, Map.class);
        }
    }

    // map elements for reference types - AtlasObjectId, AtlasStruct
    public static Map<String, Object> getReferenceMap(AtlasVertex instanceVertex, AtlasAttribute attribute) {
        Map<String, Object> ret            = new HashMap<>();
        List<AtlasEdge>     referenceEdges = getCollectionElementsUsingRelationship(instanceVertex, attribute);

        for (AtlasEdge edge : referenceEdges) {
            String key = edge.getProperty(ATTRIBUTE_KEY_PROPERTY_KEY, String.class);

            if (StringUtils.isNotEmpty(key)) {
                ret.put(key, edge);
            }
        }

        return ret;
    }

    public static List<AtlasEdge> getMapValuesUsingRelationship(AtlasVertex vertex, AtlasAttribute attribute) {
        String                         edgeLabel     = attribute.getRelationshipEdgeLabel();
        AtlasRelationshipEdgeDirection edgeDirection = attribute.getRelationshipEdgeDirection();
        Iterator<AtlasEdge>            edgesForLabel = getEdgesForLabel(vertex, edgeLabel, edgeDirection);

        return (List<AtlasEdge>) IteratorUtils.toList(edgesForLabel);
    }

    // map elements for primitive types
    public static Map<String, Object> getPrimitiveMap(AtlasVertex instanceVertex, String propertyName) {
        Map<String, Object> ret = instanceVertex.getProperty(AtlasGraphUtilsV2.encodePropertyKey(propertyName), Map.class);

        return ret;
    }

    public static List<AtlasEdge> getCollectionElementsUsingRelationship(AtlasVertex vertex, AtlasAttribute attribute) {
        String edgeLabel = attribute.getRelationshipEdgeLabel();
        return getCollectionElementsUsingRelationship(vertex, attribute, edgeLabel);
    }

    public static List<AtlasEdge> getActiveCollectionElementsUsingRelationship(AtlasVertex vertex, AtlasAttribute attribute) throws AtlasBaseException {
        String edgeLabel = attribute.getRelationshipEdgeLabel();
        return getActiveCollectionElementsUsingRelationship(vertex, attribute, edgeLabel);
    }

    public static List<AtlasEdge> getCollectionElementsUsingRelationship(AtlasVertex vertex, AtlasAttribute attribute,
                                                                         boolean isStructType) {
        String edgeLabel = isStructType ? AtlasGraphUtilsV2.getEdgeLabel(attribute.getName()) :  attribute.getRelationshipEdgeLabel();
        return getCollectionElementsUsingRelationship(vertex, attribute, edgeLabel);
    }

    public static List<AtlasEdge> getActiveCollectionElementsUsingRelationship(AtlasVertex vertex, AtlasAttribute attribute, String edgeLabel) throws AtlasBaseException {
        List<AtlasEdge>                ret;
        AtlasRelationshipEdgeDirection edgeDirection = attribute.getRelationshipEdgeDirection();
        Iterator<AtlasEdge>            edgesForLabel = getActiveEdges(vertex, edgeLabel, AtlasEdgeDirection.valueOf(edgeDirection.name()));

        ret = IteratorUtils.toList(edgesForLabel);

        sortCollectionElements(attribute, ret);

        return ret;
    }


    public static List<AtlasEdge> getCollectionElementsUsingRelationship(AtlasVertex vertex, AtlasAttribute attribute, String edgeLabel) {
        List<AtlasEdge>                ret;
        AtlasRelationshipEdgeDirection edgeDirection = attribute.getRelationshipEdgeDirection();
        Iterator<AtlasEdge>            edgesForLabel = getEdgesForLabel(vertex, edgeLabel, edgeDirection);

        ret = IteratorUtils.toList(edgesForLabel);

        sortCollectionElements(attribute, ret);

        return ret;
    }

    private static void sortCollectionElements(AtlasAttribute attribute, List<AtlasEdge> edges) {
        // sort array elements based on edge index
        if (attribute.getAttributeType() instanceof AtlasArrayType &&
                CollectionUtils.isNotEmpty(edges) &&
                edges.get(0).getProperty(ATTRIBUTE_INDEX_PROPERTY_KEY, Integer.class) != null) {
            Collections.sort(edges, (e1, e2) -> {
                Integer e1Index = getIndexValue(e1);
                Integer e2Index = getIndexValue(e2);

                return e1Index.compareTo(e2Index);
            });
        }
    }

    public static void dumpToLog(final AtlasGraph<?,?> graph) {
        LOG.debug("*******************Graph Dump****************************");
        LOG.debug("Vertices of {}", graph);
        for (AtlasVertex vertex : graph.getVertices()) {
            LOG.debug(vertexString(vertex));
        }

        LOG.debug("Edges of {}", graph);
        for (AtlasEdge edge : graph.getEdges()) {
            LOG.debug(edgeString(edge));
        }
        LOG.debug("*******************Graph Dump****************************");
    }

    public static String string(Referenceable instance) {
        return String.format("entity[type=%s guid=%s]", instance.getTypeName(), instance.getId()._getId());
    }

    public static String string(AtlasVertex<?,?> vertex) {
        if(vertex == null) {
            return "vertex[null]";
        } else {
            if (LOG.isDebugEnabled()) {
                return getVertexDetails(vertex);
            } else {
                return String.format("vertex[id=%s]", vertex.getIdForDisplay());
            }
        }
    }

    public static String getVertexDetails(AtlasVertex<?,?> vertex) {

        return String.format("vertex[id=%s type=%s guid=%s]", vertex.getIdForDisplay(), getTypeName(vertex),
                getGuid(vertex));
    }


    public static String string(AtlasEdge<?,?> edge) {
        if(edge == null) {
            return "edge[null]";
        } else {
            if (LOG.isDebugEnabled()) {
                return getEdgeDetails(edge);
            } else {
                return String.format("edge[id=%s]", edge.getIdForDisplay());
            }
        }
    }

    public static String getEdgeDetails(AtlasEdge<?,?> edge) {

        return String.format("edge[id=%s label=%s from %s -> to %s]", edge.getIdForDisplay(), edge.getLabel(),
                string(edge.getOutVertex()), string(edge.getInVertex()));
    }

    @VisibleForTesting
    //Keys copied from com.thinkaurelius.titan.graphdb.types.StandardRelationTypeMaker
    //Titan checks that these chars are not part of any keys. So, encoding...
    public static BiMap<String, String> RESERVED_CHARS_ENCODE_MAP =
            HashBiMap.create(new HashMap<String, String>() {{
                put("{", "_o");
                put("}", "_c");
                put("\"", "_q");
                put("$", "_d");
                put("%", "_p");
            }});


    public static String decodePropertyKey(String key) {
        if (StringUtils.isBlank(key)) {
            return key;
        }

        for (String encodedStr : RESERVED_CHARS_ENCODE_MAP.values()) {
            key = key.replace(encodedStr, RESERVED_CHARS_ENCODE_MAP.inverse().get(encodedStr));
        }
        return key;
    }

    public Object getVertexId(String guid) throws EntityNotFoundException {
        AtlasVertex instanceVertex   = getVertexForGUID(guid);
        Object      instanceVertexId = instanceVertex.getId();

        return instanceVertexId;
    }

    /*
    public static AttributeInfo getAttributeInfoForSystemAttributes(String field) {
        switch (field) {
        case Constants.STATE_PROPERTY_KEY:
        case Constants.GUID_PROPERTY_KEY:
        case Constants.CREATED_BY_KEY:
        case Constants.MODIFIED_BY_KEY:
                return TypesUtil.newAttributeInfo(field, DataTypes.STRING_TYPE);

        case Constants.TIMESTAMP_PROPERTY_KEY:
        case Constants.MODIFICATION_TIMESTAMP_PROPERTY_KEY:
            return TypesUtil.newAttributeInfo(field, DataTypes.DATE_TYPE);
        }
        return null;
    }
    */

    public static boolean elementExists(AtlasElement v) {
        return v != null && v.exists();
    }

    public static void setListPropertyFromElementIds(AtlasVertex<?, ?> instanceVertex, String propertyName,
            List<AtlasElement> elements) {
        String actualPropertyName = AtlasGraphUtilsV2.encodePropertyKey(propertyName);
        instanceVertex.setPropertyFromElementsIds(actualPropertyName, elements);

    }

    public static void setPropertyFromElementId(AtlasVertex<?, ?> instanceVertex, String propertyName,
            AtlasElement value) {
        String actualPropertyName = AtlasGraphUtilsV2.encodePropertyKey(propertyName);
        instanceVertex.setPropertyFromElementId(actualPropertyName, value);

    }

    public static void setListProperty(AtlasVertex instanceVertex, String propertyName, ArrayList<String> value) {
        String actualPropertyName = AtlasGraphUtilsV2.encodePropertyKey(propertyName);
        instanceVertex.setListProperty(actualPropertyName, value);
    }

    public static List<String> getListProperty(AtlasVertex instanceVertex, String propertyName) {
        String actualPropertyName = AtlasGraphUtilsV2.encodePropertyKey(propertyName);
        return instanceVertex.getListProperty(actualPropertyName);
    }


    private String getConditionString(Object[] args) {
        StringBuilder condition = new StringBuilder();

        for (int i = 0; i < args.length; i+=2) {
            condition.append(args[i]).append(" = ").append(args[i+1]).append(", ");
        }

        return condition.toString();
    }

    /**
     * Get relationshipDef name from entityType using relationship attribute.
     * if more than one relationDefs are returned for an attribute.
     * e.g. hive_column.table
     *
     * hive_table.columns       -> hive_column.table
     * hive_table.partitionKeys -> hive_column.table
     *
     * resolve by comparing all incoming edges typename with relationDefs name returned for an attribute
     * to pick the right relationshipDef name
     */
    public String getRelationshipTypeName(AtlasVertex entityVertex, AtlasEntityType entityType, String attributeName) {
        String      ret               = null;
        Set<String> relationshipTypes = entityType.getAttributeRelationshipTypes(attributeName);

        if (CollectionUtils.isNotEmpty(relationshipTypes)) {
            if (relationshipTypes.size() == 1) {
                ret = relationshipTypes.iterator().next();
            } else {
                Iterator<AtlasEdge> iter = entityVertex.getEdges(AtlasEdgeDirection.IN).iterator();

                while (iter.hasNext() && ret == null) {
                    String edgeTypeName = AtlasGraphUtilsV2.getTypeName(iter.next());

                    if (relationshipTypes.contains(edgeTypeName)) {
                        ret = edgeTypeName;

                        break;
                    }
                }

                if (ret == null) {
                    //relationshipTypes will have at least one relationshipDef
                    ret = relationshipTypes.iterator().next();
                }
            }
        }

        return ret;
    }

    //get entity type of relationship (End vertex entity type) from relationship label
    public static String getReferencedEntityTypeName(AtlasVertex entityVertex, String relation) {
        String ret = null;
        Iterator<AtlasEdge> edges    = GraphHelper.getAdjacentEdgesByLabel(entityVertex, AtlasEdgeDirection.BOTH, relation);

        if (edges != null && edges.hasNext()) {
            AtlasEdge   relationEdge = edges.next();
            AtlasVertex outVertex    = relationEdge.getOutVertex();
            AtlasVertex inVertex     = relationEdge.getInVertex();

            if (outVertex != null && inVertex != null) {
                String outVertexId    = outVertex.getIdForDisplay();
                String entityVertexId = entityVertex.getIdForDisplay();
                AtlasVertex endVertex = StringUtils.equals(outVertexId, entityVertexId) ? inVertex : outVertex;
                ret                   = GraphHelper.getTypeName(endVertex);
            }
        }

       return ret;
    }

    public static boolean isRelationshipEdge(AtlasEdge edge) {
        if (edge == null) {
            return false;
        }

        String edgeLabel = edge.getLabel();

        return StringUtils.isNotEmpty(edge.getLabel()) ? edgeLabel.startsWith("r:") : false;
    }

    public static AtlasObjectId getReferenceObjectId(AtlasEdge edge, AtlasRelationshipEdgeDirection relationshipDirection,
                                                     AtlasVertex parentVertex) {
        AtlasObjectId ret = null;

        if (relationshipDirection == OUT) {
            ret = getAtlasObjectIdForInVertex(edge);
        } else if (relationshipDirection == IN) {
            ret = getAtlasObjectIdForOutVertex(edge);
        } else if (relationshipDirection == BOTH){
            // since relationship direction is BOTH, edge direction can be inward or outward
            // compare with parent entity vertex and pick the right reference vertex
            if (verticesEquals(parentVertex, edge.getOutVertex())) {
                ret = getAtlasObjectIdForInVertex(edge);
            } else {
                ret = getAtlasObjectIdForOutVertex(edge);
            }
        }

        return ret;
    }

    public static AtlasObjectId getAtlasObjectIdForOutVertex(AtlasEdge edge) {
        return new AtlasObjectId(getGuid(edge.getOutVertex()), getTypeName(edge.getOutVertex()));
    }

    public static AtlasObjectId getAtlasObjectIdForInVertex(AtlasEdge edge) {
        return new AtlasObjectId(getGuid(edge.getInVertex()), getTypeName(edge.getInVertex()));
    }

    private static boolean verticesEquals(AtlasVertex vertexA, AtlasVertex vertexB) {
        return StringUtils.equals(getGuid(vertexB), getGuid(vertexA));
    }

    public static String getDelimitedClassificationNames(Collection<String> classificationNames) {
        String ret = null;

        if (CollectionUtils.isNotEmpty(classificationNames)) {
            ret = CLASSIFICATION_NAME_DELIMITER + StringUtils.join(classificationNames, CLASSIFICATION_NAME_DELIMITER)
                + CLASSIFICATION_NAME_DELIMITER;
        }
        return ret;
    }

    /**
     * Get all the active parents
     * @param vertex entity vertex
     * @param parentEdgeLabel Edge label of parent
     * @return Iterator of children vertices
     */
    public static Iterator<AtlasVertex> getActiveParentVertices(AtlasVertex vertex, String parentEdgeLabel) throws AtlasBaseException {
        return getActiveVertices(vertex, parentEdgeLabel, AtlasEdgeDirection.IN);
    }

    /**
     * Get all the active children of category
     * @param vertex entity vertex
     * @param childrenEdgeLabel Edge label of children
     * @return Iterator of children vertices
     */
    public static Iterator<AtlasVertex> getActiveChildrenVertices(AtlasVertex vertex, String childrenEdgeLabel) throws AtlasBaseException {
        return getActiveVertices(vertex, childrenEdgeLabel, AtlasEdgeDirection.OUT);
    }

    /**
     * Get all the active edges
     * @param vertex entity vertex
     * @param childrenEdgeLabel Edge label of children
     * @return Iterator of children edges
     */
    public static Iterator<AtlasEdge> getActiveEdges(AtlasVertex vertex, String childrenEdgeLabel, AtlasEdgeDirection direction) throws AtlasBaseException {
        AtlasPerfMetrics.MetricRecorder metricRecorder = RequestContext.get().startMetricRecord("GraphHelper.getActiveEdges");

        try {
            return vertex.query()
                    .direction(direction)
                    .label(childrenEdgeLabel)
                    .has(STATE_PROPERTY_KEY, ACTIVE_STATE_VALUE)
                    .edges()
                    .iterator();
        } catch (Exception e) {
            LOG.error("Error while getting active edges of vertex for edge label " + childrenEdgeLabel, e);
            throw new AtlasBaseException(AtlasErrorCode.INTERNAL_ERROR, e);
        }
        finally {
            RequestContext.get().endMetricRecord(metricRecorder);
        }
    }

    public static Iterator<AtlasVertex> getActiveVertices(AtlasVertex vertex, String childrenEdgeLabel, AtlasEdgeDirection direction) throws AtlasBaseException {
        AtlasPerfMetrics.MetricRecorder metricRecorder = RequestContext.get().startMetricRecord("CategoryPreProcessor.getEdges");

        try {
            return vertex.query()
                    .direction(direction)
                    .label(childrenEdgeLabel)
                    .has(STATE_PROPERTY_KEY, ACTIVE_STATE_VALUE)
                    .vertices()
                    .iterator();
        } catch (Exception e) {
            LOG.error("Error while getting active children of category for edge label " + childrenEdgeLabel, e);
            throw new AtlasBaseException(AtlasErrorCode.INTERNAL_ERROR, e);
        }
        finally {
            RequestContext.get().endMetricRecord(metricRecorder);
        }
    }
    public static Iterator<AtlasVertex> getAllChildrenVertices(AtlasVertex vertex, String childrenEdgeLabel) throws AtlasBaseException {
        return getAllVertices(vertex, childrenEdgeLabel, AtlasEdgeDirection.OUT);
    }

    public static Iterator<AtlasVertex> getAllVertices(AtlasVertex vertex, String childrenEdgeLabel, AtlasEdgeDirection direction) throws AtlasBaseException {
        AtlasPerfMetrics.MetricRecorder metricRecorder = RequestContext.get().startMetricRecord("CategoryPreProcessor.getEdges");

        try {
            return vertex.query()
                    .direction(direction)
                    .label(childrenEdgeLabel)
                    .vertices()
                    .iterator();
        } catch (Exception e) {
            LOG.error("Error while getting all children of category for edge label " + childrenEdgeLabel, e);
            throw new AtlasBaseException(AtlasErrorCode.INTERNAL_ERROR, e);
        }
        finally {
            RequestContext.get().endMetricRecord(metricRecorder);
        }
    }

    private static Set<String> parseLabelsString(String labels) {
        Set<String> ret = new HashSet<>();

        if (StringUtils.isNotEmpty(labels)) {
            ret.addAll(Arrays.asList(StringUtils.split(labels, "\\" + LABEL_NAME_DELIMITER)));
        }

        return ret;
    }

    /**
     * Get all the active edges
     * @param vertex entity vertex
     * @return Iterator of children edges
     */
    public static Iterator<AtlasJanusEdge> getOnlyActiveEdges(AtlasVertex vertex, AtlasEdgeDirection direction) throws AtlasBaseException {
        AtlasPerfMetrics.MetricRecorder metricRecorder = RequestContext.get().startMetricRecord("GraphHelper.getOnlyActiveEdges");

        try {
            return vertex.query()
                    .direction(direction)
                    .has(STATE_PROPERTY_KEY, ACTIVE_STATE_VALUE)
                    .edges()
                    .iterator();
        } catch (Exception e) {
            LOG.error("Error while getting active edges of vertex", e);
<<<<<<< HEAD
=======
            throw new AtlasBaseException(AtlasErrorCode.INTERNAL_ERROR, e);
        }
        finally {
            RequestContext.get().endMetricRecord(metricRecorder);
        }
    }

    public Set<AbstractMap.SimpleEntry<String,String>> retrieveEdgeLabelsAndTypeName(AtlasVertex vertex) throws AtlasBaseException {
        AtlasPerfMetrics.MetricRecorder metricRecorder = RequestContext.get().startMetricRecord("GraphHelper.retrieveEdgeLabelsAndTypeName");

        try {
            return  ((AtlasJanusGraph)graph).getGraph().traversal()
                    .V(vertex.getId())
                    .bothE()
                    .has(STATE_PROPERTY_KEY, ACTIVE_STATE_VALUE)
                    .project("label", "__typeName")
                    .by(T.label)                // Get label property for "label" key
                    .by("__typeName")          // Get typeName property for "__typeName" key
                    .toStream()
                    .map(m -> new AbstractMap.SimpleEntry<>(
                            m.get("label").toString(),
                            m.get("__typeName").toString()
                    ))
                    .distinct()
                    .collect(Collectors.toSet());

        } catch (Exception e) {
            LOG.error("Error while getting labels of active edges", e);
>>>>>>> b635d40e
            throw new AtlasBaseException(AtlasErrorCode.INTERNAL_ERROR, e);
        }
        finally {
            RequestContext.get().endMetricRecord(metricRecorder);
        }
    }
}<|MERGE_RESOLUTION|>--- conflicted
+++ resolved
@@ -34,18 +34,6 @@
 import org.apache.atlas.model.instance.AtlasEntityHeader;
 import org.apache.atlas.model.instance.AtlasObjectId;
 import org.apache.atlas.model.instance.AtlasRelationship;
-<<<<<<< HEAD
-=======
-import org.apache.atlas.repository.graphdb.janus.*;
-import org.apache.atlas.repository.store.graph.v2.AtlasGraphUtilsV2;
-import org.apache.atlas.repository.store.graph.v2.TransactionInterceptHelper;
-import org.apache.atlas.type.AtlasArrayType;
-import org.apache.atlas.type.AtlasMapType;
-import org.apache.atlas.utils.AtlasPerfMetrics;
-import org.apache.atlas.v1.model.instance.Id;
-import org.apache.atlas.v1.model.instance.Referenceable;
-import org.apache.atlas.type.AtlasStructType.AtlasAttribute;
->>>>>>> b635d40e
 import org.apache.atlas.model.typedef.AtlasRelationshipDef.PropagateTags;
 import org.apache.atlas.repository.Constants;
 import org.apache.atlas.repository.RepositoryException;
@@ -76,8 +64,18 @@
 import org.slf4j.Logger;
 import org.slf4j.LoggerFactory;
 
-import java.util.*;
-import java.util.stream.*;
+import java.util.ArrayList;
+import java.util.Arrays;
+import java.util.Collection;
+import java.util.Collections;
+import java.util.HashMap;
+import java.util.HashSet;
+import java.util.Iterator;
+import java.util.List;
+import java.util.Map;
+import java.util.Objects;
+import java.util.Set;
+import java.util.stream.Collectors;
 
 import static org.apache.atlas.AtlasErrorCode.RELATIONSHIP_CREATE_INVALID_PARAMS;
 import static org.apache.atlas.model.instance.AtlasEntity.Status.ACTIVE;
@@ -2092,8 +2090,6 @@
                     .iterator();
         } catch (Exception e) {
             LOG.error("Error while getting active edges of vertex", e);
-<<<<<<< HEAD
-=======
             throw new AtlasBaseException(AtlasErrorCode.INTERNAL_ERROR, e);
         }
         finally {
@@ -2122,7 +2118,6 @@
 
         } catch (Exception e) {
             LOG.error("Error while getting labels of active edges", e);
->>>>>>> b635d40e
             throw new AtlasBaseException(AtlasErrorCode.INTERNAL_ERROR, e);
         }
         finally {
