/**
 * Licensed to the Apache Software Foundation (ASF) under one
 * or more contributor license agreements.  See the NOTICE file
 * distributed with this work for additional information
 * regarding copyright ownership.  The ASF licenses this file
 * to you under the Apache License, Version 2.0 (the
 * "License"); you may not use this file except in compliance
 * with the License.  You may obtain a copy of the License at
 *
 *     http://www.apache.org/licenses/LICENSE-2.0
 *
 * Unless required by applicable law or agreed to in writing, software
 * distributed under the License is distributed on an "AS IS" BASIS,
 * WITHOUT WARRANTIES OR CONDITIONS OF ANY KIND, either express or implied.
 * See the License for the specific language governing permissions and
 * limitations under the License.
 */

package org.apache.atlas.repository.graph;

import com.google.common.annotations.VisibleForTesting;
import com.google.common.collect.BiMap;
import com.google.common.collect.HashBiMap;
import org.apache.atlas.ApplicationProperties;
import org.apache.atlas.AtlasErrorCode;
import org.apache.atlas.AtlasException;
import org.apache.atlas.GraphTransactionInterceptor;
import org.apache.atlas.RequestContext;
import org.apache.atlas.exception.AtlasBaseException;
import org.apache.atlas.model.TypeCategory;
import org.apache.atlas.model.instance.AtlasEntity;
import org.apache.atlas.model.instance.AtlasEntity.Status;
import org.apache.atlas.model.instance.AtlasEntityHeader;
import org.apache.atlas.model.instance.AtlasObjectId;
import org.apache.atlas.model.instance.AtlasRelationship;
import org.apache.atlas.repository.store.graph.v2.AtlasGraphUtilsV2;
import org.apache.atlas.repository.store.graph.v2.AtlasRelationshipStoreV2;
import org.apache.atlas.type.AtlasArrayType;
import org.apache.atlas.type.AtlasMapType;
import org.apache.atlas.utils.AtlasPerfMetrics;
import org.apache.atlas.v1.model.instance.Id;
import org.apache.atlas.v1.model.instance.Referenceable;
import org.apache.atlas.type.AtlasStructType.AtlasAttribute;
import org.apache.atlas.model.typedef.AtlasRelationshipDef.PropagateTags;
import org.apache.atlas.type.AtlasStructType.AtlasAttribute.AtlasRelationshipEdgeDirection;
import org.apache.atlas.repository.Constants;
import org.apache.atlas.repository.RepositoryException;
import org.apache.atlas.repository.graphdb.AtlasEdge;
import org.apache.atlas.repository.graphdb.AtlasEdgeDirection;
import org.apache.atlas.repository.graphdb.AtlasElement;
import org.apache.atlas.repository.graphdb.AtlasGraph;
import org.apache.atlas.repository.graphdb.AtlasGraphQuery;
import org.apache.atlas.repository.graphdb.AtlasVertex;
import org.apache.atlas.repository.graphdb.AtlasVertexQuery;
import org.apache.atlas.type.AtlasEntityType;
import org.apache.atlas.type.AtlasType;
import org.apache.atlas.exception.EntityNotFoundException;
import org.apache.atlas.util.AttributeValueMap;
import org.apache.atlas.util.IndexedInstance;
import org.apache.commons.collections.CollectionUtils;
import org.apache.commons.collections.IteratorUtils;
import org.apache.commons.lang.StringUtils;
import org.slf4j.Logger;
import org.slf4j.LoggerFactory;

import java.util.ArrayList;
import java.util.Arrays;
import java.util.Collection;
import java.util.Collections;
import java.util.HashMap;
import java.util.HashSet;
import java.util.Iterator;
import java.util.List;
import java.util.Map;
import java.util.Objects;
import java.util.Set;

import static org.apache.atlas.AtlasErrorCode.RELATIONSHIP_CREATE_INVALID_PARAMS;
import static org.apache.atlas.model.instance.AtlasEntity.Status.ACTIVE;
import static org.apache.atlas.model.instance.AtlasEntity.Status.DELETED;

import static org.apache.atlas.repository.Constants.*;
import static org.apache.atlas.repository.store.graph.v2.AtlasGraphUtilsV2.isReference;
import static org.apache.atlas.repository.store.graph.v2.tasks.ClassificationPropagateTaskFactory.CLASSIFICATION_ONLY_PROPAGATION_DELETE;
import static org.apache.atlas.type.AtlasStructType.AtlasAttribute.AtlasRelationshipEdgeDirection.BOTH;
import static org.apache.atlas.type.AtlasStructType.AtlasAttribute.AtlasRelationshipEdgeDirection.IN;
import static org.apache.atlas.type.AtlasStructType.AtlasAttribute.AtlasRelationshipEdgeDirection.OUT;
import static org.apache.atlas.type.Constants.HAS_LINEAGE;
import static org.apache.atlas.type.Constants.HAS_LINEAGE_VALID;

/**
 * Utility class for graph operations.
 */
public final class GraphHelper {

    private static final Logger LOG = LoggerFactory.getLogger(GraphHelper.class);
    public static final String EDGE_LABEL_PREFIX = "__";

    public static final String RETRY_COUNT = "atlas.graph.storage.num.retries";
    public static final String RETRY_DELAY = "atlas.graph.storage.retry.sleeptime.ms";
    public static final String DEFAULT_REMOVE_PROPAGATIONS_ON_ENTITY_DELETE = "atlas.graph.remove.propagations.default";

    private AtlasGraph graph;

    private int     maxRetries = 3;
    private long    retrySleepTimeMillis = 1000;
    private boolean removePropagations = false;

    public GraphHelper(AtlasGraph graph) {
        this.graph = graph;
        try {
            maxRetries           = ApplicationProperties.get().getInt(RETRY_COUNT, 3);
            retrySleepTimeMillis = ApplicationProperties.get().getLong(RETRY_DELAY, 1000);
            removePropagations   = ApplicationProperties.get().getBoolean(DEFAULT_REMOVE_PROPAGATIONS_ON_ENTITY_DELETE, false);
        } catch (AtlasException e) {
            LOG.error("Could not load configuration. Setting to default value for " + RETRY_COUNT, e);
        }
    }

    public static boolean isTermEntityEdge(AtlasEdge edge) {
        return StringUtils.equals(edge.getLabel(), TERM_ASSIGNMENT_LABEL);
    }

    public AtlasEdge addClassificationEdge(AtlasVertex entityVertex, AtlasVertex classificationVertex, boolean isPropagated) throws AtlasBaseException {
        AtlasEdge ret = addEdge(entityVertex, classificationVertex, CLASSIFICATION_LABEL);

        if (ret != null) {
            AtlasGraphUtilsV2.setEncodedProperty(ret, CLASSIFICATION_EDGE_NAME_PROPERTY_KEY, getTypeName(classificationVertex));
            AtlasGraphUtilsV2.setEncodedProperty(ret, CLASSIFICATION_EDGE_IS_PROPAGATED_PROPERTY_KEY, isPropagated);
        }

        return ret;
    }

    public AtlasEdge addEdge(AtlasVertex fromVertex, AtlasVertex toVertex, String edgeLabel) throws AtlasBaseException {
        AtlasEdge ret;

        if (LOG.isDebugEnabled()) {
            LOG.debug("Adding edge for {} -> label {} -> {}", string(fromVertex), edgeLabel, string(toVertex));
        }

        String fromGuid = getGuid(fromVertex);
        if (fromGuid != null && fromGuid.equals(getGuid(toVertex))) {
            LOG.error("Attempting to create a relationship between same vertex with guid {}", fromGuid);
            throw new AtlasBaseException(RELATIONSHIP_CREATE_INVALID_PARAMS, fromGuid);
        }

        ret = graph.addEdge(fromVertex, toVertex, edgeLabel);

        if (ret != null) {
            AtlasGraphUtilsV2.setEncodedProperty(ret, STATE_PROPERTY_KEY, ACTIVE.name());
            AtlasGraphUtilsV2.setEncodedProperty(ret, TIMESTAMP_PROPERTY_KEY, RequestContext.get().getRequestTime());
            AtlasGraphUtilsV2.setEncodedProperty(ret, MODIFICATION_TIMESTAMP_PROPERTY_KEY, RequestContext.get().getRequestTime());
            AtlasGraphUtilsV2.setEncodedProperty(ret, CREATED_BY_KEY, RequestContext.get().getUser());
            AtlasGraphUtilsV2.setEncodedProperty(ret, MODIFIED_BY_KEY, RequestContext.get().getUser());

            if (LOG.isDebugEnabled()) {
                LOG.debug("Added {}", string(ret));
            }
        }

        return ret;
    }

    public AtlasEdge getEdge(AtlasVertex outVertex, AtlasVertex inVertex, String edgeLabel) throws RepositoryException, AtlasBaseException {
        AtlasPerfMetrics.MetricRecorder metric = RequestContext.get().startMetricRecord("getEdge");

        if (inVertex.hasEdges(AtlasEdgeDirection.IN, edgeLabel) && outVertex.hasEdges(AtlasEdgeDirection.OUT, edgeLabel)) {
            AtlasEdge edge = graph.getEdgeBetweenVertices(outVertex, inVertex, edgeLabel);
                return edge;
        }

        RequestContext.get().endMetricRecord(metric);
        return null;
    }

    public AtlasEdge getOrCreateEdge(AtlasVertex outVertex, AtlasVertex inVertex, String edgeLabel) throws RepositoryException, AtlasBaseException {
        AtlasPerfMetrics.MetricRecorder metric = RequestContext.get().startMetricRecord("getOrCreateEdge");
        boolean skipRetry = false;

        for (int numRetries = 0; numRetries < maxRetries; numRetries++) {
            try {
                if (LOG.isDebugEnabled()) {
                    LOG.debug("Running edge creation attempt {}", numRetries);
                }

                if (inVertex.hasEdges(AtlasEdgeDirection.IN, edgeLabel) && outVertex.hasEdges(AtlasEdgeDirection.OUT, edgeLabel)) {
                    AtlasEdge edge = graph.getEdgeBetweenVertices(outVertex, inVertex, edgeLabel);
                    if (edge != null) {
                        return edge;
                    }
                }

                try {
                    return addEdge(outVertex, inVertex, edgeLabel);
                } catch (AtlasBaseException abe) {
                    if (abe.getAtlasErrorCode().getErrorCode().equals(RELATIONSHIP_CREATE_INVALID_PARAMS.getErrorCode())) {
                        skipRetry = true;
                        throw abe;
                    }
                }
            } catch (Exception e) {
                if (skipRetry) {
                    throw e;
                }
                LOG.warn(String.format("Exception while trying to create edge from %s to %s with label %s. Retrying",
                        vertexString(outVertex), vertexString(inVertex), edgeLabel), e);

                if (numRetries == (maxRetries - 1)) {
                    LOG.error("Max retries exceeded for edge creation {} {} {} ", outVertex, inVertex, edgeLabel, e);
                    throw new RepositoryException("Edge creation failed after retries", e);
                }

                try {
                    LOG.info("Retrying with delay of {} ms ", retrySleepTimeMillis);
                    Thread.sleep(retrySleepTimeMillis);
                } catch(InterruptedException ie) {
                    LOG.warn("Retry interrupted during edge creation ");
                    throw new RepositoryException("Retry interrupted during edge creation", ie);
                }
            }
        }

        RequestContext.get().endMetricRecord(metric);
        return null;
    }

    public AtlasEdge getEdgeByEdgeId(AtlasVertex outVertex, String edgeLabel, String edgeId) {
        if (edgeId == null) {
            return null;
        }
        return graph.getEdge(edgeId);

        //TODO get edge id is expensive. Use this logic. But doesn't work for now
        /**
        Iterable<AtlasEdge> edges = outVertex.getEdges(Direction.OUT, edgeLabel);
        for (AtlasEdge edge : edges) {
            if (edge.getObjectId().toString().equals(edgeId)) {
                return edge;
            }
        }
        return null;
         **/
    }

    /**
     * Args of the format prop1, key1, prop2, key2...
     * Searches for a AtlasVertex with prop1=key1 && prop2=key2
     * @param args
     * @return AtlasVertex with the given property keys
     * @throws AtlasBaseException
     */
    public AtlasVertex findVertex(Object... args) throws EntityNotFoundException {
        return (AtlasVertex) findElement(true, args);
    }

    /**
     * Args of the format prop1, key1, prop2, key2...
     * Searches for a AtlasEdge with prop1=key1 && prop2=key2
     * @param args
     * @return AtlasEdge with the given property keys
     * @throws AtlasBaseException
     */
    public AtlasEdge findEdge(Object... args) throws EntityNotFoundException {
        return (AtlasEdge) findElement(false, args);
    }

    private AtlasElement findElement(boolean isVertexSearch, Object... args) throws EntityNotFoundException {
        AtlasGraphQuery query = graph.query();

        for (int i = 0; i < args.length; i += 2) {
            query = query.has((String) args[i], args[i + 1]);
        }

        Iterator<AtlasElement> results = isVertexSearch ? query.vertices().iterator() : query.edges().iterator();
        AtlasElement           element = (results != null && results.hasNext()) ? results.next() : null;

        if (element == null) {
            throw new EntityNotFoundException("Could not find " + (isVertexSearch ? "vertex" : "edge") + " with condition: " + getConditionString(args));
        }

        if (LOG.isDebugEnabled()) {
            LOG.debug("Found {} with condition {}", string(element), getConditionString(args));
        }

        return element;
    }

    //In some cases of parallel APIs, the edge is added, but get edge by label doesn't return the edge. ATLAS-1104
    //So traversing all the edges
    public static Iterator<AtlasEdge> getAdjacentEdgesByLabel(AtlasVertex instanceVertex, AtlasEdgeDirection direction, final String edgeLabel) {
        AtlasPerfMetrics.MetricRecorder metric = RequestContext.get().startMetricRecord("getAdjacentEdgesByLabel");
        if (LOG.isDebugEnabled()) {
            LOG.debug("Finding edges for {} with label {}", string(instanceVertex), edgeLabel);
        }

        Iterator<AtlasEdge> ret = null;
        if(instanceVertex != null && edgeLabel != null) {
            ret = instanceVertex.getEdges(direction, edgeLabel).iterator();
        }

        RequestContext.get().endMetricRecord(metric);
        return ret;
    }

    public static long getAdjacentEdgesCountByLabel(AtlasVertex instanceVertex, AtlasEdgeDirection direction, final String edgeLabel) {
        AtlasPerfMetrics.MetricRecorder metric = RequestContext.get().startMetricRecord("getAdjacentEdgesCountByLabel");
        if (LOG.isDebugEnabled()) {
            LOG.debug("Finding edges for {} with label {}", string(instanceVertex), edgeLabel);
        }

        long ret = 0;
        if(instanceVertex != null && edgeLabel != null) {
            ret = instanceVertex.getEdgesCount(direction, edgeLabel);
        }

        RequestContext.get().endMetricRecord(metric);
        return ret;
    }

    public static boolean isPropagationEnabled(AtlasVertex classificationVertex) {
        boolean ret = false;

        if (classificationVertex != null) {
            Boolean enabled = AtlasGraphUtilsV2.getEncodedProperty(classificationVertex, CLASSIFICATION_VERTEX_PROPAGATE_KEY, Boolean.class);

            ret = (enabled == null) ? true : enabled;
        }

        return ret;
    }

    public static boolean getRemovePropagations(AtlasVertex classificationVertex) {
        boolean ret = false;

        if (classificationVertex != null) {
            Boolean enabled = AtlasGraphUtilsV2.getEncodedProperty(classificationVertex, CLASSIFICATION_VERTEX_REMOVE_PROPAGATIONS_KEY, Boolean.class);

            ret = (enabled == null) ? true : enabled;
        }

        return ret;
    }

    public static boolean getRestrictPropagationThroughLineage(AtlasVertex classificationVertex) {
        boolean ret = false;

        if (classificationVertex != null) {
            Boolean restrictPropagationThroughLineage = AtlasGraphUtilsV2.getEncodedProperty(classificationVertex, CLASSIFICATION_VERTEX_RESTRICT_PROPAGATE_THROUGH_LINEAGE, Boolean.class);

            ret = (restrictPropagationThroughLineage == null) ? false : restrictPropagationThroughLineage;
        }

        return ret;
    }

    public static AtlasVertex getClassificationVertex(AtlasVertex entityVertex, String classificationName) {
        AtlasVertex ret   = null;
        Iterable    edges = entityVertex.query().direction(AtlasEdgeDirection.OUT).label(CLASSIFICATION_LABEL)
                                                .has(CLASSIFICATION_EDGE_IS_PROPAGATED_PROPERTY_KEY, false)
                                                .has(CLASSIFICATION_EDGE_NAME_PROPERTY_KEY, classificationName).edges();
        if (edges != null) {
            Iterator<AtlasEdge> iterator = edges.iterator();

            if (iterator.hasNext()) {
                AtlasEdge edge = iterator.next();

                ret = (edge != null) ? edge.getInVertex() : null;
            }
        }

        return ret;
    }

    public static AtlasEdge getClassificationEdge(AtlasVertex entityVertex, AtlasVertex classificationVertex) {
        AtlasEdge ret   = null;
        Iterable  edges = entityVertex.query().direction(AtlasEdgeDirection.OUT).label(CLASSIFICATION_LABEL)
                                              .has(CLASSIFICATION_EDGE_IS_PROPAGATED_PROPERTY_KEY, false)
                                              .has(CLASSIFICATION_EDGE_NAME_PROPERTY_KEY, getTypeName(classificationVertex)).edges();
        if (edges != null) {
            Iterator<AtlasEdge> iterator = edges.iterator();

            if (iterator.hasNext()) {
                AtlasEdge edge = iterator.next();

                ret = (edge != null && edge.getInVertex().equals(classificationVertex)) ? edge : null;
            }
        }

        return ret;
    }

    public static boolean isClassificationAttached(AtlasVertex entityVertex, AtlasVertex classificationVertex) {
        AtlasPerfMetrics.MetricRecorder isClassificationAttachedMetricRecorder  = RequestContext.get().startMetricRecord("isClassificationAttached");
        String                          classificationId                        = classificationVertex.getIdForDisplay();
        try {
            Iterator<AtlasVertex> vertices = entityVertex.query()
                    .direction(AtlasEdgeDirection.OUT)
                    .label(CLASSIFICATION_LABEL)
                    .has(CLASSIFICATION_EDGE_NAME_PROPERTY_KEY, getTypeName(classificationVertex))
                    .vertices().iterator();

            if (vertices != null) {
                while (vertices.hasNext()) {
                    AtlasVertex vertex = vertices.next();
                    if (vertex != null) {
                        if (vertex.getIdForDisplay().equals(classificationId)) {
                            return true;
                        }
                    }
                }
            }
<<<<<<< HEAD
        } catch (Exception e) {
            LOG.error("Error while checking if classification is attached to entity", e);
=======
        } catch (Exception err) {
            throw err;
>>>>>>> 03c991c0
        } finally {
            RequestContext.get().endMetricRecord(isClassificationAttachedMetricRecorder);
        }
        return false;
    }

    public static AtlasEdge getPropagatedClassificationEdge(AtlasVertex entityVertex, String classificationName, String associatedEntityGuid) {
        AtlasEdge ret   = null;
        Iterable  edges = entityVertex.query().direction(AtlasEdgeDirection.OUT).label(CLASSIFICATION_LABEL)
                                              .has(CLASSIFICATION_EDGE_IS_PROPAGATED_PROPERTY_KEY, true)
                                              .has(CLASSIFICATION_EDGE_NAME_PROPERTY_KEY, classificationName).edges();
        if (edges != null) {
            Iterator<AtlasEdge> iterator = edges.iterator();

            while (iterator.hasNext()) {
                AtlasEdge   edge                 = iterator.next();
                AtlasVertex classificationVertex = (edge != null) ? edge.getInVertex() : null;

                if (classificationVertex != null) {
                    String guid = AtlasGraphUtilsV2.getEncodedProperty(classificationVertex, CLASSIFICATION_ENTITY_GUID, String.class);

                    if (StringUtils.equals(guid, associatedEntityGuid)) {
                        ret = edge;
                        break;
                    }
                }
            }
        }

        return ret;
    }

    public static AtlasEdge getPropagatedClassificationEdge(AtlasVertex entityVertex, AtlasVertex classificationVertex) {
        AtlasEdge ret   = null;
        Iterable  edges = entityVertex.query().direction(AtlasEdgeDirection.OUT).label(CLASSIFICATION_LABEL)
                                              .has(CLASSIFICATION_EDGE_IS_PROPAGATED_PROPERTY_KEY, true)
                                              .has(CLASSIFICATION_EDGE_NAME_PROPERTY_KEY, getTypeName(classificationVertex)).edges();

        if (edges != null && classificationVertex != null) {
            Iterator<AtlasEdge> iterator = edges.iterator();

            while (iterator != null && iterator.hasNext()) {
                AtlasEdge edge = iterator.next();

                if (edge != null && edge.getInVertex().equals(classificationVertex)) {
                    ret = edge;
                    break;
                }
            }
        }

        return ret;
    }

    public static List<AtlasEdge> getPropagatedEdges(AtlasVertex classificationVertex) {
        List<AtlasEdge> ret   = new ArrayList<>();
        Iterable        edges = classificationVertex.query().direction(AtlasEdgeDirection.IN).label(CLASSIFICATION_LABEL)
                                                    .has(CLASSIFICATION_EDGE_IS_PROPAGATED_PROPERTY_KEY, true)
                                                    .has(CLASSIFICATION_EDGE_NAME_PROPERTY_KEY, getTypeName(classificationVertex)).edges();
        if (edges != null) {
            Iterator<AtlasEdge> iterator = edges.iterator();

            while (iterator.hasNext()) {
                AtlasEdge edge = iterator.next();

                ret.add(edge);
            }
        }

        return ret;
    }

    public static List<String> getPropagatedVerticesIds (AtlasVertex classificationVertex) {
        List<String>   ret      =  new ArrayList<>();
        Iterator<AtlasVertex>            vertices =  classificationVertex.query().direction(AtlasEdgeDirection.IN).label(CLASSIFICATION_LABEL)
                .has(CLASSIFICATION_EDGE_IS_PROPAGATED_PROPERTY_KEY, true)
                .has(CLASSIFICATION_EDGE_NAME_PROPERTY_KEY, getTypeName(classificationVertex))
                .vertices().iterator();

        if (vertices != null) {
            while (vertices.hasNext()) {
                AtlasVertex vertex = vertices.next();
                if (vertex != null) {
                    ret.add(vertex.getIdForDisplay());
                }
            }
        }

        return ret;
    }

    public static boolean hasEntityReferences(AtlasVertex classificationVertex) {
        return classificationVertex.hasEdges(AtlasEdgeDirection.IN, CLASSIFICATION_LABEL);
    }

    public static List<AtlasVertex> getAllPropagatedEntityVertices(AtlasVertex classificationVertex) {
        List<AtlasVertex> ret = new ArrayList<>();

        if (classificationVertex != null) {
            List<AtlasEdge> edges = getPropagatedEdges(classificationVertex);

            if (CollectionUtils.isNotEmpty(edges)) {
                for (AtlasEdge edge : edges) {
                    ret.add(edge.getOutVertex());
                }
            }
        }

        return ret;
    }

    public static Iterator<AtlasEdge> getIncomingEdgesByLabel(AtlasVertex instanceVertex, String edgeLabel) {
        return getAdjacentEdgesByLabel(instanceVertex, AtlasEdgeDirection.IN, edgeLabel);
    }

    public static Iterator<AtlasEdge> getOutGoingEdgesByLabel(AtlasVertex instanceVertex, String edgeLabel) {
        return getAdjacentEdgesByLabel(instanceVertex, AtlasEdgeDirection.OUT, edgeLabel);
    }

    public static long getOutGoingEdgesCountByLabel(AtlasVertex instanceVertex, String edgeLabel) {
        return getAdjacentEdgesCountByLabel(instanceVertex, AtlasEdgeDirection.OUT, edgeLabel);
    }

    public static long getInComingEdgesCountByLabel(AtlasVertex instanceVertex, String edgeLabel) {
        return getAdjacentEdgesCountByLabel(instanceVertex, AtlasEdgeDirection.IN, edgeLabel);
    }

    public AtlasEdge getEdgeForLabel(AtlasVertex vertex, String edgeLabel, AtlasRelationshipEdgeDirection edgeDirection) {
        AtlasEdge ret;

        switch (edgeDirection) {
            case IN:
            ret = getEdgeForLabel(vertex, edgeLabel, AtlasEdgeDirection.IN);
            break;

            case OUT:
            ret = getEdgeForLabel(vertex, edgeLabel, AtlasEdgeDirection.OUT);
            break;

            case BOTH:
            default:
                ret = getEdgeForLabel(vertex, edgeLabel, AtlasEdgeDirection.BOTH);
                break;
        }

        return ret;
    }

    public static Iterator<AtlasEdge> getEdgesForLabel(AtlasVertex vertex, String edgeLabel, AtlasRelationshipEdgeDirection edgeDirection) {
        Iterator<AtlasEdge> ret = null;

        switch (edgeDirection) {
            case IN:
                ret = getIncomingEdgesByLabel(vertex, edgeLabel);
                break;

            case OUT:
            ret = getOutGoingEdgesByLabel(vertex, edgeLabel);
            break;

            case BOTH:
                ret = getAdjacentEdgesByLabel(vertex, AtlasEdgeDirection.BOTH, edgeLabel);
                break;
        }

        return ret;
    }

    /**
     * Returns the active edge for the given edge label.
     * If the vertex is deleted and there is no active edge, it returns the latest deleted edge
     * @param vertex
     * @param edgeLabel
     * @return
     */
    public AtlasEdge getEdgeForLabel(AtlasVertex vertex, String edgeLabel) {
        return getEdgeForLabel(vertex, edgeLabel, AtlasEdgeDirection.OUT);
    }

    public AtlasEdge getEdgeForLabel(AtlasVertex vertex, String edgeLabel, AtlasEdgeDirection edgeDirection) {
        Iterator<AtlasEdge> iterator = getAdjacentEdgesByLabel(vertex, edgeDirection, edgeLabel);
        AtlasEdge latestDeletedEdge = null;
        long latestDeletedEdgeTime = Long.MIN_VALUE;

        while (iterator != null && iterator.hasNext()) {
            AtlasEdge edge = iterator.next();
            Id.EntityState edgeState = getState(edge);
            if (edgeState == null || edgeState == Id.EntityState.ACTIVE) {
                if (LOG.isDebugEnabled()) {
                    LOG.debug("Found {}", string(edge));
                }

                return edge;
            } else {
                Long modificationTime = edge.getProperty(MODIFICATION_TIMESTAMP_PROPERTY_KEY, Long.class);
                if (modificationTime != null && modificationTime >= latestDeletedEdgeTime) {
                    latestDeletedEdgeTime = modificationTime;
                    latestDeletedEdge = edge;
                }
            }
        }

        if (LOG.isDebugEnabled()) {
            LOG.debug("Found {}", latestDeletedEdge == null ? "null" : string(latestDeletedEdge));
        }

        //If the vertex is deleted, return latest deleted edge
        return latestDeletedEdge;
    }

    public static String vertexString(final AtlasVertex vertex) {
        StringBuilder properties = new StringBuilder();
        for (String propertyKey : vertex.getPropertyKeys()) {
            Collection<?> propertyValues = vertex.getPropertyValues(propertyKey, Object.class);
            properties.append(propertyKey).append("=").append(propertyValues.toString()).append(", ");
        }

        return "v[" + vertex.getIdForDisplay() + "], Properties[" + properties + "]";
    }

    public static String edgeString(final AtlasEdge edge) {
        return "e[" + edge.getLabel() + "], [" + edge.getOutVertex() + " -> " + edge.getLabel() + " -> "
                + edge.getInVertex() + "]";
    }

    private static <T extends AtlasElement> String string(T element) {
        if (element instanceof AtlasVertex) {
            return string((AtlasVertex) element);
        } else if (element instanceof AtlasEdge) {
            return string((AtlasEdge)element);
        }
        return element.toString();
    }

    /**
     * Remove the specified edge from the graph.
     *
     * @param edge
     */
    public void removeEdge(AtlasEdge edge) {
        if (LOG.isDebugEnabled()) {
            LOG.debug("==> removeEdge({})", string(edge));
        }

        graph.removeEdge(edge);

        if (LOG.isDebugEnabled()) {
            LOG.info("<== removeEdge()");
        }
    }

    /**
     * Remove the specified AtlasVertex from the graph.
     *
     * @param vertex
     */
    public void removeVertex(AtlasVertex vertex) {
        if (LOG.isDebugEnabled()) {
            LOG.debug("==> GraphHelper.removeVertex({})", string(vertex));
        }

        graph.removeVertex(vertex);

        if (LOG.isDebugEnabled()) {
            LOG.debug("<== GraphHelper.removeVertex()");
        }
    }

    public AtlasVertex getVertexForGUID(String guid) throws EntityNotFoundException {
        return findVertex(Constants.GUID_PROPERTY_KEY, guid);
    }

    public AtlasEdge getEdgeForGUID(String guid) throws AtlasBaseException {
        AtlasEdge ret;

        try {
            ret = findEdge(Constants.RELATIONSHIP_GUID_PROPERTY_KEY, guid);
        } catch (EntityNotFoundException e) {
            throw new AtlasBaseException(AtlasErrorCode.RELATIONSHIP_GUID_NOT_FOUND, guid);
        }

        return ret;
    }

    /**
     * Finds the Vertices that correspond to the given property values.  Property
     * values that are not found in the graph will not be in the map.
     *
     *  @return propertyValue to AtlasVertex map with the result.
     */
    public Map<String, AtlasVertex> getVerticesForPropertyValues(String property, List<String> values) {

        if(values.isEmpty()) {
            return Collections.emptyMap();
        }
        Collection<String> nonNullValues = new HashSet<>(values.size());

        for(String value : values) {
            if(value != null) {
                nonNullValues.add(value);
            }
        }

        //create graph query that finds vertices with the guids
        AtlasGraphQuery query = graph.query();
        query.in(property, nonNullValues);
        Iterable<AtlasVertex> results = query.vertices();

        Map<String, AtlasVertex> result = new HashMap<>(values.size());
        //Process the result, using the guidToIndexMap to figure out where
        //each vertex should go in the result list.
        for(AtlasVertex vertex : results) {
            if(vertex.exists()) {
                String propertyValue = vertex.getProperty(property, String.class);
                if(LOG.isDebugEnabled()) {
                    LOG.debug("Found a vertex {} with {} =  {}", string(vertex), property, propertyValue);
                }
                result.put(propertyValue, vertex);
            }
        }
        return result;
    }

    /**
     * Finds the Vertices that correspond to the given GUIDs.  GUIDs
     * that are not found in the graph will not be in the map.
     *
     *  @return GUID to AtlasVertex map with the result.
     */
    public Map<String, AtlasVertex> getVerticesForGUIDs(List<String> guids) {

        return getVerticesForPropertyValues(Constants.GUID_PROPERTY_KEY, guids);
    }

    public static void updateModificationMetadata(AtlasVertex vertex) {
        AtlasGraphUtilsV2.setEncodedProperty(vertex, MODIFICATION_TIMESTAMP_PROPERTY_KEY, RequestContext.get().getRequestTime());
        AtlasGraphUtilsV2.setEncodedProperty(vertex, MODIFIED_BY_KEY, RequestContext.get().getUser());
    }
    public static void updateMetadataAttributes(AtlasVertex vertex, List<String> attributes, String metadataType) {
        if (attributes != null && attributes.size() > 0) {
            for (String attributeName: attributes) {
                if (metadataType.equals("timestamp")) {
                    AtlasGraphUtilsV2.setEncodedProperty(vertex, attributeName, RequestContext.get().getRequestTime());
                } else if (metadataType.equals("user")) {
                    AtlasGraphUtilsV2.setEncodedProperty(vertex, attributeName, RequestContext.get().getUser());
                }
            }
        }
    }

    public static String getQualifiedNameForMapKey(String prefix, String key) {
        return prefix + "." + key;
    }

    public static String getTraitLabel(String typeName, String attrName) {
        return attrName;
    }

    public static String getTraitLabel(String traitName) {
        return traitName;
    }

    public static List<String> getTraitNames(AtlasVertex entityVertex) {
        return getTraitNames(entityVertex, false);
    }

    public static List<String> getPropagatedTraitNames(AtlasVertex entityVertex) {
        return getTraitNames(entityVertex, true);
    }

    public static List<String> getAllTraitNames(AtlasVertex entityVertex) {
        return getTraitNames(entityVertex, null);
    }

    public static List<String> getTraitNames(AtlasVertex entityVertex, Boolean propagated) {
        List<String>     ret   = new ArrayList<>();
        AtlasVertexQuery query = entityVertex.query().direction(AtlasEdgeDirection.OUT).label(CLASSIFICATION_LABEL);

        if (propagated != null) {
            query = query.has(CLASSIFICATION_EDGE_IS_PROPAGATED_PROPERTY_KEY, propagated);
        }

        Iterable edges = query.edges();

        if (edges != null) {
            Iterator<AtlasEdge> iterator = edges.iterator();

            while (iterator.hasNext()) {
                AtlasEdge edge = iterator.next();

                ret.add(AtlasGraphUtilsV2.getEncodedProperty(edge, CLASSIFICATION_EDGE_NAME_PROPERTY_KEY, String.class));
            }
        }

        return ret;
    }

    public static List<AtlasVertex> getPropagatableClassifications(AtlasEdge edge) {
        List<AtlasVertex> ret = new ArrayList<>();

        RequestContext requestContext = RequestContext.get();

        if ((edge != null && getStatus(edge) != DELETED) ||
                (requestContext.getCurrentTask() != null && CLASSIFICATION_ONLY_PROPAGATION_DELETE.equals(requestContext.getCurrentTask().getType()))) {
            PropagateTags propagateTags = getPropagateTags(edge);
            AtlasVertex   outVertex     = edge.getOutVertex();
            AtlasVertex   inVertex      = edge.getInVertex();

            if (propagateTags == PropagateTags.ONE_TO_TWO || propagateTags == PropagateTags.BOTH) {
                ret.addAll(getPropagationEnabledClassificationVertices(outVertex));
            }

            if (propagateTags == PropagateTags.TWO_TO_ONE || propagateTags == PropagateTags.BOTH) {
                ret.addAll(getPropagationEnabledClassificationVertices(inVertex));
            }
        }

        return ret;
    }
    //Returns the vertex from which the tag is being propagated
    public static AtlasVertex getPropagatingVertex(AtlasEdge edge) {
        if(edge != null) {
            PropagateTags propagateTags = getPropagateTags(edge);
            AtlasVertex   outVertex     = edge.getOutVertex();
            AtlasVertex   inVertex      = edge.getInVertex();

            if (propagateTags == PropagateTags.ONE_TO_TWO || propagateTags == PropagateTags.BOTH) {
                return outVertex;
            }

            if (propagateTags == PropagateTags.TWO_TO_ONE || propagateTags == PropagateTags.BOTH) {
                return inVertex;
            }

        }
        return null;
    }

    public static List<AtlasVertex> getPropagationEnabledClassificationVertices(AtlasVertex entityVertex) {
        AtlasPerfMetrics.MetricRecorder metricRecorder = RequestContext.get().startMetricRecord("getPropagationEnabledClassificationVertices");
        List<AtlasVertex> ret   = new ArrayList<>();
        if (entityVertex.hasEdges(AtlasEdgeDirection.OUT, CLASSIFICATION_LABEL)) {
            Iterable edges = entityVertex.query().direction(AtlasEdgeDirection.OUT).label(CLASSIFICATION_LABEL).edges();

            if (edges != null) {
                Iterator<AtlasEdge> iterator = edges.iterator();

                while (iterator.hasNext()) {
                    AtlasEdge edge = iterator.next();

                    if (edge != null) {
                        AtlasVertex classificationVertex = edge.getInVertex();

                        if (isPropagationEnabled(classificationVertex)) {
                            ret.add(classificationVertex);
                        }
                    }
                }
            }
        }

        RequestContext.get().endMetricRecord(metricRecorder);
        return ret;
    }

    public static boolean propagatedClassificationAttachedToVertex(AtlasVertex classificationVertex, AtlasVertex entityVertex) {
        Iterator<AtlasVertex> classificationVertices =  entityVertex.query().direction(AtlasEdgeDirection.OUT)
                .label(CLASSIFICATION_LABEL)
                .has(CLASSIFICATION_EDGE_NAME_PROPERTY_KEY, getTypeName(classificationVertex))
                .vertices().iterator();

        while (classificationVertices.hasNext()) {
            String _classificationVertexId = classificationVertices.next().getIdForDisplay();
            if (_classificationVertexId.equals(classificationVertex.getIdForDisplay())) {
                return true;
            }
        }
        return false;
    }

    public static List<AtlasEdge> getClassificationEdges(AtlasVertex entityVertex) {
        return getClassificationEdges(entityVertex, false);
    }

    public static List<AtlasEdge> getPropagatedClassificationEdges(AtlasVertex entityVertex) {
        return getClassificationEdges(entityVertex, true);
    }

    public static List<AtlasEdge> getAllClassificationEdges(AtlasVertex entityVertex) {
        return getClassificationEdges(entityVertex, null);
    }

    public static List<AtlasEdge> getClassificationEdges(AtlasVertex entityVertex, Boolean propagated) {
        List<AtlasEdge>  ret   = new ArrayList<>();
        AtlasVertexQuery query = entityVertex.query().direction(AtlasEdgeDirection.OUT).label(CLASSIFICATION_LABEL);

        if (propagated != null) {
            query = query.has(CLASSIFICATION_EDGE_IS_PROPAGATED_PROPERTY_KEY, propagated);
        }

        Iterable edges = query.edges();

        if (edges != null) {
            Iterator<AtlasEdge> iterator = edges.iterator();

            while (iterator.hasNext()) {
                AtlasEdge edge = iterator.next();

                if (edge != null) {
                    ret.add(edge);
                }
            }
        }

        return ret;
    }

    public static List<String> getSuperTypeNames(AtlasVertex<?,?> entityVertex) {
        ArrayList<String>  superTypes     = new ArrayList<>();
        Collection<String> propertyValues = entityVertex.getPropertyValues(SUPER_TYPES_PROPERTY_KEY, String.class);

        if (CollectionUtils.isNotEmpty(propertyValues)) {
            for(String value : propertyValues) {
                superTypes.add(value);
            }
        }

        return superTypes;
    }

    public static String getEdgeLabel(AtlasAttribute aInfo) throws AtlasException {
        return aInfo.getRelationshipEdgeLabel();
    }

    public static Id getIdFromVertex(String dataTypeName, AtlasVertex vertex) {
        return new Id(getGuid(vertex),
                getVersion(vertex).intValue(), dataTypeName,
                getStateAsString(vertex));
    }

    public static Id getIdFromVertex(AtlasVertex vertex) {
        return getIdFromVertex(getTypeName(vertex), vertex);
    }

    public static String getRelationshipGuid(AtlasElement element) {
        return element.getProperty(Constants.RELATIONSHIP_GUID_PROPERTY_KEY, String.class);
    }

    public static String getGuid(AtlasVertex vertex) {
        Object vertexId = vertex.getId();
        String ret = GraphTransactionInterceptor.getVertexGuidFromCache(vertexId);

        if (ret == null) {
            ret = vertex.<String>getProperty(Constants.GUID_PROPERTY_KEY, String.class);

            GraphTransactionInterceptor.addToVertexGuidCache(vertexId, ret);
        }

        return ret;
    }

    public static String getHomeId(AtlasElement element) {
        return element.getProperty(Constants.HOME_ID_KEY, String.class);
    }

    public static Boolean isProxy(AtlasElement element) {
        return element.getProperty(Constants.IS_PROXY_KEY, Boolean.class);
    }

    public static Boolean isEntityIncomplete(AtlasElement element) {
        Integer value = element.getProperty(Constants.IS_INCOMPLETE_PROPERTY_KEY, Integer.class);
        Boolean ret   = value != null && value.equals(INCOMPLETE_ENTITY_VALUE) ? Boolean.TRUE : Boolean.FALSE;

        return ret;
    }

    public static Boolean getEntityHasLineage(AtlasElement element) {
        if (element.getPropertyKeys().contains(HAS_LINEAGE)) {
            return element.getProperty(HAS_LINEAGE, Boolean.class);
        } else {
            return false;
        }
    }

    public static Boolean getEntityHasLineageValid(AtlasElement element) {
        if (element.getPropertyKeys().contains(HAS_LINEAGE_VALID)) {
            return element.getProperty(HAS_LINEAGE_VALID, Boolean.class);
        } else {
            return false;
        }
    }

    public static Map getCustomAttributes(AtlasElement element) {
        Map    ret               = null;
        String customAttrsString = element.getProperty(CUSTOM_ATTRIBUTES_PROPERTY_KEY, String.class);

        if (customAttrsString != null) {
            ret = AtlasType.fromJson(customAttrsString, Map.class);
        }

        return ret;
    }

    public static Set<String> getLabels(AtlasElement element) {
        return parseLabelsString(element.getProperty(LABELS_PROPERTY_KEY, String.class));
    }

    public static Integer getProvenanceType(AtlasElement element) {
        return element.getProperty(Constants.PROVENANCE_TYPE_KEY, Integer.class);
    }

    public static String getTypeName(AtlasElement element) {
        return element.getProperty(ENTITY_TYPE_PROPERTY_KEY, String.class);
    }

    public static Id.EntityState getState(AtlasElement element) {
        String state = getStateAsString(element);
        return state == null ? null : Id.EntityState.valueOf(state);
    }

    public static Long getVersion(AtlasElement element) {
        return element.getProperty(Constants.VERSION_PROPERTY_KEY, Long.class);
    }

    public static String getStateAsString(AtlasElement element) {
        return element.getProperty(STATE_PROPERTY_KEY, String.class);
    }

    public static Status getStatus(AtlasVertex vertex) {
        Object vertexId = vertex.getId();
        Status ret = GraphTransactionInterceptor.getVertexStateFromCache(vertexId);

        if (ret == null) {
            ret = (getState(vertex) == Id.EntityState.DELETED) ? Status.DELETED : Status.ACTIVE;

            GraphTransactionInterceptor.addToVertexStateCache(vertexId, ret);
        }

        return ret;
    }

    public static Status getStatus(AtlasEdge edge) {
        Object edgeId = edge.getId();
        Status ret = GraphTransactionInterceptor.getEdgeStateFromCache(edgeId);

        if (ret == null) {
            ret = (getState(edge) == Id.EntityState.DELETED) ? Status.DELETED : Status.ACTIVE;

            GraphTransactionInterceptor.addToEdgeStateCache(edgeId, ret);
        }

        return ret;
    }


    public static AtlasRelationship.Status getEdgeStatus(AtlasElement element) {
        return (getState(element) == Id.EntityState.DELETED) ? AtlasRelationship.Status.DELETED : AtlasRelationship.Status.ACTIVE;
    }

    public static String getClassificationName(AtlasVertex classificationVertex) {
        return AtlasGraphUtilsV2.getEncodedProperty(classificationVertex, CLASSIFICATION_VERTEX_NAME_KEY, String.class);
    }

    public static String getClassificationEntityGuid(AtlasVertex classificationVertex) {
        return AtlasGraphUtilsV2.getEncodedProperty(classificationVertex, CLASSIFICATION_ENTITY_GUID, String.class);
    }

    public static Integer getIndexValue(AtlasEdge edge) {
        Integer index = edge.getProperty(ATTRIBUTE_INDEX_PROPERTY_KEY, Integer.class);
        return (index == null) ? 0: index;
    }

    public static boolean isPropagatedClassificationEdge(AtlasEdge edge) {
        boolean ret = false;

        if (edge != null) {
            Boolean isPropagated = edge.getProperty(Constants.CLASSIFICATION_EDGE_IS_PROPAGATED_PROPERTY_KEY, Boolean.class);

            if (isPropagated != null) {
                ret = isPropagated.booleanValue();
            }
        }

        return ret;
    }

    public static boolean isClassificationEdge(AtlasEdge edge) {
        boolean ret = false;

        if (edge != null) {
            String  edgeLabel    = edge.getLabel();
            Boolean isPropagated = edge.getProperty(Constants.CLASSIFICATION_EDGE_IS_PROPAGATED_PROPERTY_KEY, Boolean.class);

            if (edgeLabel != null && isPropagated != null) {
                ret = edgeLabel.equals(CLASSIFICATION_LABEL) && !isPropagated;
            }
        }

        return ret;
    }

    public static List<String> getBlockedClassificationIds(AtlasEdge edge) {
        List<String> ret = null;

        if (edge != null) {
            List<String> classificationIds = AtlasGraphUtilsV2.getEncodedProperty(edge, RELATIONSHIPTYPE_BLOCKED_PROPAGATED_CLASSIFICATIONS_KEY, List.class);

            ret = CollectionUtils.isNotEmpty(classificationIds) ? classificationIds : Collections.emptyList();
        }

        return ret;
    }

    public static PropagateTags getPropagateTags(AtlasElement element) {
        String propagateTags = element.getProperty(RELATIONSHIPTYPE_TAG_PROPAGATION_KEY, String.class);

        return (propagateTags == null) ? null : PropagateTags.valueOf(propagateTags);
    }

    public static Status getClassificationEntityStatus(AtlasElement element) {
        String status = element.getProperty(CLASSIFICATION_ENTITY_STATUS, String.class);

        return (status == null) ? null : Status.valueOf(status);
    }

    //Added conditions in fetching system attributes to handle test failures in GremlinTest where these properties are not set
    public static String getCreatedByAsString(AtlasElement element){
        return element.getProperty(CREATED_BY_KEY, String.class);
    }

    public static String getModifiedByAsString(AtlasElement element){
        return element.getProperty(MODIFIED_BY_KEY, String.class);
    }

    public static long getCreatedTime(AtlasElement element){
        return element.getProperty(TIMESTAMP_PROPERTY_KEY, Long.class);
    }

    public static long getModifiedTime(AtlasElement element){
        return element.getProperty(MODIFICATION_TIMESTAMP_PROPERTY_KEY, Long.class);
    }

    public static boolean isActive(AtlasEntity entity) {
        return entity != null ? entity.getStatus() == ACTIVE : false;
    }

    /**
     * For the given type, finds an unique attribute and checks if there is an existing instance with the same
     * unique value
     *
     * @param classType
     * @param instance
     * @return
     * @throws AtlasException
     */
    public AtlasVertex getVertexForInstanceByUniqueAttribute(AtlasEntityType classType, Referenceable instance)
        throws AtlasException {
        if (LOG.isDebugEnabled()) {
            LOG.debug("Checking if there is an instance with the same unique attributes for instance {}", instance.toShortString());
        }

        AtlasVertex result = null;
        for (AtlasAttribute attributeInfo : classType.getUniqAttributes().values()) {
            String propertyKey = attributeInfo.getQualifiedName();
            try {
                result = findVertex(propertyKey, instance.get(attributeInfo.getName()),
                        ENTITY_TYPE_PROPERTY_KEY, classType.getTypeName(),
                        STATE_PROPERTY_KEY, Id.EntityState.ACTIVE.name());
                if (LOG.isDebugEnabled()) {
                    LOG.debug("Found vertex by unique attribute : {}={}", propertyKey, instance.get(attributeInfo.getName()));
                }
            } catch (EntityNotFoundException e) {
                //Its ok if there is no entity with the same unique value
            }
        }

        return result;
    }

    /**
     * Finds vertices that match at least one unique attribute of the instances specified.  The AtlasVertex at a given index in the result corresponds
     * to the IReferencableInstance at that same index that was passed in.  The number of elements in the resultant list is guaranteed to match the
     * number of instances that were passed in.  If no vertex is found for a given instance, that entry will be null in the resultant list.
     *
     *
     * @param classType
     * @param instancesForClass
     * @return
     * @throws AtlasException
     */
    public List<AtlasVertex> getVerticesForInstancesByUniqueAttribute(AtlasEntityType classType, List<? extends Referenceable> instancesForClass) throws AtlasException {

        //For each attribute, need to figure out what values to search for and which instance(s)
        //those values correspond to.
        Map<String, AttributeValueMap> map = new HashMap<String, AttributeValueMap>();

        for (AtlasAttribute attributeInfo : classType.getUniqAttributes().values()) {
            String propertyKey = attributeInfo.getQualifiedName();
            AttributeValueMap mapForAttribute = new AttributeValueMap();
            for(int idx = 0; idx < instancesForClass.size(); idx++) {
                Referenceable instance = instancesForClass.get(idx);
                Object value = instance.get(attributeInfo.getName());
                mapForAttribute.put(value, instance, idx);
            }
            map.put(propertyKey, mapForAttribute);
        }

        AtlasVertex[] result = new AtlasVertex[instancesForClass.size()];
        if(map.isEmpty()) {
            //no unique attributes
            return Arrays.asList(result);
        }

        //construct gremlin query
        AtlasGraphQuery query = graph.query();

        query.has(ENTITY_TYPE_PROPERTY_KEY, classType.getTypeName());
        query.has(STATE_PROPERTY_KEY,Id.EntityState.ACTIVE.name());

        List<AtlasGraphQuery> orChildren = new ArrayList<AtlasGraphQuery>();


        //build up an or expression to find vertices which match at least one of the unique attribute constraints
        //For each unique attributes, we add a within clause to match vertices that have a value of that attribute
        //that matches the value in some instance.
        for(Map.Entry<String, AttributeValueMap> entry : map.entrySet()) {
            AtlasGraphQuery orChild = query.createChildQuery();
            String propertyName = entry.getKey();
            AttributeValueMap valueMap = entry.getValue();
            Set<Object> values = valueMap.getAttributeValues();
            if(values.size() == 1) {
                orChild.has(propertyName, values.iterator().next());
            }
            else if(values.size() > 1) {
                orChild.in(propertyName, values);
            }
            orChildren.add(orChild);
        }

        if(orChildren.size() == 1) {
            AtlasGraphQuery child = orChildren.get(0);
            query.addConditionsFrom(child);
        }
        else if(orChildren.size() > 1) {
            query.or(orChildren);
        }

        Iterable<AtlasVertex> queryResult = query.vertices();


        for(AtlasVertex matchingVertex : queryResult) {
            Collection<IndexedInstance> matches = getInstancesForVertex(map, matchingVertex);
            for(IndexedInstance wrapper : matches) {
                result[wrapper.getIndex()]= matchingVertex;
            }
        }
        return Arrays.asList(result);
    }

    //finds the instance(s) that correspond to the given vertex
    private Collection<IndexedInstance> getInstancesForVertex(Map<String, AttributeValueMap> map, AtlasVertex foundVertex) {

        //loop through the unique attributes.  For each attribute, check to see if the vertex property that
        //corresponds to that attribute has a value from one or more of the instances that were passed in.

        for(Map.Entry<String, AttributeValueMap> entry : map.entrySet()) {

            String propertyName = entry.getKey();
            AttributeValueMap valueMap = entry.getValue();

            Object vertexValue = foundVertex.getProperty(propertyName, Object.class);

            Collection<IndexedInstance> instances = valueMap.get(vertexValue);
            if(instances != null && instances.size() > 0) {
                //return first match.  Let the underling graph determine if this is a problem
                //(i.e. if the other unique attributes change be changed safely to match what
                //the user requested).
                return instances;
            }
            //try another attribute
        }
        return Collections.emptyList();
    }

    public static List<String> getTypeNames(List<AtlasVertex> vertices) {
        List<String> ret = new ArrayList<>();

        if (CollectionUtils.isNotEmpty(vertices)) {
            for (AtlasVertex vertex : vertices) {
                String entityTypeProperty = vertex.getProperty(ENTITY_TYPE_PROPERTY_KEY, String.class);

                if (entityTypeProperty != null) {
                    ret.add(getTypeName(vertex));
                }
            }
        }

        return ret;
    }

    public static AtlasVertex getAssociatedEntityVertex(AtlasVertex classificationVertex) {
        AtlasVertex ret   = null;
        Iterable    edges = classificationVertex.query().direction(AtlasEdgeDirection.IN).label(CLASSIFICATION_LABEL)
                                                .has(CLASSIFICATION_EDGE_IS_PROPAGATED_PROPERTY_KEY, false)
                                                .has(CLASSIFICATION_EDGE_NAME_PROPERTY_KEY, getTypeName(classificationVertex)).edges();
        if (edges != null) {
            Iterator<AtlasEdge> iterator = edges.iterator();

            if (iterator != null && iterator.hasNext()) {
                AtlasEdge edge = iterator.next();

                ret = edge.getOutVertex();
            }
        }

        return ret;
    }

    public AtlasGraph getGraph() {
        return this.graph;
    }

    public Boolean getDefaultRemovePropagations() {
        return this.removePropagations;
    }

    /**
     * Guid and AtlasVertex combo
     */
    public static class VertexInfo {
        private final AtlasEntityHeader entity;
        private final AtlasVertex       vertex;

        public VertexInfo(AtlasEntityHeader entity, AtlasVertex vertex) {
            this.entity = entity;
            this.vertex = vertex;
        }

        public AtlasEntityHeader getEntity() { return entity; }
        public AtlasVertex getVertex() {
            return vertex;
        }
        public String getGuid() {
            return entity.getGuid();
        }
        public String getTypeName() {
            return entity.getTypeName();
        }

        @Override
        public boolean equals(Object o) {
            if (this == o) return true;
            if (o == null || getClass() != o.getClass()) return false;
            VertexInfo that = (VertexInfo) o;
            return Objects.equals(entity, that.entity) &&
                    Objects.equals(vertex, that.vertex);
        }

        @Override
        public int hashCode() {
            return Objects.hash(entity, vertex);
        }
    }

    /*
     /**
     * Get the GUIDs and vertices for all composite entities owned/contained by the specified root entity AtlasVertex.
     * The graph is traversed from the root entity through to the leaf nodes of the containment graph.
     *
     * @param entityVertex the root entity vertex
     * @return set of VertexInfo for all composite entities
     * @throws AtlasException
     */
    /*
    public Set<VertexInfo> getCompositeVertices(AtlasVertex entityVertex) throws AtlasException {
        Set<VertexInfo> result = new HashSet<>();
        Stack<AtlasVertex> vertices = new Stack<>();
        vertices.push(entityVertex);
        while (vertices.size() > 0) {
            AtlasVertex vertex = vertices.pop();
            String typeName = GraphHelper.getTypeName(vertex);
            String guid = GraphHelper.getGuid(vertex);
            Id.EntityState state = GraphHelper.getState(vertex);
            if (state == Id.EntityState.DELETED) {
                //If the reference vertex is marked for deletion, skip it
                continue;
            }
            result.add(new VertexInfo(guid, vertex, typeName));
            ClassType classType = typeSystem.getDataType(ClassType.class, typeName);
            for (AttributeInfo attributeInfo : classType.fieldMapping().fields.values()) {
                if (!attributeInfo.isComposite) {
                    continue;
                }
                String edgeLabel = GraphHelper.getEdgeLabel(classType, attributeInfo);
                switch (attributeInfo.dataType().getTypeCategory()) {
                    case CLASS:
                        AtlasEdge edge = getEdgeForLabel(vertex, edgeLabel);
                        if (edge != null && GraphHelper.getState(edge) == Id.EntityState.ACTIVE) {
                            AtlasVertex compositeVertex = edge.getInVertex();
                            vertices.push(compositeVertex);
                        }
                        break;
                    case ARRAY:
                        IDataType elementType = ((DataTypes.ArrayType) attributeInfo.dataType()).getElemType();
                        DataTypes.TypeCategory elementTypeCategory = elementType.getTypeCategory();
                        if (elementTypeCategory != TypeCategory.CLASS) {
                            continue;
                        }
                        Iterator<AtlasEdge> edges = getOutGoingEdgesByLabel(vertex, edgeLabel);
                        if (edges != null) {
                            while (edges.hasNext()) {
                                edge = edges.next();
                                if (edge != null && GraphHelper.getState(edge) == Id.EntityState.ACTIVE) {
                                    AtlasVertex compositeVertex = edge.getInVertex();
                                    vertices.push(compositeVertex);
                                }
                            }
                        }
                        break;
                    case MAP:
                        DataTypes.MapType mapType = (DataTypes.MapType) attributeInfo.dataType();
                        DataTypes.TypeCategory valueTypeCategory = mapType.getValueType().getTypeCategory();
                        if (valueTypeCategory != TypeCategory.CLASS) {
                            continue;
                        }
                        String propertyName = GraphHelper.getQualifiedFieldName(classType, attributeInfo.name);
                        List<String> keys = vertex.getProperty(propertyName, List.class);
                        if (keys != null) {
                            for (String key : keys) {
                                String mapEdgeLabel = GraphHelper.getQualifiedNameForMapKey(edgeLabel, key);
                                edge = getEdgeForLabel(vertex, mapEdgeLabel);
                                if (edge != null && GraphHelper.getState(edge) == Id.EntityState.ACTIVE) {
                                    AtlasVertex compositeVertex = edge.getInVertex();
                                    vertices.push(compositeVertex);
                                }
                            }
                        }
                        break;
                    default:
                }
            }
        }
        return result;
    }
    */

    /*
    public static Referenceable[] deserializeClassInstances(AtlasTypeRegistry typeRegistry, String entityInstanceDefinition)
    throws AtlasException {
        try {
            JSONArray referableInstances = new JSONArray(entityInstanceDefinition);
            Referenceable[] instances = new Referenceable[referableInstances.length()];
            for (int index = 0; index < referableInstances.length(); index++) {
                Referenceable entityInstance =
                        AtlasType.fromV1Json(referableInstances.getString(index), Referenceable.class);
                Referenceable typedInstrance = getTypedReferenceableInstance(typeRegistry, entityInstance);
                instances[index] = typedInstrance;
            }
            return instances;
        } catch(TypeNotFoundException  e) {
            throw e;
        } catch (Exception e) {  // exception from deserializer
            LOG.error("Unable to deserialize json={}", entityInstanceDefinition, e);
            throw new IllegalArgumentException("Unable to deserialize json", e);
        }
    }

    public static Referenceable getTypedReferenceableInstance(AtlasTypeRegistry typeRegistry, Referenceable entityInstance)
            throws AtlasException {
        final String entityTypeName = ParamChecker.notEmpty(entityInstance.getTypeName(), "Entity type cannot be null");

        AtlasEntityType entityType = typeRegistry.getEntityTypeByName(entityTypeName);

        //Both assigned id and values are required for full update
        //classtype.convert() will remove values if id is assigned. So, set temp id, convert and
        // then replace with original id
        Id origId = entityInstance.getId();
        entityInstance.setId(new Id(entityInstance.getTypeName()));
        Referenceable typedInstrance = new Referenceable(entityInstance);
        typedInstrance.setId(origId);
        return typedInstrance;
    }
    */

    public static boolean isInternalType(AtlasVertex vertex) {
        return vertex != null && isInternalType(getTypeName(vertex));
    }

    public static boolean isInternalType(String typeName) {
        return typeName != null && typeName.startsWith(Constants.INTERNAL_PROPERTY_KEY_PREFIX);
    }

    public static List<Object> getArrayElementsProperty(AtlasType elementType, AtlasVertex instanceVertex, AtlasAttribute attribute) {
        String propertyName = attribute.getVertexPropertyName();
        boolean isArrayOfPrimitiveType = elementType.getTypeCategory().equals(TypeCategory.PRIMITIVE);
        boolean isArrayOfEnum = elementType.getTypeCategory().equals(TypeCategory.ENUM);

        if (isReference(elementType)) {
            boolean isStruct = TypeCategory.STRUCT == attribute.getDefinedInType().getTypeCategory() ||
                               TypeCategory.STRUCT == elementType.getTypeCategory();

            if (isStruct) {
                String edgeLabel = AtlasGraphUtilsV2.getEdgeLabel(attribute.getName());
                return (List) getCollectionElementsUsingRelationship(instanceVertex, attribute, edgeLabel);
            } else {
                return (List) getCollectionElementsUsingRelationship(instanceVertex, attribute);
            }
        } else if (isArrayOfPrimitiveType || isArrayOfEnum) {
            return (List) instanceVertex.getMultiValuedProperty(propertyName, elementType.getClass());
        } else {
            return (List) instanceVertex.getListProperty(propertyName);
        }
    }

    public static Map<String, Object> getMapElementsProperty(AtlasMapType mapType, AtlasVertex instanceVertex, String propertyName, AtlasAttribute attribute) {
        AtlasType mapValueType = mapType.getValueType();

        if (isReference(mapValueType)) {
            return getReferenceMap(instanceVertex, attribute);
        } else {
            return (Map) instanceVertex.getProperty(propertyName, Map.class);
        }
    }

    // map elements for reference types - AtlasObjectId, AtlasStruct
    public static Map<String, Object> getReferenceMap(AtlasVertex instanceVertex, AtlasAttribute attribute) {
        Map<String, Object> ret            = new HashMap<>();
        List<AtlasEdge>     referenceEdges = getCollectionElementsUsingRelationship(instanceVertex, attribute);

        for (AtlasEdge edge : referenceEdges) {
            String key = edge.getProperty(ATTRIBUTE_KEY_PROPERTY_KEY, String.class);

            if (StringUtils.isNotEmpty(key)) {
                ret.put(key, edge);
            }
        }

        return ret;
    }

    public static List<AtlasEdge> getMapValuesUsingRelationship(AtlasVertex vertex, AtlasAttribute attribute) {
        String                         edgeLabel     = attribute.getRelationshipEdgeLabel();
        AtlasRelationshipEdgeDirection edgeDirection = attribute.getRelationshipEdgeDirection();
        Iterator<AtlasEdge>            edgesForLabel = getEdgesForLabel(vertex, edgeLabel, edgeDirection);

        return (List<AtlasEdge>) IteratorUtils.toList(edgesForLabel);
    }

    // map elements for primitive types
    public static Map<String, Object> getPrimitiveMap(AtlasVertex instanceVertex, String propertyName) {
        Map<String, Object> ret = instanceVertex.getProperty(AtlasGraphUtilsV2.encodePropertyKey(propertyName), Map.class);

        return ret;
    }

    public static List<AtlasEdge> getCollectionElementsUsingRelationship(AtlasVertex vertex, AtlasAttribute attribute) {
        String edgeLabel = attribute.getRelationshipEdgeLabel();
        return getCollectionElementsUsingRelationship(vertex, attribute, edgeLabel);
    }

    public static List<AtlasEdge> getCollectionElementsUsingRelationship(AtlasVertex vertex, AtlasAttribute attribute,
                                                                         boolean isStructType) {
        String edgeLabel = isStructType ? AtlasGraphUtilsV2.getEdgeLabel(attribute.getName()) :  attribute.getRelationshipEdgeLabel();
        return getCollectionElementsUsingRelationship(vertex, attribute, edgeLabel);
    }


    public static List<AtlasEdge> getCollectionElementsUsingRelationship(AtlasVertex vertex, AtlasAttribute attribute, String edgeLabel) {
        List<AtlasEdge>                ret;
        AtlasRelationshipEdgeDirection edgeDirection = attribute.getRelationshipEdgeDirection();
        Iterator<AtlasEdge>            edgesForLabel = getEdgesForLabel(vertex, edgeLabel, edgeDirection);

        ret = IteratorUtils.toList(edgesForLabel);

        sortCollectionElements(attribute, ret);

        return ret;
    }

    private static void sortCollectionElements(AtlasAttribute attribute, List<AtlasEdge> edges) {
        // sort array elements based on edge index
        if (attribute.getAttributeType() instanceof AtlasArrayType &&
                CollectionUtils.isNotEmpty(edges) &&
                edges.get(0).getProperty(ATTRIBUTE_INDEX_PROPERTY_KEY, Integer.class) != null) {
            Collections.sort(edges, (e1, e2) -> {
                Integer e1Index = getIndexValue(e1);
                Integer e2Index = getIndexValue(e2);

                return e1Index.compareTo(e2Index);
            });
        }
    }

    public static void dumpToLog(final AtlasGraph<?,?> graph) {
        LOG.debug("*******************Graph Dump****************************");
        LOG.debug("Vertices of {}", graph);
        for (AtlasVertex vertex : graph.getVertices()) {
            LOG.debug(vertexString(vertex));
        }

        LOG.debug("Edges of {}", graph);
        for (AtlasEdge edge : graph.getEdges()) {
            LOG.debug(edgeString(edge));
        }
        LOG.debug("*******************Graph Dump****************************");
    }

    public static String string(Referenceable instance) {
        return String.format("entity[type=%s guid=%s]", instance.getTypeName(), instance.getId()._getId());
    }

    public static String string(AtlasVertex<?,?> vertex) {
        if(vertex == null) {
            return "vertex[null]";
        } else {
            if (LOG.isDebugEnabled()) {
                return getVertexDetails(vertex);
            } else {
                return String.format("vertex[id=%s]", vertex.getIdForDisplay());
            }
        }
    }

    public static String getVertexDetails(AtlasVertex<?,?> vertex) {

        return String.format("vertex[id=%s type=%s guid=%s]", vertex.getIdForDisplay(), getTypeName(vertex),
                getGuid(vertex));
    }


    public static String string(AtlasEdge<?,?> edge) {
        if(edge == null) {
            return "edge[null]";
        } else {
            if (LOG.isDebugEnabled()) {
                return getEdgeDetails(edge);
            } else {
                return String.format("edge[id=%s]", edge.getIdForDisplay());
            }
        }
    }

    public static String getEdgeDetails(AtlasEdge<?,?> edge) {

        return String.format("edge[id=%s label=%s from %s -> to %s]", edge.getIdForDisplay(), edge.getLabel(),
                string(edge.getOutVertex()), string(edge.getInVertex()));
    }

    @VisibleForTesting
    //Keys copied from com.thinkaurelius.titan.graphdb.types.StandardRelationTypeMaker
    //Titan checks that these chars are not part of any keys. So, encoding...
    public static BiMap<String, String> RESERVED_CHARS_ENCODE_MAP =
            HashBiMap.create(new HashMap<String, String>() {{
                put("{", "_o");
                put("}", "_c");
                put("\"", "_q");
                put("$", "_d");
                put("%", "_p");
            }});


    public static String decodePropertyKey(String key) {
        if (StringUtils.isBlank(key)) {
            return key;
        }

        for (String encodedStr : RESERVED_CHARS_ENCODE_MAP.values()) {
            key = key.replace(encodedStr, RESERVED_CHARS_ENCODE_MAP.inverse().get(encodedStr));
        }
        return key;
    }

    public Object getVertexId(String guid) throws EntityNotFoundException {
        AtlasVertex instanceVertex   = getVertexForGUID(guid);
        Object      instanceVertexId = instanceVertex.getId();

        return instanceVertexId;
    }

    /*
    public static AttributeInfo getAttributeInfoForSystemAttributes(String field) {
        switch (field) {
        case Constants.STATE_PROPERTY_KEY:
        case Constants.GUID_PROPERTY_KEY:
        case Constants.CREATED_BY_KEY:
        case Constants.MODIFIED_BY_KEY:
                return TypesUtil.newAttributeInfo(field, DataTypes.STRING_TYPE);

        case Constants.TIMESTAMP_PROPERTY_KEY:
        case Constants.MODIFICATION_TIMESTAMP_PROPERTY_KEY:
            return TypesUtil.newAttributeInfo(field, DataTypes.DATE_TYPE);
        }
        return null;
    }
    */

    public static boolean elementExists(AtlasElement v) {
        return v != null && v.exists();
    }

    public static void setListPropertyFromElementIds(AtlasVertex<?, ?> instanceVertex, String propertyName,
            List<AtlasElement> elements) {
        String actualPropertyName = AtlasGraphUtilsV2.encodePropertyKey(propertyName);
        instanceVertex.setPropertyFromElementsIds(actualPropertyName, elements);

    }

    public static void setPropertyFromElementId(AtlasVertex<?, ?> instanceVertex, String propertyName,
            AtlasElement value) {
        String actualPropertyName = AtlasGraphUtilsV2.encodePropertyKey(propertyName);
        instanceVertex.setPropertyFromElementId(actualPropertyName, value);

    }

    public static void setListProperty(AtlasVertex instanceVertex, String propertyName, ArrayList<String> value) {
        String actualPropertyName = AtlasGraphUtilsV2.encodePropertyKey(propertyName);
        instanceVertex.setListProperty(actualPropertyName, value);
    }

    public static List<String> getListProperty(AtlasVertex instanceVertex, String propertyName) {
        String actualPropertyName = AtlasGraphUtilsV2.encodePropertyKey(propertyName);
        return instanceVertex.getListProperty(actualPropertyName);
    }


    private String getConditionString(Object[] args) {
        StringBuilder condition = new StringBuilder();

        for (int i = 0; i < args.length; i+=2) {
            condition.append(args[i]).append(" = ").append(args[i+1]).append(", ");
        }

        return condition.toString();
    }

    /**
     * Get relationshipDef name from entityType using relationship attribute.
     * if more than one relationDefs are returned for an attribute.
     * e.g. hive_column.table
     *
     * hive_table.columns       -> hive_column.table
     * hive_table.partitionKeys -> hive_column.table
     *
     * resolve by comparing all incoming edges typename with relationDefs name returned for an attribute
     * to pick the right relationshipDef name
     */
    public String getRelationshipTypeName(AtlasVertex entityVertex, AtlasEntityType entityType, String attributeName) {
        String      ret               = null;
        Set<String> relationshipTypes = entityType.getAttributeRelationshipTypes(attributeName);

        if (CollectionUtils.isNotEmpty(relationshipTypes)) {
            if (relationshipTypes.size() == 1) {
                ret = relationshipTypes.iterator().next();
            } else {
                Iterator<AtlasEdge> iter = entityVertex.getEdges(AtlasEdgeDirection.IN).iterator();

                while (iter.hasNext() && ret == null) {
                    String edgeTypeName = AtlasGraphUtilsV2.getTypeName(iter.next());

                    if (relationshipTypes.contains(edgeTypeName)) {
                        ret = edgeTypeName;

                        break;
                    }
                }

                if (ret == null) {
                    //relationshipTypes will have at least one relationshipDef
                    ret = relationshipTypes.iterator().next();
                }
            }
        }

        return ret;
    }

    //get entity type of relationship (End vertex entity type) from relationship label
    public static String getReferencedEntityTypeName(AtlasVertex entityVertex, String relation) {
        String ret = null;
        Iterator<AtlasEdge> edges    = GraphHelper.getAdjacentEdgesByLabel(entityVertex, AtlasEdgeDirection.BOTH, relation);

        if (edges != null && edges.hasNext()) {
            AtlasEdge   relationEdge = edges.next();
            AtlasVertex outVertex    = relationEdge.getOutVertex();
            AtlasVertex inVertex     = relationEdge.getInVertex();

            if (outVertex != null && inVertex != null) {
                String outVertexId    = outVertex.getIdForDisplay();
                String entityVertexId = entityVertex.getIdForDisplay();
                AtlasVertex endVertex = StringUtils.equals(outVertexId, entityVertexId) ? inVertex : outVertex;
                ret                   = GraphHelper.getTypeName(endVertex);
            }
        }

       return ret;
    }

    public static boolean isRelationshipEdge(AtlasEdge edge) {
        if (edge == null) {
            return false;
        }

        String edgeLabel = edge.getLabel();

        return StringUtils.isNotEmpty(edge.getLabel()) ? edgeLabel.startsWith("r:") : false;
    }

    public static AtlasObjectId getReferenceObjectId(AtlasEdge edge, AtlasRelationshipEdgeDirection relationshipDirection,
                                                     AtlasVertex parentVertex) {
        AtlasObjectId ret = null;

        if (relationshipDirection == OUT) {
            ret = getAtlasObjectIdForInVertex(edge);
        } else if (relationshipDirection == IN) {
            ret = getAtlasObjectIdForOutVertex(edge);
        } else if (relationshipDirection == BOTH){
            // since relationship direction is BOTH, edge direction can be inward or outward
            // compare with parent entity vertex and pick the right reference vertex
            if (verticesEquals(parentVertex, edge.getOutVertex())) {
                ret = getAtlasObjectIdForInVertex(edge);
            } else {
                ret = getAtlasObjectIdForOutVertex(edge);
            }
        }

        return ret;
    }

    public static AtlasObjectId getAtlasObjectIdForOutVertex(AtlasEdge edge) {
        return new AtlasObjectId(getGuid(edge.getOutVertex()), getTypeName(edge.getOutVertex()));
    }

    public static AtlasObjectId getAtlasObjectIdForInVertex(AtlasEdge edge) {
        return new AtlasObjectId(getGuid(edge.getInVertex()), getTypeName(edge.getInVertex()));
    }

    private static boolean verticesEquals(AtlasVertex vertexA, AtlasVertex vertexB) {
        return StringUtils.equals(getGuid(vertexB), getGuid(vertexA));
    }

    public static String getDelimitedClassificationNames(Collection<String> classificationNames) {
        String ret = null;

        if (CollectionUtils.isNotEmpty(classificationNames)) {
            ret = CLASSIFICATION_NAME_DELIMITER + StringUtils.join(classificationNames, CLASSIFICATION_NAME_DELIMITER)
                + CLASSIFICATION_NAME_DELIMITER;
        }
        return ret;
    }

    private static Set<String> parseLabelsString(String labels) {
        Set<String> ret = new HashSet<>();

        if (StringUtils.isNotEmpty(labels)) {
            ret.addAll(Arrays.asList(StringUtils.split(labels, "\\" + LABEL_NAME_DELIMITER)));
        }

        return ret;
    }
}<|MERGE_RESOLUTION|>--- conflicted
+++ resolved
@@ -410,13 +410,8 @@
                     }
                 }
             }
-<<<<<<< HEAD
-        } catch (Exception e) {
-            LOG.error("Error while checking if classification is attached to entity", e);
-=======
         } catch (Exception err) {
             throw err;
->>>>>>> 03c991c0
         } finally {
             RequestContext.get().endMetricRecord(isClassificationAttachedMetricRecorder);
         }
