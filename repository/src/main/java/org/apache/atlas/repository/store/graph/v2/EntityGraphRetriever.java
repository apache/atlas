--- conflicted
+++ resolved
@@ -18,12 +18,8 @@
 package org.apache.atlas.repository.store.graph.v2;
 
 import com.fasterxml.jackson.core.type.TypeReference;
-<<<<<<< HEAD
-import com.google.common.collect.Iterables;
 import com.google.common.util.concurrent.ThreadFactoryBuilder;
 import org.apache.atlas.AtlasConfiguration;
-=======
->>>>>>> c064f28f
 import org.apache.atlas.AtlasErrorCode;
 import org.apache.atlas.RequestContext;
 import org.apache.atlas.exception.AtlasBaseException;
@@ -697,7 +693,6 @@
         RequestContext.get().endMetricRecord(metricRecorder);
     }
 
-<<<<<<< HEAD
     private void traverseImpactedVerticesByLevel(final AtlasVertex entityVertexStart, final String relationshipGuidToExclude,
                                           final String classificationId, final List<String> result, List<String> edgeLabelsToExclude) {
         AtlasPerfMetrics.MetricRecorder metricRecorder = RequestContext.get().startMetricRecord("traverseImpactedVerticesByLevel");
@@ -821,9 +816,6 @@
 
         return ret;
     }
-
-=======
->>>>>>> c064f28f
     private boolean isOutVertex(AtlasVertex vertex, AtlasEdge edge) {
         return StringUtils.equals(vertex.getIdForDisplay(), edge.getOutVertex().getIdForDisplay());
     }
