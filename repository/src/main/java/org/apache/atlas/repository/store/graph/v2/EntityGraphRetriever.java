--- conflicted
+++ resolved
@@ -1540,11 +1540,7 @@
                         .filter(Objects::nonNull) // Remove null classifications
                         .collect(Collectors.toList()); // Collect as a list
             } else {
-<<<<<<< HEAD
-                List<AtlasClassification> classifications = new ArrayList<>();
-=======
                 List<AtlasClassification> ret = new ArrayList<>();
->>>>>>> 66270584
                 Iterable edges = entityVertex.query().direction(AtlasEdgeDirection.OUT).label(CLASSIFICATION_LABEL).edges();
 
                 if (edges != null) {
@@ -1556,13 +1552,6 @@
                         AtlasClassification classification = toAtlasClassification(classificationVertex);
 
                         if (classification != null) {
-<<<<<<< HEAD
-                            classifications.add(classification);
-                        }
-                    }
-                }
-                return classifications;
-=======
                             ret.add(classification);
                         }
                     }
@@ -1570,7 +1559,6 @@
 
                 RequestContext.get().endMetricRecord(metricRecorder);
                 return ret;
->>>>>>> 66270584
             }
         } catch (Exception e) {
             LOG.error("Error while getting all classifications", e);
