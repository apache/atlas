--- conflicted
+++ resolved
@@ -54,6 +54,7 @@
 import org.apache.atlas.type.AtlasArrayType;
 import org.apache.atlas.type.AtlasBuiltInTypes.AtlasObjectIdType;
 import org.apache.atlas.type.AtlasBusinessMetadataType.AtlasBusinessAttribute;
+import org.apache.atlas.type.AtlasClassificationType;
 import org.apache.atlas.type.AtlasEntityType;
 import org.apache.atlas.type.AtlasMapType;
 import org.apache.atlas.type.AtlasRelationshipType;
@@ -85,6 +86,7 @@
 import java.util.concurrent.Executors;
 import java.util.concurrent.ThreadFactory;
 import java.util.stream.Collectors;
+import java.util.stream.StreamSupport;
 
 import static org.apache.atlas.AtlasConfiguration.ATLAS_INDEXSEARCH_ENABLE_JANUS_OPTIMISATION_FOR_CLASSIFICATIONS;
 import static org.apache.atlas.glossary.GlossaryUtils.TERM_ASSIGNMENT_ATTR_CONFIDENCE;
@@ -1474,18 +1476,21 @@
         }
 
         AtlasStructType structType = (AtlasStructType) objType;
-<<<<<<< HEAD
-=======
         Map<String,Object> referenceProperties = Collections.emptyMap();
         boolean enableJanusOptimisation = AtlasConfiguration.ATLAS_INDEXSEARCH_ENABLE_JANUS_OPTIMISATION_EXTENDED.getBoolean() && RequestContext.get().isInvokedByIndexSearchOrBulk();
 
         if (enableJanusOptimisation){
             referenceProperties = preloadProperties(entityVertex, structType, structType.getAllAttributes().keySet(), false);
         }
->>>>>>> 8caaf8f3
 
         for (AtlasAttribute attribute : structType.getAllAttributes().values()) {
-            Object attrValue = mapVertexToAttribute(entityVertex, attribute, entityExtInfo, isMinExtInfo, includeReferences);
+            Object attrValue;
+            if (enableJanusOptimisation) {
+                attrValue = getVertexAttributePreFetchCache(entityVertex, attribute, referenceProperties, entityExtInfo, isMinExtInfo, includeReferences);
+            } else {
+                attrValue = mapVertexToAttribute(entityVertex, attribute, entityExtInfo, isMinExtInfo, includeReferences);
+            }
+
             struct.setAttribute(attribute.getName(), attrValue);
         }
         RequestContext.get().endMetricRecord(metricRecorder);
