--- conflicted
+++ resolved
@@ -18,16 +18,13 @@
 package org.apache.atlas.repository.store.graph.v2;
 
 import com.google.common.annotations.VisibleForTesting;
-<<<<<<< HEAD
+import io.opentelemetry.api.common.AttributeType;
 import java.util.*;
 import java.util.regex.Matcher;
 import java.util.regex.Pattern;
 import java.util.stream.Collectors;
 import javax.inject.Inject;
 
-=======
-import io.opentelemetry.api.common.AttributeType;
->>>>>>> dbaadc41
 import org.apache.atlas.*;
 import org.apache.atlas.annotation.GraphTransaction;
 import org.apache.atlas.authorize.AtlasEntityAccessRequest;
@@ -538,14 +535,14 @@
             Set<String> appendGuids = appendEntities.stream()
                 .map(AtlasEntity::getGuid)
                 .collect(Collectors.toSet());
-            
+
             Set<String> removeGuids = removeEntities.stream()
                 .map(AtlasEntity::getGuid)
                 .collect(Collectors.toSet());
-            
+
             Set<String> commonGuids = new HashSet<>(appendGuids);
             commonGuids.retainAll(removeGuids);
-            
+
             if (!commonGuids.isEmpty()) {
                 appendEntities.removeIf(entity -> commonGuids.contains(entity.getGuid()));
                 removeEntities.removeIf(entity -> commonGuids.contains(entity.getGuid()));
@@ -6477,8 +6474,5 @@
 
         return vertex;
     }
-<<<<<<< HEAD
-
-=======
->>>>>>> dbaadc41
+
 }