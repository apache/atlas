/**
 * Licensed to the Apache Software Foundation (ASF) under one
 * or more contributor license agreements.  See the NOTICE file
 * distributed with this work for additional information
 * regarding copyright ownership.  The ASF licenses this file
 * to you under the Apache License, Version 2.0 (the
 * "License"); you may not use this file except in compliance
 * with the License.  You may obtain a copy of the License at
 *
 *     http://www.apache.org/licenses/LICENSE-2.0
 *
 * Unless required by applicable law or agreed to in writing, software
 * distributed under the License is distributed on an "AS IS" BASIS,
 * WITHOUT WARRANTIES OR CONDITIONS OF ANY KIND, either express or implied.
 * See the License for the specific language governing permissions and
 * limitations under the License.
 */
package org.apache.atlas.repository.store.graph.v2;


import com.google.common.annotations.VisibleForTesting;
import org.apache.atlas.*;
import org.apache.atlas.annotation.GraphTransaction;
import org.apache.atlas.authorize.AtlasAuthorizationUtils;
import org.apache.atlas.authorize.AtlasEntityAccessRequest;
import org.apache.atlas.authorize.AtlasPrivilege;
import org.apache.atlas.exception.AtlasBaseException;
import org.apache.atlas.exception.EntityNotFoundException;
import org.apache.atlas.model.*;
import org.apache.atlas.model.instance.*;
import org.apache.atlas.model.instance.EntityMutations.EntityOperation;
import org.apache.atlas.model.tasks.AtlasTask;
import org.apache.atlas.model.typedef.AtlasEntityDef;
import org.apache.atlas.model.typedef.AtlasEntityDef.AtlasRelationshipAttributeDef;
import org.apache.atlas.model.typedef.AtlasRelationshipDef;
import org.apache.atlas.model.typedef.AtlasStructDef.AtlasAttributeDef;
import org.apache.atlas.model.typedef.AtlasStructDef.AtlasAttributeDef.Cardinality;
import org.apache.atlas.repository.Constants;
import org.apache.atlas.repository.RepositoryException;
import org.apache.atlas.repository.converters.AtlasInstanceConverter;
import org.apache.atlas.repository.graph.GraphHelper;
import org.apache.atlas.repository.graph.IFullTextMapper;
import org.apache.atlas.repository.graphdb.AtlasEdge;
import org.apache.atlas.repository.graphdb.AtlasEdgeDirection;
import org.apache.atlas.repository.graphdb.AtlasGraph;
import org.apache.atlas.repository.graphdb.AtlasVertex;
import org.apache.atlas.repository.store.graph.AtlasRelationshipStore;
import org.apache.atlas.repository.store.graph.EntityGraphDiscoveryContext;
import org.apache.atlas.repository.store.graph.v1.DeleteHandlerDelegate;
import org.apache.atlas.repository.store.graph.v2.tags.PaginatedTagResult;
import org.apache.atlas.repository.store.graph.v2.tags.TagDAO;
import org.apache.atlas.repository.store.graph.v2.tasks.ClassificationTask;
import org.apache.atlas.repository.util.TagDeNormAttributesUtil;
import org.apache.atlas.service.FeatureFlagStore;
import org.apache.atlas.tasks.TaskManagement;
import org.apache.atlas.type.AtlasArrayType;
import org.apache.atlas.repository.store.graph.v1.RestoreHandlerV1;
import org.apache.atlas.type.AtlasBuiltInTypes;
import org.apache.atlas.type.AtlasBusinessMetadataType.AtlasBusinessAttribute;
import org.apache.atlas.type.AtlasClassificationType;
import org.apache.atlas.type.AtlasEntityType;
import org.apache.atlas.type.AtlasMapType;
import org.apache.atlas.type.AtlasStructType;
import org.apache.atlas.type.AtlasStructType.AtlasAttribute;
import org.apache.atlas.type.AtlasStructType.AtlasAttribute.AtlasRelationshipEdgeDirection;
import org.apache.atlas.type.AtlasType;
import org.apache.atlas.type.AtlasTypeRegistry;
import org.apache.atlas.type.AtlasTypeUtil;
import org.apache.atlas.utils.AtlasEntityUtil;
import org.apache.atlas.utils.AtlasJson;
import org.apache.atlas.utils.AtlasPerfMetrics;
import org.apache.atlas.utils.AtlasPerfMetrics.MetricRecorder;
import org.apache.atlas.utils.AtlasPerfTracer;
import org.apache.commons.codec.digest.DigestUtils;
import org.apache.commons.collections.CollectionUtils;
import org.apache.commons.collections.MapUtils;
import org.apache.commons.lang3.StringUtils;
import org.slf4j.Logger;
import org.slf4j.LoggerFactory;
import org.springframework.stereotype.Component;

import javax.inject.Inject;
import java.util.*;
import java.util.regex.Matcher;
import java.util.regex.Pattern;
import java.util.stream.Collectors;

import static org.apache.atlas.AtlasConfiguration.LABEL_MAX_LENGTH;
import static org.apache.atlas.AtlasConfiguration.STORE_DIFFERENTIAL_AUDITS;
import static org.apache.atlas.model.TypeCategory.ARRAY;
import static org.apache.atlas.model.TypeCategory.CLASSIFICATION;
import static org.apache.atlas.model.instance.AtlasEntity.Status.ACTIVE;
import static org.apache.atlas.model.instance.AtlasEntity.Status.DELETED;
import static org.apache.atlas.model.instance.AtlasObjectId.KEY_TYPENAME;
import static org.apache.atlas.model.instance.AtlasRelatedObjectId.KEY_RELATIONSHIP_ATTRIBUTES;
import static org.apache.atlas.model.instance.EntityMutations.EntityOperation.CREATE;
import static org.apache.atlas.model.instance.EntityMutations.EntityOperation.DELETE;
import static org.apache.atlas.model.instance.EntityMutations.EntityOperation.PARTIAL_UPDATE;
import static org.apache.atlas.model.instance.EntityMutations.EntityOperation.UPDATE;
import static org.apache.atlas.model.tasks.AtlasTask.Status.IN_PROGRESS;
import static org.apache.atlas.model.typedef.AtlasStructDef.AtlasAttributeDef.Cardinality.SET;
import static org.apache.atlas.repository.Constants.*;
import static org.apache.atlas.repository.graph.GraphHelper.getClassificationEdge;
import static org.apache.atlas.repository.graph.GraphHelper.getCollectionElementsUsingRelationship;
import static org.apache.atlas.repository.graph.GraphHelper.getDelimitedClassificationNames;
import static org.apache.atlas.repository.graph.GraphHelper.getLabels;
import static org.apache.atlas.repository.graph.GraphHelper.getMapElementsProperty;
import static org.apache.atlas.repository.graph.GraphHelper.getStatus;
import static org.apache.atlas.repository.graph.GraphHelper.getTraitLabel;
import static org.apache.atlas.repository.graph.GraphHelper.handleGetTraitNames;
import static org.apache.atlas.repository.graph.GraphHelper.getTypeName;
import static org.apache.atlas.repository.graph.GraphHelper.isRelationshipEdge;
import static org.apache.atlas.repository.graph.GraphHelper.updateModificationMetadata;
import static org.apache.atlas.repository.graph.GraphHelper.getEntityHasLineage;
import static org.apache.atlas.repository.graph.GraphHelper.isTermEntityEdge;
import static org.apache.atlas.repository.graph.GraphHelper.getRemovePropagations;
import static org.apache.atlas.repository.graph.GraphHelper.getPropagatedEdges;
import static org.apache.atlas.repository.graph.GraphHelper.getPropagatableClassifications;
import static org.apache.atlas.repository.graph.GraphHelper.getClassificationEntityGuid;
import static org.apache.atlas.repository.store.graph.v2.AtlasGraphUtilsV2.*;
import static org.apache.atlas.repository.store.graph.v2.ClassificationAssociator.Updater.PROCESS_ADD;
import static org.apache.atlas.repository.store.graph.v2.ClassificationAssociator.Updater.PROCESS_DELETE;
import static org.apache.atlas.repository.store.graph.v2.ClassificationAssociator.Updater.PROCESS_NOOP;
import static org.apache.atlas.repository.store.graph.v2.ClassificationAssociator.Updater.PROCESS_UPDATE;
import static org.apache.atlas.repository.store.graph.v2.preprocessor.PreProcessorUtils.INPUT_PORT_GUIDS_ATTR;
import static org.apache.atlas.repository.store.graph.v2.preprocessor.PreProcessorUtils.OUTPUT_PORT_GUIDS_ATTR;
import static org.apache.atlas.repository.store.graph.v2.tasks.ClassificationPropagateTaskFactory.*;
import static org.apache.atlas.repository.store.graph.v2.tasks.ClassificationTask.PARAM_ENTITY_GUID;
import static org.apache.atlas.type.AtlasStructType.AtlasAttribute.AtlasRelationshipEdgeDirection.IN;
import static org.apache.atlas.type.AtlasStructType.AtlasAttribute.AtlasRelationshipEdgeDirection.OUT;
import static org.apache.atlas.type.Constants.PENDING_TASKS_PROPERTY_KEY;
import static org.apache.atlas.type.Constants.CATEGORIES_PARENT_PROPERTY_KEY;
import static org.apache.atlas.type.Constants.CATEGORIES_PROPERTY_KEY;
import static org.apache.atlas.type.Constants.GLOSSARY_PROPERTY_KEY;
import static org.apache.atlas.type.Constants.HAS_LINEAGE;
import static org.apache.atlas.type.Constants.MEANINGS_PROPERTY_KEY;
import static org.apache.atlas.type.Constants.MEANINGS_TEXT_PROPERTY_KEY;
import static org.apache.atlas.type.Constants.MEANING_NAMES_PROPERTY_KEY;


@Component
public class EntityGraphMapper {
    private static final Logger LOG      = LoggerFactory.getLogger(EntityGraphMapper.class);
    private static final Logger PERF_LOG = AtlasPerfTracer.getPerfLogger("entityGraphMapper");

    private static final String  SOFT_REF_FORMAT                   = "%s:%s";
    private static final int     INDEXED_STR_SAFE_LEN              = AtlasConfiguration.GRAPHSTORE_INDEXED_STRING_SAFE_LENGTH.getInt();
    private static final boolean WARN_ON_NO_RELATIONSHIP           = AtlasConfiguration.RELATIONSHIP_WARN_NO_RELATIONSHIPS.getBoolean();
    private static final String  CUSTOM_ATTRIBUTE_KEY_SPECIAL_PREFIX = AtlasConfiguration.CUSTOM_ATTRIBUTE_KEY_SPECIAL_PREFIX.getString();

    private static final String  CLASSIFICATION_NAME_DELIMITER     = "|";
    private static final Pattern CUSTOM_ATTRIBUTE_KEY_REGEX        = Pattern.compile("^[a-zA-Z0-9_-]*$");
    private static final Pattern LABEL_REGEX                       = Pattern.compile("^[a-zA-Z0-9_-]*$");
    private static final int     CUSTOM_ATTRIBUTE_KEY_MAX_LENGTH   = AtlasConfiguration.CUSTOM_ATTRIBUTE_KEY_MAX_LENGTH.getInt();
    private static final int     CUSTOM_ATTRIBUTE_VALUE_MAX_LENGTH = AtlasConfiguration.CUSTOM_ATTRIBUTE_VALUE_MAX_LENGTH.getInt();

    private static final String TYPE_GLOSSARY= "AtlasGlossary";
    private static final String TYPE_CATEGORY= "AtlasGlossaryCategory";
    private static final String TYPE_TERM = "AtlasGlossaryTerm";
    private static final String TYPE_PRODUCT = "DataProduct";
    private static final String TYPE_DOMAIN = "DataDomain";
    private static final String TYPE_PROCESS = "Process";
    private static final String ATTR_MEANINGS = "meanings";
    private static final String ATTR_ANCHOR = "anchor";
    private static final String ATTR_CATEGORIES = "categories";
    private static final List<String> ALLOWED_DATATYPES_FOR_DEFAULT_NULL = new ArrayList() {
        {
            add("int");
            add("long");
            add("float");
        }
    };

    private static final boolean ENTITY_CHANGE_NOTIFY_IGNORE_RELATIONSHIP_ATTRIBUTES = AtlasConfiguration.ENTITY_CHANGE_NOTIFY_IGNORE_RELATIONSHIP_ATTRIBUTES.getBoolean();
    private static final boolean CLASSIFICATION_PROPAGATION_DEFAULT                  = AtlasConfiguration.CLASSIFICATION_PROPAGATION_DEFAULT.getBoolean();
    private static final boolean RESTRICT_PROPAGATION_THROUGH_LINEAGE_DEFAULT        = false;

    private static final boolean RESTRICT_PROPAGATION_THROUGH_HIERARCHY_DEFAULT        = false;
    public static final int CLEANUP_BATCH_SIZE = 200000;
    public static final String GUID = "__guid";
    private              boolean DEFERRED_ACTION_ENABLED                             = AtlasConfiguration.TASKS_USE_ENABLED.getBoolean();
    private              boolean DIFFERENTIAL_AUDITS                                 = STORE_DIFFERENTIAL_AUDITS.getBoolean();

    private static final int MAX_NUMBER_OF_RETRIES = AtlasConfiguration.MAX_NUMBER_OF_RETRIES.getInt();
    private static final int CHUNK_SIZE            = AtlasConfiguration.TASKS_GRAPH_COMMIT_CHUNK_SIZE.getInt();
    private static final int UD_REL_THRESHOLD = AtlasConfiguration.ATLAS_UD_RELATIONSHIPS_MAX_COUNT.getInt();

    private final GraphHelper               graphHelper;
    private final AtlasGraph                graph;
    private final DeleteHandlerDelegate     deleteDelegate;
    private final RestoreHandlerV1          restoreHandlerV1;
    private final AtlasTypeRegistry         typeRegistry;
    private final AtlasRelationshipStore    relationshipStore;
    private final IAtlasEntityChangeNotifier entityChangeNotifier;
    private final AtlasInstanceConverter    instanceConverter;
    private final EntityGraphRetriever      entityRetriever;
    private final IFullTextMapper           fullTextMapperV2;
    private final TaskManagement            taskManagement;
    private final TransactionInterceptHelper   transactionInterceptHelper;
    private final EntityGraphRetriever       retrieverNoRelation;
    private final TagDAO                    tagDAO;
    private static final Set<String> excludedTypes = new HashSet<>(Arrays.asList(TYPE_GLOSSARY, TYPE_CATEGORY, TYPE_TERM, TYPE_PRODUCT, TYPE_DOMAIN));

    @Inject
    public EntityGraphMapper(DeleteHandlerDelegate deleteDelegate, RestoreHandlerV1 restoreHandlerV1, AtlasTypeRegistry typeRegistry, AtlasGraph graph,
                             AtlasRelationshipStore relationshipStore, IAtlasEntityChangeNotifier entityChangeNotifier,
                             AtlasInstanceConverter instanceConverter, IFullTextMapper fullTextMapperV2,
                             TaskManagement taskManagement, TransactionInterceptHelper transactionInterceptHelper,
                             EntityGraphRetriever entityRetriever, TagDAO tagDAO) {
        this.restoreHandlerV1 = restoreHandlerV1;
        this.graphHelper          = new GraphHelper(graph);
        this.deleteDelegate       = deleteDelegate;
        this.typeRegistry         = typeRegistry;
        this.graph                = graph;
        this.relationshipStore    = relationshipStore;
        this.entityChangeNotifier = entityChangeNotifier;
        this.instanceConverter    = instanceConverter;
        this.entityRetriever      = entityRetriever;
        this.retrieverNoRelation  = new EntityGraphRetriever(entityRetriever, true);
        this.fullTextMapperV2     = fullTextMapperV2;
        this.taskManagement       = taskManagement;
        this.transactionInterceptHelper = transactionInterceptHelper;
        this.tagDAO = tagDAO;
    }

    @VisibleForTesting
    public void setTasksUseFlag(boolean value) {
        DEFERRED_ACTION_ENABLED = value;
    }

    public AtlasVertex createVertex(AtlasEntity entity) throws AtlasBaseException {
        final String guid = UUID.randomUUID().toString();
        return createVertexWithGuid(entity, guid);
    }

    public AtlasVertex createShellEntityVertex(AtlasObjectId objectId, EntityGraphDiscoveryContext context) throws AtlasBaseException {
        if (LOG.isDebugEnabled()) {
            LOG.debug("==> createShellEntityVertex({})", objectId.getTypeName());
        }

        final String    guid       = UUID.randomUUID().toString();
        AtlasEntityType entityType = typeRegistry.getEntityTypeByName(objectId.getTypeName());
        AtlasVertex     ret        = createStructVertex(objectId);

        for (String superTypeName : entityType.getAllSuperTypes()) {
            AtlasGraphUtilsV2.addEncodedProperty(ret, SUPER_TYPES_PROPERTY_KEY, superTypeName);
        }

        AtlasGraphUtilsV2.setEncodedProperty(ret, GUID_PROPERTY_KEY, guid);
        AtlasGraphUtilsV2.setEncodedProperty(ret, VERSION_PROPERTY_KEY, getEntityVersion(null));
        AtlasGraphUtilsV2.setEncodedProperty(ret, IS_INCOMPLETE_PROPERTY_KEY, INCOMPLETE_ENTITY_VALUE);

        // map unique attributes
        Map<String, Object>   uniqueAttributes = objectId.getUniqueAttributes();
        EntityMutationContext mutationContext  = new EntityMutationContext(context);

        for (AtlasAttribute attribute : entityType.getUniqAttributes().values()) {
            String attrName  = attribute.getName();

            if (uniqueAttributes.containsKey(attrName)) {
                Object attrValue = attribute.getAttributeType().getNormalizedValue(uniqueAttributes.get(attrName));

                mapAttribute(attribute, attrValue, ret, CREATE, mutationContext);
            }
        }

        GraphTransactionInterceptor.addToVertexCache(guid, ret);

        return ret;
    }

    public AtlasVertex createVertexWithGuid(AtlasEntity entity, String guid) throws AtlasBaseException {
        if (LOG.isDebugEnabled()) {
            LOG.debug("==> createVertexWithGuid({})", entity.getTypeName());
        }

        AtlasEntityType entityType = typeRegistry.getEntityTypeByName(entity.getTypeName());
        AtlasVertex     ret        = createStructVertex(entity);

        for (String superTypeName : entityType.getAllSuperTypes()) {
            AtlasGraphUtilsV2.addEncodedProperty(ret, SUPER_TYPES_PROPERTY_KEY, superTypeName);
        }

        AtlasGraphUtilsV2.setEncodedProperty(ret, GUID_PROPERTY_KEY, guid);
        AtlasGraphUtilsV2.setEncodedProperty(ret, VERSION_PROPERTY_KEY, getEntityVersion(entity));

        setCustomAttributes(ret, entity);

        if (CollectionUtils.isNotEmpty(entity.getLabels())) {
            setLabels(ret, entity.getLabels());
        }

        GraphTransactionInterceptor.addToVertexCache(guid, ret);

        return ret;
    }

    public void updateSystemAttributes(AtlasVertex vertex, AtlasEntity entity) throws AtlasBaseException {
        if (entity.getVersion() != null) {
            AtlasGraphUtilsV2.setEncodedProperty(vertex, VERSION_PROPERTY_KEY, entity.getVersion());
        }

        if (entity.getCreateTime() != null) {
            AtlasGraphUtilsV2.setEncodedProperty(vertex, TIMESTAMP_PROPERTY_KEY, entity.getCreateTime().getTime());
        }

        if (entity.getUpdateTime() != null) {
            AtlasGraphUtilsV2.setEncodedProperty(vertex, MODIFICATION_TIMESTAMP_PROPERTY_KEY, entity.getUpdateTime().getTime());
        }

        if (StringUtils.isNotEmpty(entity.getCreatedBy())) {
            AtlasGraphUtilsV2.setEncodedProperty(vertex, CREATED_BY_KEY, entity.getCreatedBy());
        }

        if (StringUtils.isNotEmpty(entity.getUpdatedBy())) {
            AtlasGraphUtilsV2.setEncodedProperty(vertex, MODIFIED_BY_KEY, entity.getUpdatedBy());
        }

        if (StringUtils.isNotEmpty(entity.getHomeId())) {
            AtlasGraphUtilsV2.setEncodedProperty(vertex, HOME_ID_KEY, entity.getHomeId());
        }

        if (entity.isProxy() != null) {
            AtlasGraphUtilsV2.setEncodedProperty(vertex, IS_PROXY_KEY, entity.isProxy());
        }

        if (entity.getProvenanceType() != null) {
            AtlasGraphUtilsV2.setEncodedProperty(vertex, PROVENANCE_TYPE_KEY, entity.getProvenanceType());
        }

        if (entity.getCustomAttributes() != null) {
            setCustomAttributes(vertex, entity);
        }

        if (entity.getLabels() != null) {
            setLabels(vertex, entity.getLabels());
        }
    }

    public EntityMutationResponse mapAttributesAndClassifications(EntityMutationContext context,
                                                                  final boolean isPartialUpdate,
                                                                  BulkRequestContext bulkRequestContext) throws AtlasBaseException {

        MetricRecorder metric = RequestContext.get().startMetricRecord("mapAttributesAndClassifications");

        EntityMutationResponse resp = new EntityMutationResponse();
        RequestContext reqContext = RequestContext.get();

        if (CollectionUtils.isNotEmpty(context.getEntitiesToRestore())) {
            restoreHandlerV1.restoreEntities(context.getEntitiesToRestore());
        }

        Collection<AtlasEntity> createdEntities = context.getCreatedEntities();
        Collection<AtlasEntity> updatedEntities = context.getUpdatedEntities();
        Collection<AtlasEntity> appendEntities = context.getUpdatedEntitiesForAppendRelationshipAttribute();
        Collection<AtlasEntity> removeEntities = context.getEntitiesUpdatedWithRemoveRelationshipAttribute();

        if (CollectionUtils.isNotEmpty(createdEntities)) {
            for (AtlasEntity createdEntity : createdEntities) {
                try {
                    reqContext.getDeletedEdgesIds().clear();

                    String guid = createdEntity.getGuid();
                    AtlasVertex vertex = context.getVertex(guid);
                    AtlasEntityType entityType = context.getType(guid);

                    mapAttributes(createdEntity, entityType, vertex, CREATE, context);
                    mapRelationshipAttributes(createdEntity, entityType, vertex, CREATE, context);

                    setCustomAttributes(vertex, createdEntity);
                    setSystemAttributesToEntity(vertex, createdEntity);
                    resp.addEntity(CREATE, constructHeader(createdEntity, vertex, entityType.getAllAttributes()));

                    if (bulkRequestContext.isAppendTags()) {
                        if (CollectionUtils.isNotEmpty(createdEntity.getAddOrUpdateClassifications())) {
                            createdEntity.setClassifications(createdEntity.getAddOrUpdateClassifications());
                            createdEntity.setAddOrUpdateClassifications(null);
                        }

                        if (CollectionUtils.isNotEmpty(createdEntity.getRemoveClassifications())) {
                            createdEntity.setRemoveClassifications(null);
                        }
                    }

                    handleAddClassifications(context, guid, createdEntity.getClassifications());

                    if (MapUtils.isNotEmpty(createdEntity.getBusinessAttributes())) {
                        addOrUpdateBusinessAttributes(vertex, entityType, createdEntity.getBusinessAttributes());
                    }

                    Set<AtlasEdge> inOutEdges = getNewCreatedInputOutputEdges(guid);

                    if (inOutEdges != null && inOutEdges.size() > 0) {
                        boolean isRestoreEntity = false;
                        if (CollectionUtils.isNotEmpty(context.getEntitiesToRestore())) {
                            isRestoreEntity = context.getEntitiesToRestore().contains(vertex);
                        }
                        addHasLineage(inOutEdges, isRestoreEntity);
                    }

                    Set<AtlasEdge> removedEdges = getRemovedInputOutputEdges(guid);

                    if (removedEdges != null && removedEdges.size() > 0) {
                        deleteDelegate.getHandler().resetHasLineageOnInputOutputDelete(removedEdges, null);
                    }

                    reqContext.cache(createdEntity);

                    if (DEFERRED_ACTION_ENABLED) {
                        Set<String> deletedEdgeIds = reqContext.getDeletedEdgesIds();
                        for (String deletedEdgeId : deletedEdgeIds) {
                            AtlasEdge edge = graph.getEdge(deletedEdgeId);
                            deleteDelegate.getHandler().createAndQueueClassificationRefreshPropagationTask(edge);
                        }
                    }
                } catch (AtlasBaseException baseException) {
                    setEntityGuidToException(createdEntity, baseException, context);
                    throw baseException;
                }
            }
        }

        EntityOperation updateType = isPartialUpdate ? PARTIAL_UPDATE : UPDATE;

        if (CollectionUtils.isNotEmpty(updatedEntities)) {
            for (AtlasEntity updatedEntity : updatedEntities) {
                try {
                    reqContext.getDeletedEdgesIds().clear();

                    String guid = updatedEntity.getGuid();
                    AtlasVertex vertex = context.getVertex(guid);
                    AtlasEntityType entityType = context.getType(guid);

                    mapAttributes(updatedEntity, entityType, vertex, updateType, context);
                    mapRelationshipAttributes(updatedEntity, entityType, vertex, UPDATE, context);

                    setCustomAttributes(vertex, updatedEntity);

                    if (bulkRequestContext.isReplaceClassifications()) {
                        deleteClassifications(guid);
                        handleAddClassifications(context, guid, updatedEntity.getClassifications());

                    } else {
                        Map<String, List<AtlasClassification>> diff = RequestContext.get().getAndRemoveTagsDiff(guid);

                        if (MapUtils.isNotEmpty(diff)) {
                            List<AtlasClassification> finalTags = new ArrayList<>();
                            if (diff.containsKey(PROCESS_DELETE)) {
                                for (AtlasClassification tag : diff.get(PROCESS_DELETE)) {
                                    handleDirectDeleteClassification(updatedEntity.getGuid(), tag.getTypeName());
                                }
                            }

                            if (diff.containsKey(PROCESS_UPDATE)) {
                                finalTags.addAll(diff.get(PROCESS_UPDATE));
                                handleUpdateClassifications(context, updatedEntity.getGuid(), diff.get(PROCESS_UPDATE));
                            }

                            if (diff.containsKey(PROCESS_ADD)) {
                                finalTags.addAll(diff.get(PROCESS_ADD));
                                handleAddClassifications(context, updatedEntity.getGuid(), diff.get(PROCESS_ADD));
                            }

                            if (diff.containsKey(PROCESS_NOOP)) {
                                finalTags.addAll(diff.get(PROCESS_NOOP));
                            }

                            RequestContext.get().getDifferentialEntity(guid).setClassifications(finalTags);  // For notifications
                        }
                    }

                    if (bulkRequestContext.isReplaceBusinessAttributes()) {
                        if (MapUtils.isEmpty(updatedEntity.getBusinessAttributes()) && bulkRequestContext.isOverwriteBusinessAttributes()) {
                            Map<String, Map<String, Object>> businessMetadata = entityRetriever.getBusinessMetadata(vertex);
                            if (MapUtils.isNotEmpty(businessMetadata)) {
                                removeBusinessAttributes(vertex, entityType, businessMetadata);
                            }
                        } else {
                            addOrUpdateBusinessAttributes(guid, updatedEntity.getBusinessAttributes(), bulkRequestContext.isOverwriteBusinessAttributes());
                        }
                    }

                    setSystemAttributesToEntity(vertex, updatedEntity);
                    resp.addEntity(updateType, constructHeader(updatedEntity, vertex, entityType.getAllAttributes()));

                    // Add hasLineage for newly created edges
                    Set<AtlasEdge> newlyCreatedEdges = getNewCreatedInputOutputEdges(guid);
                    if (newlyCreatedEdges.size() > 0) {
                        addHasLineage(newlyCreatedEdges, false);
                    }

                    // Add hasLineage for restored edges
                    if (CollectionUtils.isNotEmpty(context.getEntitiesToRestore()) && context.getEntitiesToRestore().contains(vertex)) {
                        Set<AtlasEdge> restoredInputOutputEdges = getRestoredInputOutputEdges(vertex);
                        addHasLineage(restoredInputOutputEdges, true);
                    }

                    Set<AtlasEdge> removedEdges = getRemovedInputOutputEdges(guid);

                    if (removedEdges != null && removedEdges.size() > 0) {
                        deleteDelegate.getHandler().resetHasLineageOnInputOutputDelete(removedEdges, null);
                    }

                    reqContext.cache(updatedEntity);

                    if (DEFERRED_ACTION_ENABLED) {
                        Set<String> deletedEdgeIds = reqContext.getDeletedEdgesIds();
                        for (String deletedEdgeId : deletedEdgeIds) {
                            AtlasEdge edge = graph.getEdge(deletedEdgeId);
                            deleteDelegate.getHandler().createAndQueueClassificationRefreshPropagationTask(edge);
                        }
                    }

                } catch (AtlasBaseException baseException) {
                    setEntityGuidToException(updatedEntity, baseException, context);
                    throw baseException;
                }
            }
        }

        if (CollectionUtils.isNotEmpty(appendEntities)) {
            for (AtlasEntity entity : appendEntities) {
                String guid = entity.getGuid();
                AtlasVertex vertex = context.getVertex(guid);
                AtlasEntityType entityType = context.getType(guid);
                mapAppendRemoveRelationshipAttributes(entity, entityType, vertex, UPDATE, context, true, false);
            }
        }

        if (CollectionUtils.isNotEmpty(removeEntities)) {
            for (AtlasEntity entity : removeEntities) {
                String guid = entity.getGuid();
                AtlasVertex vertex = context.getVertex(guid);
                AtlasEntityType entityType = context.getType(guid);
                mapAppendRemoveRelationshipAttributes(entity, entityType, vertex, UPDATE, context, false, true);
            }
        }


        if (CollectionUtils.isNotEmpty(context.getEntitiesToDelete())) {
            deleteDelegate.getHandler().deleteEntities(context.getEntitiesToDelete());
        }

        RequestContext req = RequestContext.get();

        if(!req.isPurgeRequested()) {
            for (AtlasEntityHeader entity : req.getDeletedEntities()) {
                resp.addEntity(DELETE, entity);
            }
        }

        for (AtlasEntityHeader entity : req.getUpdatedEntities()) {
            resp.addEntity(updateType, entity);
        }

        if (req.getRestoredEntities() != null && req.getRestoredEntities().size() > 0) {
            for (AtlasEntityHeader entity : req.getRestoredEntities()) {
                resp.addEntity(UPDATE, entity);
            }
        }

        RequestContext.get().endMetricRecord(metric);

        return resp;
    }

    private void setSystemAttributesToEntity(AtlasVertex entityVertex, AtlasEntity createdEntity) {

        createdEntity.setCreatedBy(GraphHelper.getCreatedByAsString(entityVertex));
        createdEntity.setUpdatedBy(GraphHelper.getModifiedByAsString(entityVertex));
        createdEntity.setCreateTime(new Date(GraphHelper.getCreatedTime(entityVertex)));
        createdEntity.setUpdateTime(new Date(GraphHelper.getModifiedTime(entityVertex)));


        if (DIFFERENTIAL_AUDITS) {
            AtlasEntity diffEntity = RequestContext.get().getDifferentialEntity(createdEntity.getGuid());
            if (diffEntity != null) {
                diffEntity.setUpdateTime(createdEntity.getUpdateTime());
                diffEntity.setUpdatedBy(createdEntity.getUpdatedBy());
            }
        }
    }


    private void setEntityGuidToException(AtlasEntity entity, AtlasBaseException exception, EntityMutationContext context) {
        String guid;
        try {
            guid = context.getGuidAssignments().entrySet().stream().filter(x -> entity.getGuid().equals(x.getValue())).findFirst().get().getKey();
        } catch (NoSuchElementException noSuchElementException) {
            guid = entity.getGuid();
        }

        exception.setEntityGuid(guid);
    }

    public void setCustomAttributes(AtlasVertex vertex, AtlasEntity entity) {
        String customAttributesString = getCustomAttributesString(entity);

        if (customAttributesString != null) {
            AtlasGraphUtilsV2.setEncodedProperty(vertex, CUSTOM_ATTRIBUTES_PROPERTY_KEY, customAttributesString);
        }
    }

    public void mapGlossaryRelationshipAttribute(AtlasAttribute attribute, AtlasObjectId glossaryObjectId,
                                                 AtlasVertex entityVertex, EntityMutationContext context) throws AtlasBaseException {

        mapAttribute(attribute, glossaryObjectId, entityVertex, EntityMutations.EntityOperation.UPDATE, context);
    }

    public void setLabels(AtlasVertex vertex, Set<String> labels) throws AtlasBaseException {
        final Set<String> currentLabels = getLabels(vertex);
        final Set<String> addedLabels;
        final Set<String> removedLabels;

        if (CollectionUtils.isEmpty(currentLabels)) {
            addedLabels   = labels;
            removedLabels = null;
        } else if (CollectionUtils.isEmpty(labels)) {
            addedLabels   = null;
            removedLabels = currentLabels;
        } else {
            addedLabels   = new HashSet<String>(CollectionUtils.subtract(labels, currentLabels));
            removedLabels = new HashSet<String>(CollectionUtils.subtract(currentLabels, labels));
        }

        updateLabels(vertex, labels);

        entityChangeNotifier.onLabelsUpdatedFromEntity(graphHelper.getGuid(vertex), addedLabels, removedLabels);
    }

    public void addLabels(AtlasVertex vertex, Set<String> labels) throws AtlasBaseException {
        if (CollectionUtils.isNotEmpty(labels)) {
            final Set<String> existingLabels = graphHelper.getLabels(vertex);
            final Set<String> updatedLabels;

            if (CollectionUtils.isEmpty(existingLabels)) {
                updatedLabels = labels;
            } else {
                updatedLabels = new HashSet<>(existingLabels);
                updatedLabels.addAll(labels);
            }
            if (!updatedLabels.equals(existingLabels)) {
                updateLabels(vertex, updatedLabels);
                updatedLabels.removeAll(existingLabels);
                entityChangeNotifier.onLabelsUpdatedFromEntity(graphHelper.getGuid(vertex), updatedLabels, null);
            }
        }
    }

    public void removeLabels(AtlasVertex vertex, Set<String> labels) throws AtlasBaseException {
        if (CollectionUtils.isNotEmpty(labels)) {
            final Set<String> existingLabels = graphHelper.getLabels(vertex);
            Set<String> updatedLabels;

            if (CollectionUtils.isNotEmpty(existingLabels)) {
                updatedLabels = new HashSet<>(existingLabels);
                updatedLabels.removeAll(labels);

                if (!updatedLabels.equals(existingLabels)) {
                    updateLabels(vertex, updatedLabels);
                    existingLabels.removeAll(updatedLabels);
                    entityChangeNotifier.onLabelsUpdatedFromEntity(graphHelper.getGuid(vertex), null, existingLabels);
                }
            }
        }
    }

    public void addOrUpdateBusinessAttributes(String guid, Map<String, Map<String, Object>> businessAttrbutes, boolean isOverwrite) throws AtlasBaseException {
        if (StringUtils.isEmpty(guid)) {
            throw new AtlasBaseException(AtlasErrorCode.INVALID_PARAMETERS, "guid is null/empty");
        }

        if (MapUtils.isEmpty(businessAttrbutes)) {
            return;
        }

        AtlasVertex entityVertex = AtlasGraphUtilsV2.findByGuid(graph, guid);

        if (entityVertex == null) {
            throw new AtlasBaseException(AtlasErrorCode.INSTANCE_GUID_NOT_FOUND, guid);
        }

        String                           typeName                     = getTypeName(entityVertex);
        AtlasEntityType                  entityType                   = typeRegistry.getEntityTypeByName(typeName);
        AtlasEntityHeader                entityHeader                 = entityRetriever.toAtlasEntityHeaderWithClassifications(entityVertex);
        Map<String, Map<String, Object>> currEntityBusinessAttributes = entityRetriever.getBusinessMetadata(entityVertex);
        Set<String>                      updatedBusinessMetadataNames = new HashSet<>();

        for (String bmName : entityType.getBusinessAttributes().keySet()) {
            Map<String, Object> bmAttrs     = businessAttrbutes.get(bmName);
            Map<String, Object> currBmAttrs = currEntityBusinessAttributes != null ? currEntityBusinessAttributes.get(bmName) : null;

            if (MapUtils.isEmpty(bmAttrs) && MapUtils.isEmpty(currBmAttrs)) { // no change
                continue;
            } else if (Objects.equals(bmAttrs, currBmAttrs)) { // no change
                continue;
            }

            updatedBusinessMetadataNames.add(bmName);
        }

        AtlasEntityAccessRequest.AtlasEntityAccessRequestBuilder requestBuilder = new AtlasEntityAccessRequest.AtlasEntityAccessRequestBuilder(typeRegistry, AtlasPrivilege.ENTITY_UPDATE_BUSINESS_METADATA, entityHeader);

        for (String bmName : updatedBusinessMetadataNames) {
            requestBuilder.setBusinessMetadata(bmName);

            AtlasAuthorizationUtils.verifyAccess(requestBuilder.build(), "add/update business-metadata: guid=", guid, ", business-metadata-name=", bmName);
        }

        if (isOverwrite) {
            setBusinessAttributes(entityVertex, entityType, businessAttrbutes);
        } else {
            addOrUpdateBusinessAttributes(entityVertex, entityType, businessAttrbutes);
        }
    }

    /*
     * reset/overwrite business attributes of the entity with given values
     */
    public void setBusinessAttributes(AtlasVertex entityVertex, AtlasEntityType entityType, Map<String, Map<String, Object>> businessAttributes) throws AtlasBaseException {
        if (LOG.isDebugEnabled()) {
            LOG.debug("==> setBusinessAttributes(entityVertex={}, entityType={}, businessAttributes={}", entityVertex, entityType.getTypeName(), businessAttributes);
        }

        validateBusinessAttributes(entityVertex, entityType, businessAttributes, true);

        Map<String, Map<String, AtlasBusinessAttribute>> entityTypeBusinessAttributes = entityType.getBusinessAttributes();
        Map<String, Map<String, Object>>                 updatedBusinessAttributes    = new HashMap<>();

        for (Map.Entry<String, Map<String, AtlasBusinessAttribute>> entry : entityTypeBusinessAttributes.entrySet()) {
            String                              bmName             = entry.getKey();
            Map<String, AtlasBusinessAttribute> bmAttributes       = entry.getValue();
            Map<String, Object>                 entityBmAttributes = MapUtils.isEmpty(businessAttributes) ? null : businessAttributes.get(bmName);

            for (AtlasBusinessAttribute bmAttribute : bmAttributes.values()) {
                String bmAttrName          = bmAttribute.getName();
                Object bmAttrExistingValue = null;
                boolean isArrayOfPrimitiveType = false;
                boolean isArrayOfEnum = false;
                if (bmAttribute.getAttributeType().getTypeCategory().equals(ARRAY)) {
                    AtlasArrayType bmAttributeType = (AtlasArrayType) bmAttribute.getAttributeType();
                    AtlasType elementType = bmAttributeType.getElementType();
                    isArrayOfPrimitiveType = elementType.getTypeCategory().equals(TypeCategory.PRIMITIVE);
                    isArrayOfEnum = elementType.getTypeCategory().equals(TypeCategory.ENUM);
                }
                if (isArrayOfPrimitiveType || isArrayOfEnum) {
                    bmAttrExistingValue = entityVertex.getPropertyValues(bmAttribute.getVertexPropertyName(), Object.class);
                } else {
                    bmAttrExistingValue = entityVertex.getProperty(bmAttribute.getVertexPropertyName(), Object.class);
                }
                Object bmAttrNewValue      = MapUtils.isEmpty(entityBmAttributes) ? null : entityBmAttributes.get(bmAttrName);

                if (bmAttrExistingValue == null) {
                    if (bmAttrNewValue != null) {
                        if (LOG.isDebugEnabled()) {
                            LOG.debug("setBusinessAttributes(): adding {}.{}={}", bmName, bmAttribute.getName(), bmAttrNewValue);
                        }

                        mapAttribute(bmAttribute, bmAttrNewValue, entityVertex, CREATE, new EntityMutationContext());

                        addToUpdatedBusinessAttributes(updatedBusinessAttributes, bmAttribute, bmAttrNewValue);
                    }
                } else {
                    if (bmAttrNewValue != null) {
                        if (!Objects.equals(bmAttrExistingValue, bmAttrNewValue)) {
                            if (LOG.isDebugEnabled()) {
                                LOG.debug("setBusinessAttributes(): updating {}.{}={}", bmName, bmAttribute.getName(), bmAttrNewValue);
                            }

                            mapAttribute(bmAttribute, bmAttrNewValue, entityVertex, UPDATE, new EntityMutationContext());

                            addToUpdatedBusinessAttributes(updatedBusinessAttributes, bmAttribute, bmAttrNewValue);
                        }
                    } else {
                        if (LOG.isDebugEnabled()) {
                            LOG.debug("setBusinessAttributes(): removing {}.{}", bmName, bmAttribute.getName());
                        }

                        entityVertex.removeProperty(bmAttribute.getVertexPropertyName());

                        addToUpdatedBusinessAttributes(updatedBusinessAttributes, bmAttribute, bmAttrNewValue);
                    }
                }
            }
        }

        if (MapUtils.isNotEmpty(updatedBusinessAttributes)) {
            updateModificationMetadata(entityVertex);
            entityChangeNotifier.onBusinessAttributesUpdated(AtlasGraphUtilsV2.getIdFromVertex(entityVertex), updatedBusinessAttributes);
        }

        if (LOG.isDebugEnabled()) {
            LOG.debug("<== setBusinessAttributes(entityVertex={}, entityType={}, businessAttributes={}", entityVertex, entityType.getTypeName(), businessAttributes);
        }
    }

    /*
     * add or update the given business attributes on the entity
     */
    public void addOrUpdateBusinessAttributes(AtlasVertex entityVertex, AtlasEntityType entityType, Map<String, Map<String, Object>> businessAttributes) throws AtlasBaseException {
        if (LOG.isDebugEnabled()) {
            LOG.debug("==> addOrUpdateBusinessAttributes(entityVertex={}, entityType={}, businessAttributes={}", entityVertex, entityType.getTypeName(), businessAttributes);
        }

        validateBusinessAttributes(entityVertex, entityType, businessAttributes, true);

        Map<String, Map<String, AtlasBusinessAttribute>> entityTypeBusinessAttributes = entityType.getBusinessAttributes();
        Map<String, Map<String, Object>>                 updatedBusinessAttributes    = new HashMap<>();

        if (MapUtils.isNotEmpty(entityTypeBusinessAttributes) && MapUtils.isNotEmpty(businessAttributes)) {
            for (Map.Entry<String, Map<String, AtlasBusinessAttribute>> entry : entityTypeBusinessAttributes.entrySet()) {
                String                              bmName             = entry.getKey();
                Map<String, AtlasBusinessAttribute> bmAttributes       = entry.getValue();
                Map<String, Object>                 entityBmAttributes = businessAttributes.get(bmName);

                if (MapUtils.isEmpty(entityBmAttributes) && !businessAttributes.containsKey(bmName)) {
                    continue;
                }

                for (AtlasBusinessAttribute bmAttribute : bmAttributes.values()) {
                    String bmAttrName = bmAttribute.getName();

                    if (MapUtils.isEmpty(entityBmAttributes)) {
                        entityVertex.removeProperty(bmAttribute.getVertexPropertyName());
                        addToUpdatedBusinessAttributes(updatedBusinessAttributes, bmAttribute, null);
                        continue;

                    } else if (!entityBmAttributes.containsKey(bmAttrName)) {
                        //since overwriteBusinessAttributes is false, ignore in case BM attr is not passed at all
                        continue;
                    }

                    Object bmAttrValue   = entityBmAttributes.get(bmAttrName);
                    Object existingValue = null;
                    boolean isArrayOfPrimitiveType = false;
                    boolean isArrayOfEnum = false;
                    if (bmAttribute.getAttributeType().getTypeCategory().equals(ARRAY)) {
                        AtlasArrayType bmAttributeType = (AtlasArrayType) bmAttribute.getAttributeType();
                        AtlasType elementType = bmAttributeType.getElementType();
                        isArrayOfPrimitiveType = elementType.getTypeCategory().equals(TypeCategory.PRIMITIVE);
                        isArrayOfEnum = elementType.getTypeCategory().equals(TypeCategory.ENUM);
                    }
                    if (isArrayOfPrimitiveType || isArrayOfEnum) {
                        existingValue = entityVertex.getPropertyValues(bmAttribute.getVertexPropertyName(), Object.class);
                    } else {
                        existingValue = entityVertex.getProperty(bmAttribute.getVertexPropertyName(), Object.class);
                    }

                    if (existingValue == null) {
                        if (bmAttrValue != null) {
                            mapAttribute(bmAttribute, bmAttrValue, entityVertex, CREATE, new EntityMutationContext());

                            addToUpdatedBusinessAttributes(updatedBusinessAttributes, bmAttribute, bmAttrValue);
                        }
                    } else {
                        if (!Objects.equals(existingValue, bmAttrValue)) {

                            if( bmAttrValue != null) {
                                mapAttribute(bmAttribute, bmAttrValue, entityVertex, UPDATE, new EntityMutationContext());

                                addToUpdatedBusinessAttributes(updatedBusinessAttributes, bmAttribute, bmAttrValue);
                            } else {
                                entityVertex.removeProperty(bmAttribute.getVertexPropertyName());
                                addToUpdatedBusinessAttributes(updatedBusinessAttributes, bmAttribute, null);
                            }
                        }
                    }
                }
            }
        }

        if (MapUtils.isNotEmpty(updatedBusinessAttributes)) {
            updateModificationMetadata(entityVertex);
            entityChangeNotifier.onBusinessAttributesUpdated(AtlasGraphUtilsV2.getIdFromVertex(entityVertex), updatedBusinessAttributes);
        }

        if (LOG.isDebugEnabled()) {
            LOG.debug("<== addOrUpdateBusinessAttributes(entityVertex={}, entityType={}, businessAttributes={}", entityVertex, entityType.getTypeName(), businessAttributes);
        }
    }

    /*
     * remove the given business attributes from the entity
     */
    public void removeBusinessAttributes(AtlasVertex entityVertex, AtlasEntityType entityType, Map<String, Map<String, Object>> businessAttributes) throws AtlasBaseException {
        if (LOG.isDebugEnabled()) {
            LOG.debug("==> removeBusinessAttributes(entityVertex={}, entityType={}, businessAttributes={}", entityVertex, entityType.getTypeName(), businessAttributes);
        }

        AtlasEntityHeader               entityHeader   = entityRetriever.toAtlasEntityHeaderWithClassifications(entityVertex);
        AtlasEntityAccessRequest.AtlasEntityAccessRequestBuilder requestBuilder = new AtlasEntityAccessRequest.AtlasEntityAccessRequestBuilder(typeRegistry, AtlasPrivilege.ENTITY_UPDATE_BUSINESS_METADATA, entityHeader);

        for (String bmName : businessAttributes.keySet()) {
            requestBuilder.setBusinessMetadata(bmName);

            AtlasAuthorizationUtils.verifyAccess(requestBuilder.build(), "remove business-metadata: guid=", entityHeader.getGuid(), ", business-metadata=", bmName);
        }

        Map<String, Map<String, AtlasBusinessAttribute>> entityTypeBusinessAttributes = entityType.getBusinessAttributes();
        Map<String, Map<String, Object>>                 updatedBusinessAttributes    = new HashMap<>();

        if (MapUtils.isNotEmpty(entityTypeBusinessAttributes) && MapUtils.isNotEmpty(businessAttributes)) {
            for (Map.Entry<String, Map<String, AtlasBusinessAttribute>> entry : entityTypeBusinessAttributes.entrySet()) {
                String                              bmName       = entry.getKey();
                Map<String, AtlasBusinessAttribute> bmAttributes = entry.getValue();

                if (!businessAttributes.containsKey(bmName)) { // nothing to remove for this business-metadata
                    continue;
                }

                Map<String, Object> entityBmAttributes = businessAttributes.get(bmName);

                for (AtlasBusinessAttribute bmAttribute : bmAttributes.values()) {
                    // if (entityBmAttributes is empty) remove all attributes in this business-metadata
                    // else remove the attribute only if its given in entityBmAttributes
                    if (MapUtils.isEmpty(entityBmAttributes) || entityBmAttributes.containsKey(bmAttribute.getName())) {
                        entityVertex.removeProperty(bmAttribute.getVertexPropertyName());

                        addToUpdatedBusinessAttributes(updatedBusinessAttributes, bmAttribute, null);
                    }
                }
            }
        }

        if (MapUtils.isNotEmpty(updatedBusinessAttributes)) {
            updateModificationMetadata(entityVertex);
            entityChangeNotifier.onBusinessAttributesUpdated(AtlasGraphUtilsV2.getIdFromVertex(entityVertex), updatedBusinessAttributes);
        }

        if (LOG.isDebugEnabled()) {
            LOG.debug("<== removeBusinessAttributes(entityVertex={}, entityType={}, businessAttributes={}", entityVertex, entityType.getTypeName(), businessAttributes);
        }
    }

    private AtlasVertex createStructVertex(AtlasStruct struct) {
        return createStructVertex(struct.getTypeName());
    }

    private AtlasVertex createStructVertex(AtlasObjectId objectId) {
        return createStructVertex(objectId.getTypeName());
    }

    private AtlasVertex createStructVertex(String typeName) {
        if (LOG.isDebugEnabled()) {
            LOG.debug("==> createStructVertex({})", typeName);
        }

        final AtlasVertex ret = graph.addVertex();

        AtlasGraphUtilsV2.setEncodedProperty(ret, ENTITY_TYPE_PROPERTY_KEY, typeName);
        AtlasGraphUtilsV2.setEncodedProperty(ret, STATE_PROPERTY_KEY, AtlasEntity.Status.ACTIVE.name());
        AtlasGraphUtilsV2.setEncodedProperty(ret, TIMESTAMP_PROPERTY_KEY, RequestContext.get().getRequestTime());
        AtlasGraphUtilsV2.setEncodedProperty(ret, MODIFICATION_TIMESTAMP_PROPERTY_KEY, RequestContext.get().getRequestTime());
        AtlasGraphUtilsV2.setEncodedProperty(ret, CREATED_BY_KEY, RequestContext.get().getUser());
        AtlasGraphUtilsV2.setEncodedProperty(ret, MODIFIED_BY_KEY, RequestContext.get().getUser());

        if (LOG.isDebugEnabled()) {
            LOG.debug("<== createStructVertex({})", typeName);
        }

        return ret;
    }

    private AtlasVertex createClassificationVertex(AtlasClassification classification) {
        if (LOG.isDebugEnabled()) {
            LOG.debug("==> createVertex({})", classification.getTypeName());
        }

        AtlasClassificationType classificationType = typeRegistry.getClassificationTypeByName(classification.getTypeName());

        AtlasVertex ret = createStructVertex(classification);

        AtlasGraphUtilsV2.addEncodedProperty(ret, SUPER_TYPES_PROPERTY_KEY, classificationType.getAllSuperTypes());
        AtlasGraphUtilsV2.setEncodedProperty(ret, CLASSIFICATION_ENTITY_GUID, classification.getEntityGuid());
        AtlasGraphUtilsV2.setEncodedProperty(ret, CLASSIFICATION_ENTITY_STATUS, classification.getEntityStatus().name());

        return ret;
    }

    private void mapAttributes(AtlasStruct struct, AtlasVertex vertex, EntityOperation op, EntityMutationContext context) throws AtlasBaseException {
        mapAttributes(struct, getStructType(struct.getTypeName()), vertex, op, context);
    }

    public void mapAttributes(AtlasStruct struct, AtlasStructType structType, AtlasVertex vertex, EntityOperation op, EntityMutationContext context) throws AtlasBaseException {
        if (LOG.isDebugEnabled()) {
            LOG.debug("==> mapAttributes({}, {})", op, struct.getTypeName());
        }

        if (MapUtils.isNotEmpty(struct.getAttributes())) {
            MetricRecorder metric = RequestContext.get().startMetricRecord("mapAttributes");

            List<String> timestampAutoUpdateAttributes = new ArrayList<>();
            List<String> userAutoUpdateAttributes = new ArrayList<>();

            if (op.equals(CREATE)) {
                for (AtlasAttribute attribute : structType.getAllAttributes().values()) {
                    Object attrValue = struct.getAttribute(attribute.getName());
                    Object attrOldValue = null;
                    boolean isArrayOfPrimitiveType = false;
                    boolean isArrayOfEnum = false;
                    if (attribute.getAttributeType().getTypeCategory().equals(ARRAY)) {
                        AtlasArrayType attributeType = (AtlasArrayType) attribute.getAttributeType();
                        AtlasType elementType = attributeType.getElementType();
                        isArrayOfPrimitiveType = elementType.getTypeCategory().equals(TypeCategory.PRIMITIVE);
                        isArrayOfEnum = elementType.getTypeCategory().equals(TypeCategory.ENUM);
                    }
                    if (isArrayOfPrimitiveType || isArrayOfEnum) {
                        attrOldValue = vertex.getPropertyValues(attribute.getVertexPropertyName(),attribute.getClass());
                    } else {
                        attrOldValue = vertex.getProperty(attribute.getVertexPropertyName(),attribute.getClass());
                    }
                    if (attrValue!= null && !attrValue.equals(attrOldValue)) {
                        addValuesToAutoUpdateAttributesList(attribute, userAutoUpdateAttributes, timestampAutoUpdateAttributes);
                    }

                    mapAttribute(attribute, attrValue, vertex, op, context);
                }

            } else if (op.equals(UPDATE) || op.equals(PARTIAL_UPDATE)) {
                for (String attrName : struct.getAttributes().keySet()) {
                    AtlasAttribute attribute = structType.getAttribute(attrName);

                    if (attribute != null) {
                        Object attrValue = struct.getAttribute(attrName);
                        Object attrOldValue = null;
                        boolean isArrayOfPrimitiveType = false;
                        boolean isArrayOfEnum = false;

                        boolean isStruct = (TypeCategory.STRUCT == attribute.getDefinedInType().getTypeCategory()
                                || TypeCategory.STRUCT == attribute.getAttributeType().getTypeCategory());

                        if (attribute.getAttributeType().getTypeCategory().equals(ARRAY)) {
                            AtlasArrayType attributeType = (AtlasArrayType) attribute.getAttributeType();
                            AtlasType elementType = attributeType.getElementType();
                            isArrayOfPrimitiveType = elementType.getTypeCategory().equals(TypeCategory.PRIMITIVE);
                            isArrayOfEnum = elementType.getTypeCategory().equals(TypeCategory.ENUM);
                        }

                        if (isArrayOfPrimitiveType || isArrayOfEnum) {
                            attrOldValue = vertex.getPropertyValues(attribute.getVertexPropertyName(),attribute.getClass());
                        } else if (isStruct) {
                            String edgeLabel = AtlasGraphUtilsV2.getEdgeLabel(attribute.getName());
                            attrOldValue = getCollectionElementsUsingRelationship(vertex, attribute, edgeLabel);
                        } else {
                            attrOldValue = vertex.getProperty(attribute.getVertexPropertyName(),attribute.getClass());
                        }

                        if (attrValue != null && !attrValue.equals(attrOldValue)) {
                            addValuesToAutoUpdateAttributesList(attribute, userAutoUpdateAttributes, timestampAutoUpdateAttributes);
                        }

                        mapAttribute(attribute, attrValue, vertex, op, context);
                    } else {
                        LOG.warn("mapAttributes(): invalid attribute {}.{}. Ignored..", struct.getTypeName(), attrName);
                    }
                }
            }

            updateModificationMetadata(vertex);
            graphHelper.updateMetadataAttributes(vertex, timestampAutoUpdateAttributes, "timestamp");
            graphHelper.updateMetadataAttributes(vertex, userAutoUpdateAttributes, "user");

            RequestContext.get().endMetricRecord(metric);
        }

        if (LOG.isDebugEnabled()) {
            LOG.debug("<== mapAttributes({}, {})", op, struct.getTypeName());
        }
    }

    private void addValuesToAutoUpdateAttributesList(AtlasAttribute attribute, List<String> userAutoUpdateAttributes, List<String> timestampAutoUpdateAttributes) {
        HashMap<String, ArrayList> autoUpdateAttributes =  attribute.getAttributeDef().getAutoUpdateAttributes();
        if (autoUpdateAttributes != null) {
            List<String> userAttributes = autoUpdateAttributes.get("user");
            if (userAttributes != null && userAttributes.size() > 0) {
                userAutoUpdateAttributes.addAll(userAttributes);
            }
            List<String> timestampAttributes = autoUpdateAttributes.get("timestamp");
            if (timestampAttributes != null && timestampAttributes.size() > 0) {
                timestampAutoUpdateAttributes.addAll(timestampAttributes);
            }
        }
    }

    private void mapRelationshipAttributes(AtlasEntity entity, AtlasEntityType entityType, AtlasVertex vertex, EntityOperation op,
                                           EntityMutationContext context) throws AtlasBaseException {
        if (LOG.isDebugEnabled()) {
            LOG.debug("==> mapRelationshipAttributes({}, {})", op, entity.getTypeName());
        }

        if (MapUtils.isNotEmpty(entity.getRelationshipAttributes())) {
            MetricRecorder metric = RequestContext.get().startMetricRecord("mapRelationshipAttributes");

            if (op.equals(CREATE)) {
                for (String attrName : entityType.getRelationshipAttributes().keySet()) {
                    Object         attrValue    = entity.getRelationshipAttribute(attrName);
                    String         relationType = AtlasEntityUtil.getRelationshipType(attrValue);
                    AtlasAttribute attribute    = entityType.getRelationshipAttribute(attrName, relationType);

                    mapAttribute(attribute, attrValue, vertex, op, context);
                }

            } else if (op.equals(UPDATE) || op.equals(PARTIAL_UPDATE)) {
                // relationship attributes mapping
                for (String attrName : entityType.getRelationshipAttributes().keySet()) {
                    if (entity.hasRelationshipAttribute(attrName)) {
                        Object         attrValue    = entity.getRelationshipAttribute(attrName);
                        String         relationType = AtlasEntityUtil.getRelationshipType(attrValue);
                        AtlasAttribute attribute    = entityType.getRelationshipAttribute(attrName, relationType);

                        mapAttribute(attribute, attrValue, vertex, op, context);
                    }
                }
            }
            updateModificationMetadata(vertex);

            RequestContext.get().endMetricRecord(metric);
        }

        if (LOG.isDebugEnabled()) {
            LOG.debug("<== mapRelationshipAttributes({}, {})", op, entity.getTypeName());
        }
    }

    private void mapAppendRemoveRelationshipAttributes(AtlasEntity entity, AtlasEntityType entityType, AtlasVertex vertex, EntityOperation op,
                                                       EntityMutationContext context, boolean isAppendOp, boolean isRemoveOp) throws AtlasBaseException {
        if (LOG.isDebugEnabled()) {
            LOG.debug("==> mapAppendRemoveRelationshipAttributes({}, {})", op, entity.getTypeName());
        }

        MetricRecorder metric = RequestContext.get().startMetricRecord("mapAppendRemoveRelationshipAttributes");

        if (isAppendOp && MapUtils.isNotEmpty(entity.getAppendRelationshipAttributes())) {
         if (op.equals(UPDATE) || op.equals(PARTIAL_UPDATE)) {
                // relationship attributes mapping
                for (String attrName : entityType.getRelationshipAttributes().keySet()) {
                    if (entity.hasAppendRelationshipAttribute(attrName)) {
                        Object         attrValue    = entity.getAppendRelationshipAttribute(attrName);
                        String         relationType = AtlasEntityUtil.getRelationshipType(attrValue);
                        AtlasAttribute attribute    = entityType.getRelationshipAttribute(attrName, relationType);
                        mapAttribute(attribute, attrValue, vertex, op, context, true, isRemoveOp);
                    }
                }
            }
        }

        if (isRemoveOp && MapUtils.isNotEmpty(entity.getRemoveRelationshipAttributes())) {
            if (op.equals(UPDATE) || op.equals(PARTIAL_UPDATE)) {
                // relationship attributes mapping
                for (String attrName : entityType.getRelationshipAttributes().keySet()) {
                    if (entity.hasRemoveRelationshipAttribute(attrName)) {
                        Object         attrValue    = entity.getRemoveRelationshipAttribute(attrName);
                        String         relationType = AtlasEntityUtil.getRelationshipType(attrValue);
                        AtlasAttribute attribute    = entityType.getRelationshipAttribute(attrName, relationType);
                        mapAttribute(attribute, attrValue, vertex, op, context, isAppendOp, true);
                    }
                }
            }
        }

        RequestContext.get().endMetricRecord(metric);

        if (LOG.isDebugEnabled()) {
            LOG.debug("<== mapAppendRemoveRelationshipAttributes({}, {})", op, entity.getTypeName());
        }
    }

    private void mapAttribute(AtlasAttribute attribute, Object attrValue, AtlasVertex vertex, EntityOperation op, EntityMutationContext context) throws AtlasBaseException {
       mapAttribute(attribute, attrValue, vertex, op, context, false, false);
    }

    private void mapAttribute(AtlasAttribute attribute, Object attrValue, AtlasVertex vertex, EntityOperation op, EntityMutationContext context, boolean isAppendOp, boolean isRemoveOp) throws AtlasBaseException {
        AtlasPerfMetrics.MetricRecorder metricRecorder = RequestContext.get().startMetricRecord("mapAttribute");
        try {
            boolean isDeletedEntity = context.isDeletedEntity(vertex);
            AtlasType         attrType     = attribute.getAttributeType();
            if (attrValue == null) {
                AtlasAttributeDef attributeDef = attribute.getAttributeDef();

                if (attrType.getTypeCategory() == TypeCategory.PRIMITIVE) {
                    if (attributeDef.getDefaultValue() != null) {
                        attrValue = attrType.createDefaultValue(attributeDef.getDefaultValue());
                    } else if (attributeDef.getIsDefaultValueNull() && ALLOWED_DATATYPES_FOR_DEFAULT_NULL.contains(attribute.getTypeName())) {
                        attrValue = null;
                    } else {
                        if (attribute.getAttributeDef().getIsOptional()) {
                            attrValue = attrType.createOptionalDefaultValue();
                        } else {
                            attrValue = attrType.createDefaultValue();
                        }
                    }
                }
            }

            if (attrType.getTypeCategory() == TypeCategory.PRIMITIVE || attrType.getTypeCategory() == TypeCategory.ENUM) {
                mapPrimitiveValue(vertex, attribute, attrValue, isDeletedEntity);
            } else {
                AttributeMutationContext ctx = new AttributeMutationContext(op, vertex, attribute, attrValue);
                mapToVertexByTypeCategory(ctx, context, isAppendOp, isRemoveOp);
            }
        } finally {
            RequestContext.get().endMetricRecord(metricRecorder);
        }
    }

    private Object mapToVertexByTypeCategory(AttributeMutationContext ctx, EntityMutationContext context, boolean isAppendOp, boolean isRemoveOp) throws AtlasBaseException {
        AtlasPerfMetrics.MetricRecorder metricRecorder = RequestContext.get().startMetricRecord("mapToVertexByTypeCategory");

        try {
            if (ctx.getOp() == CREATE && ctx.getValue() == null) {
                return null;
            }

            switch (ctx.getAttrType().getTypeCategory()) {
                case PRIMITIVE:
                case ENUM:
                    return mapPrimitiveValue(ctx, context);

                case STRUCT: {
                    String    edgeLabel   = AtlasGraphUtilsV2.getEdgeLabel(ctx.getVertexProperty());
                    AtlasEdge currentEdge = graphHelper.getEdgeForLabel(ctx.getReferringVertex(), edgeLabel);
                    AtlasEdge edge        = currentEdge != null ? currentEdge : null;

                    ctx.setExistingEdge(edge);

                    AtlasEdge newEdge = mapStructValue(ctx, context);

                    if (currentEdge != null && !currentEdge.equals(newEdge)) {
                        deleteDelegate.getHandler().deleteEdgeReference(currentEdge, ctx.getAttrType().getTypeCategory(), false, true, ctx.getReferringVertex());
                    }

                    return newEdge;
                }

                case OBJECT_ID_TYPE: {
                    if (ctx.getAttributeDef().isSoftReferenced()) {
                        return mapSoftRefValueWithUpdate(ctx, context);
                    }

                    AtlasRelationshipEdgeDirection edgeDirection = ctx.getAttribute().getRelationshipEdgeDirection();
                    String edgeLabel = ctx.getAttribute().getRelationshipEdgeLabel();

                    // if relationshipDefs doesn't exist, use legacy way of finding edge label.
                    if (StringUtils.isEmpty(edgeLabel)) {
                        edgeLabel = AtlasGraphUtilsV2.getEdgeLabel(ctx.getVertexProperty());
                    }

                    String    relationshipGuid = getRelationshipGuid(ctx.getValue());
                    AtlasEdge currentEdge;

                    // if relationshipGuid is assigned in AtlasRelatedObjectId use it to fetch existing AtlasEdge
                    if (StringUtils.isNotEmpty(relationshipGuid) && !RequestContext.get().isImportInProgress()) {
                        currentEdge = graphHelper.getEdgeForGUID(relationshipGuid);
                    } else {
                        currentEdge = graphHelper.getEdgeForLabel(ctx.getReferringVertex(), edgeLabel, edgeDirection);
                    }

                    AtlasEdge newEdge = null;

                    if (ctx.getValue() != null) {
                        AtlasEntityType instanceType = getInstanceType(ctx.getValue(), context);
                        AtlasEdge       edge         = currentEdge != null ? currentEdge : null;

                        ctx.setElementType(instanceType);
                        ctx.setExistingEdge(edge);

                        newEdge = mapObjectIdValueUsingRelationship(ctx, context);

                        // legacy case update inverse attribute
                        if (ctx.getAttribute().getInverseRefAttribute() != null) {
                            // Update the inverse reference using relationship on the target entity
                            addInverseReference(context, ctx.getAttribute().getInverseRefAttribute(), newEdge, getRelationshipAttributes(ctx.getValue()));
                        }
                    }

                    // created new relationship,
                    // record entity update on both vertices of the new relationship
                    if (currentEdge == null && newEdge != null) {

                        // based on relationship edge direction record update only on attribute vertex
                        if (edgeDirection == IN) {
                            recordEntityUpdate(newEdge.getOutVertex());

                        } else {
                            recordEntityUpdate(newEdge.getInVertex());
                        }
                    }

                    // update references, if current and new edge don't match
                    // record entity update on new reference and delete(edge) old reference.
                    if (currentEdge != null && !currentEdge.equals(newEdge)) {

                        //record entity update on new edge
                        if (isRelationshipEdge(newEdge)) {
                            AtlasVertex attrVertex = context.getDiscoveryContext().getResolvedEntityVertex(getGuid(ctx.getValue()));

                            recordEntityUpdate(attrVertex);
                        }

                        //delete old reference
                        deleteDelegate.getHandler().deleteEdgeReference(currentEdge, ctx.getAttrType().getTypeCategory(), ctx.getAttribute().isOwnedRef(),
                                true, ctx.getAttribute().getRelationshipEdgeDirection(), ctx.getReferringVertex());
                    }

                    if (edgeLabel.equals(GLOSSARY_TERMS_EDGE_LABEL) || edgeLabel.equals(GLOSSARY_CATEGORY_EDGE_LABEL)) {
                        addGlossaryAttr(ctx, newEdge);
                    }

                    if (CATEGORY_PARENT_EDGE_LABEL.equals(edgeLabel)) {
                        addCatParentAttr(ctx, newEdge);
                    }

                    return newEdge;
                }

                case MAP:
                    return mapMapValue(ctx, context);

                case ARRAY:
                    if (isAppendOp){
                        return appendArrayValue(ctx, context);
                    }

                    if (isRemoveOp){
                        return removeArrayValue(ctx, context);
                    }

                    return mapArrayValue(ctx, context);

                default:
                    throw new AtlasBaseException(AtlasErrorCode.TYPE_CATEGORY_INVALID, ctx.getAttrType().getTypeCategory().name());
            }
        } finally {
            RequestContext.get().endMetricRecord(metricRecorder);
        }
    }

    private String mapSoftRefValue(AttributeMutationContext ctx, EntityMutationContext context) {
        String ret = null;

        if (ctx.getValue() instanceof AtlasObjectId) {
            AtlasObjectId objectId = (AtlasObjectId) ctx.getValue();
            String        typeName = objectId.getTypeName();
            String        guid     = AtlasTypeUtil.isUnAssignedGuid(objectId.getGuid()) ? context.getGuidAssignments().get(objectId.getGuid()) : objectId.getGuid();

            ret = AtlasEntityUtil.formatSoftRefValue(typeName, guid);
        } else {
            if (ctx.getValue() != null) {
                LOG.warn("mapSoftRefValue: Was expecting AtlasObjectId, but found: {}", ctx.getValue().getClass());
            }
        }

        setAssignedGuid(ctx.getValue(), context);

        return ret;
    }

    private Object mapSoftRefValueWithUpdate(AttributeMutationContext ctx, EntityMutationContext context) {
        String softRefValue = mapSoftRefValue(ctx, context);

        AtlasGraphUtilsV2.setProperty(ctx.getReferringVertex(), ctx.getVertexProperty(), softRefValue);

        return softRefValue;
    }

    private void addInverseReference(EntityMutationContext context, AtlasAttribute inverseAttribute, AtlasEdge edge, Map<String, Object> relationshipAttributes) throws AtlasBaseException {
        AtlasStructType inverseType      = inverseAttribute.getDefinedInType();
        AtlasVertex     inverseVertex    = edge.getInVertex();
        String          inverseEdgeLabel = inverseAttribute.getRelationshipEdgeLabel();
        AtlasEdge       inverseEdge      = graphHelper.getEdgeForLabel(inverseVertex, inverseEdgeLabel);
        String          propertyName     = AtlasGraphUtilsV2.getQualifiedAttributePropertyKey(inverseType, inverseAttribute.getName());

        // create new inverse reference
        AtlasEdge newEdge = createInverseReferenceUsingRelationship(context, inverseAttribute, edge, relationshipAttributes);

        boolean inverseUpdated = true;
        switch (inverseAttribute.getAttributeType().getTypeCategory()) {
        case OBJECT_ID_TYPE:
            if (inverseEdge != null) {
                if (!inverseEdge.equals(newEdge)) {
                    // Disconnect old reference
                    deleteDelegate.getHandler().deleteEdgeReference(inverseEdge, inverseAttribute.getAttributeType().getTypeCategory(),
                                                      inverseAttribute.isOwnedRef(), true, inverseVertex);
                }
                else {
                    // Edge already exists for this attribute between these vertices.
                    inverseUpdated = false;
                }
            }
            break;
        case ARRAY:
            // Add edge ID to property value
            List<String> elements = inverseVertex.getProperty(propertyName, List.class);
            if (newEdge != null && elements == null) {
                elements = new ArrayList<>();
                elements.add(newEdge.getId().toString());
                inverseVertex.setProperty(propertyName, elements);
            }
            else {
               if (newEdge != null && !elements.contains(newEdge.getId().toString())) {
                    elements.add(newEdge.getId().toString());
                    inverseVertex.setProperty(propertyName, elements);
               }
               else {
                   // Property value list already contains the edge ID.
                   inverseUpdated = false;
               }
            }
            break;
        default:
            break;
        }

        if (inverseUpdated) {
            RequestContext requestContext = RequestContext.get();

            if (!requestContext.isDeletedEntity(graphHelper.getGuid(inverseVertex))) {
                updateModificationMetadata(inverseVertex);

                requestContext.recordEntityUpdate(entityRetriever.toAtlasEntityHeader(inverseVertex));
            }
        }
    }

    private AtlasEdge createInverseReferenceUsingRelationship(EntityMutationContext context, AtlasAttribute inverseAttribute, AtlasEdge edge, Map<String, Object> relationshipAttributes) throws AtlasBaseException {
        if (LOG.isDebugEnabled()) {
            LOG.debug("==> createInverseReferenceUsingRelationship()");
        }

        String      inverseAttributeName   = inverseAttribute.getName();
        AtlasType   inverseAttributeType   = inverseAttribute.getDefinedInType();
        AtlasVertex inverseVertex          = edge.getInVertex();
        AtlasVertex vertex                 = edge.getOutVertex();
        AtlasEdge   ret;

        if (inverseAttributeType instanceof AtlasEntityType) {
            AtlasEntityType entityType = (AtlasEntityType) inverseAttributeType;

            if (entityType.hasRelationshipAttribute(inverseAttributeName)) {
                String relationshipName = graphHelper.getRelationshipTypeName(inverseVertex, entityType, inverseAttributeName);

                ret = getOrCreateRelationship(inverseVertex, vertex, relationshipName, relationshipAttributes);

            } else {
                if (LOG.isDebugEnabled()) {
                    LOG.debug("No RelationshipDef defined between {} and {} on attribute: {}", inverseAttributeType,
                              AtlasGraphUtilsV2.getTypeName(vertex), inverseAttributeName);
                }
                // if no RelationshipDef found, use legacy way to create edges
                ret = createInverseReference(inverseAttribute, (AtlasStructType) inverseAttributeType, inverseVertex, vertex);
            }
        } else {
            // inverseAttribute not of type AtlasEntityType, use legacy way to create edges
            ret = createInverseReference(inverseAttribute, (AtlasStructType) inverseAttributeType, inverseVertex, vertex);
        }

        if (LOG.isDebugEnabled()) {
            LOG.debug("<== createInverseReferenceUsingRelationship()");
        }

        updateRelationshipGuidForImport(context, inverseAttributeName, inverseVertex, ret);

        return ret;
    }

    private void updateRelationshipGuidForImport(EntityMutationContext context, String inverseAttributeName, AtlasVertex inverseVertex, AtlasEdge edge) throws AtlasBaseException {
        if (!RequestContext.get().isImportInProgress()) {
            return;
        }

        String parentGuid = graphHelper.getGuid(inverseVertex);
        if(StringUtils.isEmpty(parentGuid)) {
            return;
        }

        AtlasEntity entity = context.getCreatedOrUpdatedEntity(parentGuid);
        if(entity == null) {
            return;
        }

        String parentRelationshipGuid = getRelationshipGuid(entity.getRelationshipAttribute(inverseAttributeName));
        if(StringUtils.isEmpty(parentRelationshipGuid)) {
            return;
        }

        AtlasGraphUtilsV2.setEncodedProperty(edge, RELATIONSHIP_GUID_PROPERTY_KEY, parentRelationshipGuid);
    }

    // legacy method to create edges for inverse reference
    private AtlasEdge createInverseReference(AtlasAttribute inverseAttribute, AtlasStructType inverseAttributeType,
                                             AtlasVertex inverseVertex, AtlasVertex vertex) throws AtlasBaseException {

        String propertyName     = AtlasGraphUtilsV2.getQualifiedAttributePropertyKey(inverseAttributeType, inverseAttribute.getName());
        String inverseEdgeLabel = AtlasGraphUtilsV2.getEdgeLabel(propertyName);
        AtlasEdge ret;

        try {
            ret = graphHelper.getOrCreateEdge(inverseVertex, vertex, inverseEdgeLabel);

        } catch (RepositoryException e) {
            throw new AtlasBaseException(AtlasErrorCode.INTERNAL_ERROR, e);
        }

        return ret;
    }

    private Object mapPrimitiveValue(AttributeMutationContext ctx, EntityMutationContext context) {
        return mapPrimitiveValue(ctx.getReferringVertex(), ctx.getAttribute(), ctx.getValue(), context.isDeletedEntity(ctx.referringVertex));
    }

    private Object mapPrimitiveValue(AtlasVertex vertex, AtlasAttribute attribute, Object valueFromEntity, boolean isDeletedEntity) {
        boolean isIndexableStrAttr = attribute.getAttributeDef().getIsIndexable() && attribute.getAttributeType() instanceof AtlasBuiltInTypes.AtlasStringType;

        Object ret = valueFromEntity;

        // Janus bug, when an indexed string attribute has a value longer than a certain length then the reverse indexed key generated by JanusGraph
        // exceeds the HBase row length's hard limit (Short.MAX). This trimming and hashing procedure is to circumvent that limitation
        if (ret != null && isIndexableStrAttr) {
            String value = ret.toString();

            if (value.length() > INDEXED_STR_SAFE_LEN) {
                RequestContext requestContext = RequestContext.get();

                final int trimmedLength;

                if (requestContext.getAttemptCount() <= 1) { // if this is the first attempt, try saving as it is; trim on retry
                    trimmedLength = value.length();
                } else if (requestContext.getAttemptCount() >= requestContext.getMaxAttempts()) { // if this is the last attempt, set to 'safe_len'
                    trimmedLength = INDEXED_STR_SAFE_LEN;
                } else if (requestContext.getAttemptCount() == 2) { // based on experimentation, string length of 4 times 'safe_len' succeeds
                    trimmedLength = Math.min(4 * INDEXED_STR_SAFE_LEN, value.length());
                } else if (requestContext.getAttemptCount() == 3) { // if length of 4 times 'safe_len' failed, try twice 'safe_len'
                    trimmedLength = Math.min(2 * INDEXED_STR_SAFE_LEN, value.length());
                } else { // if twice the 'safe_len' failed, trim to 'safe_len'
                    trimmedLength = INDEXED_STR_SAFE_LEN;
                }

                if (trimmedLength < value.length()) {
                    LOG.warn("Length of indexed attribute {} is {} characters, longer than safe-limit {}; trimming to {} - attempt #{}", attribute.getQualifiedName(), value.length(), INDEXED_STR_SAFE_LEN, trimmedLength, requestContext.getAttemptCount());

                    String checksumSuffix = ":" + DigestUtils.shaHex(value); // Storing SHA checksum in case verification is needed after retrieval

                    ret = value.substring(0, trimmedLength - checksumSuffix.length()) + checksumSuffix;
                } else {
                    LOG.warn("Length of indexed attribute {} is {} characters, longer than safe-limit {}", attribute.getQualifiedName(), value.length(), INDEXED_STR_SAFE_LEN);
                }
            }
        }

        AtlasGraphUtilsV2.setEncodedProperty(vertex, attribute.getVertexPropertyName(), ret);

        String uniqPropName = attribute != null ? attribute.getVertexUniquePropertyName() : null;

        if (uniqPropName != null) {
            // Removing AtlasGraphUtilsV2.getState(vertex) == DELETED condition below to keep the unique contrain even if asset is deleted.
            if (isDeletedEntity) {
                vertex.removeProperty(uniqPropName);
            } else {
                AtlasGraphUtilsV2.setEncodedProperty(vertex, uniqPropName, ret);
            }
        }

        return ret;
    }

    private AtlasEdge mapStructValue(AttributeMutationContext ctx, EntityMutationContext context) throws AtlasBaseException {
        if (LOG.isDebugEnabled()) {
            LOG.debug("==> mapStructValue({})", ctx);
        }

        AtlasEdge ret = null;

        if (ctx.getCurrentEdge() != null) {
            AtlasStruct structVal = null;
            if (ctx.getValue() instanceof AtlasStruct) {
                structVal = (AtlasStruct)ctx.getValue();
            } else if (ctx.getValue() instanceof Map) {
                structVal = new AtlasStruct(ctx.getAttrType().getTypeName(), (Map) AtlasTypeUtil.toStructAttributes((Map)ctx.getValue()));
            }

            if (structVal != null) {
                updateVertex(structVal, ctx.getCurrentEdge().getInVertex(), context);
                ret = ctx.getCurrentEdge();
            } else {
                ret = null;
            }

        } else if (ctx.getValue() != null) {
            String edgeLabel = AtlasGraphUtilsV2.getEdgeLabel(ctx.getVertexProperty());

            AtlasStruct structVal = null;
            if (ctx.getValue() instanceof AtlasStruct) {
                structVal = (AtlasStruct) ctx.getValue();
            } else if (ctx.getValue() instanceof Map) {
                structVal = new AtlasStruct(ctx.getAttrType().getTypeName(), (Map) AtlasTypeUtil.toStructAttributes((Map)ctx.getValue()));
            }

            if (structVal != null) {
                ret = createVertex(structVal, ctx.getReferringVertex(), edgeLabel, context);
            }
        }

        if (LOG.isDebugEnabled()) {
            LOG.debug("<== mapStructValue({})", ctx);
        }

        return ret;
    }

    private AtlasEdge mapObjectIdValue(AttributeMutationContext ctx, EntityMutationContext context) throws AtlasBaseException {
        if (LOG.isDebugEnabled()) {
            LOG.debug("==> mapObjectIdValue({})", ctx);
        }

        AtlasEdge ret = null;

        String guid = getGuid(ctx.getValue());

        AtlasVertex entityVertex = context.getDiscoveryContext().getResolvedEntityVertex(guid);

        if (entityVertex == null) {
            if (AtlasTypeUtil.isAssignedGuid(guid)) {
                entityVertex = context.getVertex(guid);
            }

            if (entityVertex == null) {
                AtlasObjectId objId = getObjectId(ctx.getValue());

                if (objId != null) {
                    entityVertex = context.getDiscoveryContext().getResolvedEntityVertex(objId);
                }
            }
        }

        if (entityVertex == null) {
            throw new AtlasBaseException(AtlasErrorCode.INVALID_OBJECT_ID, (ctx.getValue() == null ? null : ctx.getValue().toString()));
        }

        if (ctx.getCurrentEdge() != null) {
            ret = updateEdge(ctx.getAttributeDef(), ctx.getValue(), ctx.getCurrentEdge(), entityVertex);
        } else if (ctx.getValue() != null) {
            String edgeLabel = AtlasGraphUtilsV2.getEdgeLabel(ctx.getVertexProperty());

            try {
                ret = graphHelper.getOrCreateEdge(ctx.getReferringVertex(), entityVertex, edgeLabel);
            } catch (RepositoryException e) {
                throw new AtlasBaseException(AtlasErrorCode.INTERNAL_ERROR, e);
            }
        }

        if (LOG.isDebugEnabled()) {
            LOG.debug("<== mapObjectIdValue({})", ctx);
        }

        return ret;
    }

    private AtlasEdge mapObjectIdValueUsingRelationship(AttributeMutationContext ctx, EntityMutationContext context) throws AtlasBaseException {
        AtlasPerfMetrics.MetricRecorder metricRecorder = RequestContext.get().startMetricRecord("mapObjectIdValueUsingRelationship");
        try {
            if (LOG.isDebugEnabled()) {
                LOG.debug("==> mapObjectIdValueUsingRelationship({})", ctx);
            }

            String      guid            = getGuid(ctx.getValue());
            AtlasVertex attributeVertex = context.getDiscoveryContext().getResolvedEntityVertex(guid);
            AtlasVertex entityVertex    = ctx.getReferringVertex();
            AtlasEdge   ret;

            if (attributeVertex == null) {
                if (AtlasTypeUtil.isAssignedGuid(guid)) {
                    attributeVertex = context.getVertex(guid);
                }

                if (attributeVertex == null) {
                    AtlasObjectId objectId = getObjectId(ctx.getValue());

                    attributeVertex = (objectId != null) ? context.getDiscoveryContext().getResolvedEntityVertex(objectId) : null;
                }
            }

            if (attributeVertex == null) {
                if(RequestContext.get().isImportInProgress()) {
                    return null;
                }

                throw new AtlasBaseException(AtlasErrorCode.INVALID_OBJECT_ID, (ctx.getValue() == null ? null : ctx.getValue().toString()));
            }

            AtlasType type = typeRegistry.getType(AtlasGraphUtilsV2.getTypeName(entityVertex));

            if (type instanceof AtlasEntityType) {
                AtlasEntityType entityType = (AtlasEntityType) type;
                AtlasAttribute  attribute     = ctx.getAttribute();
                String          attributeName = attribute.getName();

                // use relationship to create/update edges
                if (entityType.hasRelationshipAttribute(attributeName)) {
                    Map<String, Object> relationshipAttributes = getRelationshipAttributes(ctx.getValue());

                    if (ctx.getCurrentEdge() != null && getStatus(ctx.getCurrentEdge()) != DELETED) {
                        ret = updateRelationship(ctx.getCurrentEdge(), entityVertex, attributeVertex, attribute.getRelationshipEdgeDirection(), relationshipAttributes);
                    } else {
                        String      relationshipName = attribute.getRelationshipName();
                        AtlasVertex fromVertex;
                        AtlasVertex toVertex;

                        if (StringUtils.isEmpty(relationshipName)) {
                            relationshipName = graphHelper.getRelationshipTypeName(entityVertex, entityType, attributeName);
                        }

                        if (attribute.getRelationshipEdgeDirection() == IN) {
                            fromVertex = attributeVertex;
                            toVertex   = entityVertex;

                        } else {
                            fromVertex = entityVertex;
                            toVertex   = attributeVertex;
                        }

                        ret = getOrCreateRelationship(fromVertex, toVertex, relationshipName, relationshipAttributes);

                        boolean isCreated = graphHelper.getCreatedTime(ret) == RequestContext.get().getRequestTime();

                        if (isCreated) {
                            // if relationship did not exist before and new relationship was created
                            // record entity update on both relationship vertices
                            recordEntityUpdate(attributeVertex);
                        }

                        // for import use the relationship guid provided
                        if (RequestContext.get().isImportInProgress()) {
                            String relationshipGuid = getRelationshipGuid(ctx.getValue());

                            if(!StringUtils.isEmpty(relationshipGuid)) {
                                AtlasGraphUtilsV2.setEncodedProperty(ret, RELATIONSHIP_GUID_PROPERTY_KEY, relationshipGuid);
                            }
                        }
                    }
                } else {
                    // use legacy way to create/update edges
                    if (WARN_ON_NO_RELATIONSHIP || LOG.isDebugEnabled()) {
                        LOG.warn("No RelationshipDef defined between {} and {} on attribute: {}. This can lead to severe performance degradation.",
                                getTypeName(entityVertex), getTypeName(attributeVertex), attributeName);
                    }

                    ret = mapObjectIdValue(ctx, context);
                }

            } else {
                // if type is StructType having objectid as attribute
                ret = mapObjectIdValue(ctx, context);
            }

            setAssignedGuid(ctx.getValue(), context);

            if (LOG.isDebugEnabled()) {
                LOG.debug("<== mapObjectIdValueUsingRelationship({})", ctx);
            }

            return ret;
        } finally {
            RequestContext.get().endMetricRecord(metricRecorder);
        }
    }

    private AtlasEdge getEdgeUsingRelationship(AttributeMutationContext ctx, EntityMutationContext context, boolean createEdge) throws AtlasBaseException {
        if (LOG.isDebugEnabled()) {
            LOG.debug("==> getEdgeUsingRelationship({})", ctx);
        }

        String      guid            = getGuid(ctx.getValue());
        AtlasVertex attributeVertex = context.getDiscoveryContext().getResolvedEntityVertex(guid);
        AtlasVertex entityVertex    = ctx.getReferringVertex();
        AtlasEdge   ret = null;

        if (attributeVertex == null) {
            if (AtlasTypeUtil.isAssignedGuid(guid)) {
                attributeVertex = context.getVertex(guid);
            }

            if (attributeVertex == null) {
                AtlasObjectId objectId = getObjectId(ctx.getValue());

                attributeVertex = (objectId != null) ? context.getDiscoveryContext().getResolvedEntityVertex(objectId) : null;
            }
        }


        if (attributeVertex == null) {
            if(RequestContext.get().isImportInProgress()) {
                return null;
            }

            throw new AtlasBaseException(AtlasErrorCode.INVALID_OBJECT_ID, (ctx.getValue() == null ? null : ctx.getValue().toString()));
        }

        AtlasType type = typeRegistry.getType(AtlasGraphUtilsV2.getTypeName(entityVertex));

        if (type instanceof AtlasEntityType) {
            AtlasEntityType entityType = (AtlasEntityType) type;
            AtlasAttribute  attribute     = ctx.getAttribute();
            String          attributeName = attribute.getName();

            if (entityType.hasRelationshipAttribute(attributeName)) {
                String      relationshipName = attribute.getRelationshipName();
                AtlasVertex fromVertex;
                AtlasVertex toVertex;


                if (StringUtils.isEmpty(relationshipName)) {
                    relationshipName = graphHelper.getRelationshipTypeName(entityVertex, entityType, attributeName);
                }

                if (attribute.getRelationshipEdgeDirection() == IN) {
                    fromVertex = attributeVertex;
                    toVertex   = entityVertex;

                } else {
                    fromVertex = entityVertex;
                    toVertex   = attributeVertex;
                }

                AtlasEdge edge = null;

                Map<String, Object> relationshipAttributes = getRelationshipAttributes(ctx.getValue());
                AtlasRelationship relationship = new AtlasRelationship(relationshipName, relationshipAttributes);

                if (createEdge) {
                    edge = relationshipStore.getOrCreate(fromVertex, toVertex, relationship, false);
                    boolean isCreated = graphHelper.getCreatedTime(edge) == RequestContext.get().getRequestTime();

                    if (isCreated) {
                        // if relationship did not exist before and new relationship was created
                        // record entity update on both relationship vertices
                        recordEntityUpdateForNonRelationsipAttribute(fromVertex);
                        recordEntityUpdateForNonRelationsipAttribute(toVertex);
                    }

                } else {
                    edge = relationshipStore.getRelationship(fromVertex, toVertex, relationship);
                }
                ret = edge;
            }
        }

        if (LOG.isDebugEnabled()) {
            LOG.debug("<== getEdgeUsingRelationship({})", ctx);
        }

        return ret;
    }

    private Map<String, Object> mapMapValue(AttributeMutationContext ctx, EntityMutationContext context) throws AtlasBaseException {
        if (LOG.isDebugEnabled()) {
            LOG.debug("==> mapMapValue({})", ctx);
        }

        Map<Object, Object> newVal      = (Map<Object, Object>) ctx.getValue();
        Map<String, Object> newMap      = new HashMap<>();
        AtlasMapType        mapType     = (AtlasMapType) ctx.getAttrType();
        AtlasAttribute      attribute   = ctx.getAttribute();
        Map<String, Object> currentMap  = getMapElementsProperty(mapType, ctx.getReferringVertex(), ctx.getVertexProperty(), attribute);
        boolean             isReference = isReference(mapType.getValueType());
        boolean             isSoftReference = ctx.getAttribute().getAttributeDef().isSoftReferenced();

        if (PARTIAL_UPDATE.equals(ctx.getOp()) && attribute.getAttributeDef().isAppendOnPartialUpdate() && MapUtils.isNotEmpty(currentMap)) {
            if (MapUtils.isEmpty(newVal)) {
                newVal = new HashMap<>(currentMap);
            } else {
                Map<Object, Object> mergedVal = new HashMap<>(currentMap);

                for (Map.Entry<Object, Object> entry : newVal.entrySet()) {
                    String newKey = entry.getKey().toString();

                    mergedVal.put(newKey, entry.getValue());
                }

                newVal = mergedVal;
            }
        }

        boolean isNewValNull = newVal == null;

        if (isNewValNull) {
            newVal = new HashMap<>();
        }

        String propertyName = ctx.getVertexProperty();

        if (isReference) {
            for (Map.Entry<Object, Object> entry : newVal.entrySet()) {
                String    key          = entry.getKey().toString();
                AtlasEdge existingEdge = isSoftReference ? null : getEdgeIfExists(mapType, currentMap, key);

                AttributeMutationContext mapCtx =  new AttributeMutationContext(ctx.getOp(), ctx.getReferringVertex(), attribute, entry.getValue(),
                                                                                 propertyName, mapType.getValueType(), existingEdge);
                // Add/Update/Remove property value
                Object newEntry = mapCollectionElementsToVertex(mapCtx, context);

                if (!isSoftReference && newEntry instanceof AtlasEdge) {
                    AtlasEdge edge = (AtlasEdge) newEntry;

                    edge.setProperty(ATTRIBUTE_KEY_PROPERTY_KEY, key);

                    // If value type indicates this attribute is a reference, and the attribute has an inverse reference attribute,
                    // update the inverse reference value.
                    AtlasAttribute inverseRefAttribute = attribute.getInverseRefAttribute();

                    if (inverseRefAttribute != null) {
                        addInverseReference(context, inverseRefAttribute, edge, getRelationshipAttributes(ctx.getValue()));
                    }

                    updateInConsistentOwnedMapVertices(ctx, mapType, newEntry);

                    newMap.put(key, newEntry);
                }

                if (isSoftReference) {
                    newMap.put(key, newEntry);
                }
            }

            Map<String, Object> finalMap = removeUnusedMapEntries(attribute, ctx.getReferringVertex(), currentMap, newMap);
            newMap.putAll(finalMap);
        } else {
            // primitive type map
            if (isNewValNull) {
                ctx.getReferringVertex().setProperty(propertyName, null);
            } else {
                ctx.getReferringVertex().setProperty(propertyName, new HashMap<>(newVal));
            }
            newVal.forEach((key, value) -> newMap.put(key.toString(), value));
        }

        if (isSoftReference) {
            if (isNewValNull) {
                ctx.getReferringVertex().setProperty(propertyName,null);
            } else {
                ctx.getReferringVertex().setProperty(propertyName, new HashMap<>(newMap));
            }
        }

        if (LOG.isDebugEnabled()) {
            LOG.debug("<== mapMapValue({})", ctx);
        }

        return newMap;
    }

    public List mapArrayValue(AttributeMutationContext ctx, EntityMutationContext context) throws AtlasBaseException {
        if (LOG.isDebugEnabled()) {
            LOG.debug("==> mapArrayValue({})", ctx);
        }

        AtlasAttribute attribute           = ctx.getAttribute();
        List           newElements         = (List) ctx.getValue();
        AtlasArrayType arrType             = (AtlasArrayType) attribute.getAttributeType();
        AtlasType      elementType         = arrType.getElementType();
        boolean        isStructType        = (TypeCategory.STRUCT == elementType.getTypeCategory()) ||
                                             (TypeCategory.STRUCT == attribute.getDefinedInType().getTypeCategory());
        boolean        isReference         = isReference(elementType);
        boolean        isSoftReference     = ctx.getAttribute().getAttributeDef().isSoftReferenced();
        AtlasAttribute inverseRefAttribute = attribute.getInverseRefAttribute();
        Cardinality    cardinality         = attribute.getAttributeDef().getCardinality();
        List<AtlasEdge> removedElements    = new ArrayList<>();
        List<Object>   newElementsCreated  = new ArrayList<>();
        List<Object>   allArrayElements    = null;
        List<Object>   currentElements;
        boolean deleteExistingRelations = shouldDeleteExistingRelations(ctx, attribute);

        if (isReference && !isSoftReference) {
            currentElements = (List) getCollectionElementsUsingRelationship(ctx.getReferringVertex(), attribute, isStructType);
        } else {
            currentElements = (List) getArrayElementsProperty(elementType, isSoftReference, ctx.getReferringVertex(), ctx.getVertexProperty());
        }

        if (PARTIAL_UPDATE.equals(ctx.getOp()) && attribute.getAttributeDef().isAppendOnPartialUpdate() && CollectionUtils.isNotEmpty(currentElements)) {
            if (CollectionUtils.isEmpty(newElements)) {
                newElements = new ArrayList<>(currentElements);
            } else {
                List<Object> mergedVal = new ArrayList<>(currentElements);

                mergedVal.addAll(newElements);

                newElements = mergedVal;
            }
        }

        boolean isNewElementsNull = newElements == null;

        if (isNewElementsNull) {
            newElements = new ArrayList();
        }

        if (cardinality == SET) {
            newElements = (List) newElements.stream().distinct().collect(Collectors.toList());
        }

        for (int index = 0; index < newElements.size(); index++) {
            AtlasEdge               existingEdge = (isSoftReference) ? null : getEdgeAt(currentElements, index, elementType);
            AttributeMutationContext arrCtx      = new AttributeMutationContext(ctx.getOp(), ctx.getReferringVertex(), ctx.getAttribute(), newElements.get(index),
                                                                                 ctx.getVertexProperty(), elementType, existingEdge);
            if (deleteExistingRelations) {
                removeExistingRelationWithOtherVertex(arrCtx, ctx, context);
            }

            Object newEntry = mapCollectionElementsToVertex(arrCtx, context);
            if (isReference && newEntry != null && newEntry instanceof AtlasEdge && inverseRefAttribute != null) {
                // Update the inverse reference value.
                AtlasEdge newEdge = (AtlasEdge) newEntry;

                addInverseReference(context, inverseRefAttribute, newEdge, getRelationshipAttributes(ctx.getValue()));
            }

            // not null
            if(newEntry != null) {
                newElementsCreated.add(newEntry);
            }
        }

        if (isReference && !isSoftReference ) {
            boolean isAppendOnPartialUpdate = !isStructType ? getAppendOptionForRelationship(ctx.getReferringVertex(), attribute.getName()) : false;

            if (isAppendOnPartialUpdate) {
                allArrayElements = unionCurrentAndNewElements(attribute, (List) currentElements, (List) newElementsCreated);
            } else {
                removedElements = removeUnusedArrayEntries(attribute, (List) currentElements, (List) newElementsCreated, ctx);

                allArrayElements = unionCurrentAndNewElements(attribute, removedElements, (List) newElementsCreated);
            }
        } else {
            allArrayElements = newElementsCreated;
        }

        // add index to attributes of array type
       for (int index = 0; allArrayElements != null && index < allArrayElements.size(); index++) {
           Object element = allArrayElements.get(index);

           if ((element instanceof AtlasEdge)) {
               AtlasEdge edge = (AtlasEdge) element;
               if ((removedElements.contains(element)) && ((EDGE_LABELS_FOR_HARD_DELETION).contains(edge.getLabel()))) {
                   continue;
               }
               else {
                   AtlasGraphUtilsV2.setEncodedProperty((AtlasEdge) element, ATTRIBUTE_INDEX_PROPERTY_KEY, index);
               }
            }
        }

        if (isNewElementsNull) {
            setArrayElementsProperty(elementType, isSoftReference, ctx.getReferringVertex(), ctx.getVertexProperty(), null, null, cardinality);
        } else {
            // executes
            setArrayElementsProperty(elementType, isSoftReference, ctx.getReferringVertex(), ctx.getVertexProperty(), allArrayElements, currentElements, cardinality);
        }

        switch (ctx.getAttribute().getRelationshipEdgeLabel()) {
            case TERM_ASSIGNMENT_LABEL: addMeaningsToEntity(ctx, newElementsCreated, removedElements);
                break;

            case CATEGORY_TERMS_EDGE_LABEL: addCategoriesToTermEntity(ctx, newElementsCreated, removedElements);
                break;

            case CATEGORY_PARENT_EDGE_LABEL: addCatParentAttr(ctx, newElementsCreated, removedElements);
                break;

            case PROCESS_INPUTS:
            case PROCESS_OUTPUTS: addEdgesToContext(GraphHelper.getGuid(ctx.referringVertex), newElementsCreated,  removedElements);
                break;

            case INPUT_PORT_PRODUCT_EDGE_LABEL:
            case OUTPUT_PORT_PRODUCT_EDGE_LABEL:
                addInternalProductAttr(ctx, newElementsCreated, removedElements, currentElements);
                break;

            case UD_RELATIONSHIP_EDGE_LABEL:
                validateCustomRelationship(ctx, newElementsCreated, false);
                break;
        }

        if (LOG.isDebugEnabled()) {
            LOG.debug("<== mapArrayValue({})", ctx);
        }

        return allArrayElements;
    }

    public List appendArrayValue(AttributeMutationContext ctx, EntityMutationContext context) throws AtlasBaseException {
        if (LOG.isDebugEnabled()) {
            LOG.debug("==> mapArrayValue({})", ctx);
        }


        AtlasAttribute attribute           = ctx.getAttribute();
        List           newElements         = (List) ctx.getValue();
        AtlasArrayType arrType             = (AtlasArrayType) attribute.getAttributeType();
        AtlasType      elementType         = arrType.getElementType();
        boolean        isStructType        = (TypeCategory.STRUCT == elementType.getTypeCategory()) ||
                (TypeCategory.STRUCT == attribute.getDefinedInType().getTypeCategory());
        boolean        isReference         = isReference(elementType);
        boolean        isSoftReference     = ctx.getAttribute().getAttributeDef().isSoftReferenced();
        AtlasAttribute inverseRefAttribute = attribute.getInverseRefAttribute();
        Cardinality    cardinality         = attribute.getAttributeDef().getCardinality();
        List<Object>   newElementsCreated  = new ArrayList<>();

        boolean isNewElementsNull = newElements == null;

        if (isNewElementsNull) {
            newElements = new ArrayList();
        }

        if (cardinality == SET) {
            newElements = (List) newElements.stream().distinct().collect(Collectors.toList());
        }


        for (int index = 0; index < newElements.size(); index++) {
            AttributeMutationContext arrCtx      = new AttributeMutationContext(ctx.getOp(), ctx.getReferringVertex(), ctx.getAttribute(), newElements.get(index),
                    ctx.getVertexProperty(), elementType);


            Object newEntry = getEdgeUsingRelationship(arrCtx, context, true);

            if (isReference && newEntry != null && newEntry instanceof AtlasEdge && inverseRefAttribute != null) {
                // Update the inverse reference value.
                AtlasEdge newEdge = (AtlasEdge) newEntry;

                addInverseReference(context, inverseRefAttribute, newEdge, getRelationshipAttributes(ctx.getValue()));
            }

            if(newEntry != null) {
                newElementsCreated.add(newEntry);
            }
        }

        // add index to attributes of array type
        for (int index = 0; newElements != null && index < newElements.size(); index++) {
            Object element = newElements.get(index);

            if (element instanceof AtlasEdge) {
                AtlasGraphUtilsV2.setEncodedProperty((AtlasEdge) element, ATTRIBUTE_INDEX_PROPERTY_KEY, index);
            }
        }

        if (isNewElementsNull) {
            setArrayElementsProperty(elementType, isSoftReference, ctx.getReferringVertex(), ctx.getVertexProperty(),  new ArrayList<>(0),  new ArrayList<>(0), cardinality);
        } else {
            setArrayElementsProperty(elementType, isSoftReference, ctx.getReferringVertex(), ctx.getVertexProperty(), newElements,  new ArrayList<>(0), cardinality);
        }

        switch (ctx.getAttribute().getRelationshipEdgeLabel()) {
            case TERM_ASSIGNMENT_LABEL: addMeaningsToEntity(ctx, newElementsCreated, new ArrayList<>(0));
                break;

            case CATEGORY_TERMS_EDGE_LABEL: addCategoriesToTermEntity(ctx, newElementsCreated, new ArrayList<>(0));
                break;

            case CATEGORY_PARENT_EDGE_LABEL: addCatParentAttr(ctx, newElementsCreated, new ArrayList<>(0));
                break;

            case PROCESS_INPUTS:
            case PROCESS_OUTPUTS: addEdgesToContext(GraphHelper.getGuid(ctx.referringVertex), newElementsCreated,  new ArrayList<>(0));
                break;

            case INPUT_PORT_PRODUCT_EDGE_LABEL:
            case OUTPUT_PORT_PRODUCT_EDGE_LABEL:
                addInternalProductAttr(ctx, newElementsCreated, null, null);
                break;

            case UD_RELATIONSHIP_EDGE_LABEL:
                validateCustomRelationship(ctx, newElementsCreated, true);
                break;
        }

        if (LOG.isDebugEnabled()) {
            LOG.debug("<== mapArrayValue({})", ctx);
        }

        return newElementsCreated;
    }

    public List removeArrayValue(AttributeMutationContext ctx, EntityMutationContext context) throws AtlasBaseException {
        if (LOG.isDebugEnabled()) {
            LOG.debug("==> removeArrayValue({})", ctx);
        }

        AtlasAttribute attribute           = ctx.getAttribute();
        List           elementsDeleted         = (List) ctx.getValue();
        AtlasArrayType arrType             = (AtlasArrayType) attribute.getAttributeType();
        AtlasType      elementType         = arrType.getElementType();
        boolean        isStructType        = (TypeCategory.STRUCT == elementType.getTypeCategory()) ||
                (TypeCategory.STRUCT == attribute.getDefinedInType().getTypeCategory());
        Cardinality    cardinality         = attribute.getAttributeDef().getCardinality();
        List<AtlasEdge> removedElements    = new ArrayList<>();
        List<Object>   entityRelationsDeleted  = new ArrayList<>();


        boolean isNewElementsNull = elementsDeleted == null;

        if (isNewElementsNull) {
            elementsDeleted = new ArrayList();
        }

        if (cardinality == SET) {
            elementsDeleted = (List) elementsDeleted.stream().distinct().collect(Collectors.toList());
        }

        for (int index = 0; index < elementsDeleted.size(); index++) {
            AttributeMutationContext arrCtx      = new AttributeMutationContext(ctx.getOp(), ctx.getReferringVertex(), ctx.getAttribute(), elementsDeleted.get(index),
                    ctx.getVertexProperty(), elementType);

            Object deleteEntry =  getEdgeUsingRelationship(arrCtx, context, false);

            // throw error if relation does not exist but requested to remove
            if (deleteEntry == null) {
                AtlasVertex attributeVertex = context.getDiscoveryContext().getResolvedEntityVertex(getGuid(arrCtx.getValue()));
                throw new AtlasBaseException(AtlasErrorCode.RELATIONSHIP_DOES_NOT_EXIST, attribute.getRelationshipName(),
                        AtlasGraphUtilsV2.getIdFromVertex(attributeVertex), AtlasGraphUtilsV2.getIdFromVertex(ctx.getReferringVertex()));
            }

            entityRelationsDeleted.add(deleteEntry);
        }

        removedElements = removeArrayEntries(attribute, (List)entityRelationsDeleted, ctx);


        switch (ctx.getAttribute().getRelationshipEdgeLabel()) {
            case TERM_ASSIGNMENT_LABEL: addMeaningsToEntity(ctx, new ArrayList<>(0) , removedElements);
                break;

            case CATEGORY_TERMS_EDGE_LABEL: addCategoriesToTermEntity(ctx, new ArrayList<>(0), removedElements);
                break;

            case CATEGORY_PARENT_EDGE_LABEL: addCatParentAttr(ctx, new ArrayList<>(0), removedElements);
                break;

            case PROCESS_INPUTS:
            case PROCESS_OUTPUTS: addEdgesToContext(GraphHelper.getGuid(ctx.referringVertex), new ArrayList<>(0),  removedElements);
                break;

            case INPUT_PORT_PRODUCT_EDGE_LABEL:
            case OUTPUT_PORT_PRODUCT_EDGE_LABEL:
                addInternalProductAttr(ctx, null , removedElements, null);
                break;
        }

        if (LOG.isDebugEnabled()) {
            LOG.debug("<== removeArrayValue({})", ctx);
        }

        return entityRelationsDeleted;
    }

    private void addEdgesToContext(String guid, List<Object> newElementsCreated, List<AtlasEdge> removedElements) {

        if (newElementsCreated.size() > 0) {
            List<Object> elements = (RequestContext.get().getNewElementsCreatedMap()).get(guid);
            if (elements == null) {
                ArrayList newElements = new ArrayList<>();
                newElements.addAll(newElementsCreated);
                (RequestContext.get().getNewElementsCreatedMap()).put(guid, newElements);
            } else {
                elements.addAll(newElementsCreated);
                RequestContext.get().getNewElementsCreatedMap().put(guid, elements);
            }
        }

        if (removedElements.size() > 0) {
            List<Object> removedElement = (RequestContext.get().getRemovedElementsMap()).get(guid);

            if (removedElement == null) {
                removedElement = new ArrayList<>();
                removedElement.addAll(removedElements);
                (RequestContext.get().getRemovedElementsMap()).put(guid, removedElement);
            } else {
                removedElement.addAll(removedElements);
                (RequestContext.get().getRemovedElementsMap()).put(guid, removedElement);
            }
        }
    }

    public void validateCustomRelationship(AttributeMutationContext ctx, List<Object> newElements, boolean isAppend) throws AtlasBaseException {
        validateCustomRelationshipCount(ctx, newElements, isAppend);
        validateCustomRelationshipAttributes(ctx, newElements);
    }

    public void validateCustomRelationshipCount(AttributeMutationContext ctx, List<Object> newElements, boolean isAppend) throws AtlasBaseException {
        long currentSize;
        boolean isEdgeDirectionIn = ctx.getAttribute().getRelationshipEdgeDirection() == AtlasRelationshipEdgeDirection.IN;

        if (isAppend) {
            currentSize = ctx.getReferringVertex().getEdgesCount(isEdgeDirectionIn ? AtlasEdgeDirection.IN : AtlasEdgeDirection.OUT,
                    UD_RELATIONSHIP_EDGE_LABEL);
        } else {
            currentSize = newElements.size();
        }

        validateCustomRelationshipCount(currentSize, ctx.getReferringVertex());

        AtlasEdgeDirection direction;
        if (isEdgeDirectionIn) {
            direction = AtlasEdgeDirection.OUT;
        } else {
            direction = AtlasEdgeDirection.IN;
        }

        for (Object obj : newElements) {
            AtlasEdge edge = (AtlasEdge) obj;

            AtlasVertex targetVertex;
            if (isEdgeDirectionIn) {
                targetVertex = edge.getOutVertex();
            } else {
                targetVertex = edge.getInVertex();
            }

            currentSize = targetVertex.getEdgesCount(direction, UD_RELATIONSHIP_EDGE_LABEL);
            validateCustomRelationshipCount(currentSize, targetVertex);
        }
    }

    public void validateCustomRelationshipAttributes(AttributeMutationContext ctx, List<Object> newElements) throws AtlasBaseException {
        List<AtlasRelatedObjectId> customRelationships = (List<AtlasRelatedObjectId>) ctx.getValue();

        if (CollectionUtils.isNotEmpty(customRelationships)) {
            for (AtlasObjectId objectId : customRelationships) {
                if (objectId instanceof AtlasRelatedObjectId) {
                    AtlasRelatedObjectId relatedObjectId = (AtlasRelatedObjectId) objectId;
                    if (relatedObjectId.getRelationshipAttributes() != null) {
                        validateCustomRelationshipAttributeValueCase(relatedObjectId.getRelationshipAttributes().getAttributes());
                    }
                }
            }
        }
    }

    public static void validateCustomRelationshipAttributeValueCase(Map<String, Object> attributes) throws AtlasBaseException {
        if (MapUtils.isEmpty(attributes)) {
            return;
        }

        for (String key : attributes.keySet()) {
            if (key.equals("toTypeLabel") || key.equals("fromTypeLabel")) {
                String value = (String) attributes.get(key);

                if (StringUtils.isNotEmpty(value)) {
                    StringBuilder finalValue = new StringBuilder();

                    finalValue.append(Character.toUpperCase(value.charAt(0)));
                    String sub = value.substring(1);
                    if (StringUtils.isNotEmpty(sub)) {
                        finalValue.append(sub.toLowerCase());
                    }

                    attributes.put(key, finalValue.toString());
                }
            }
        }
    }

    public static void validateCustomRelationship(AtlasVertex end1Vertex, AtlasVertex end2Vertex) throws AtlasBaseException {
        long currentSize = end1Vertex.getEdgesCount(AtlasEdgeDirection.OUT, UD_RELATIONSHIP_EDGE_LABEL) + 1;
        validateCustomRelationshipCount(currentSize, end1Vertex);

        currentSize = end2Vertex.getEdgesCount(AtlasEdgeDirection.IN, UD_RELATIONSHIP_EDGE_LABEL) + 1;
        validateCustomRelationshipCount(currentSize, end2Vertex);
    }

    private static void validateCustomRelationshipCount(long size, AtlasVertex vertex) throws AtlasBaseException {
        if (UD_REL_THRESHOLD < size) {
            throw new AtlasBaseException(AtlasErrorCode.OPERATION_NOT_SUPPORTED,
                    "Custom relationships size is more than " + UD_REL_THRESHOLD + ", current is " + size + " for " + vertex.getProperty(NAME, String.class));
        }
    }

    private void addInternalProductAttr(AttributeMutationContext ctx, List<Object> createdElements, List<AtlasEdge> deletedElements, List<Object> currentElements) throws AtlasBaseException {
        MetricRecorder metricRecorder = RequestContext.get().startMetricRecord("addInternalProductAttrForAppend");
        AtlasVertex toVertex = ctx.getReferringVertex();
        String toVertexType = getTypeName(toVertex);

        if (CollectionUtils.isEmpty(createdElements) && CollectionUtils.isEmpty(deletedElements)){
            RequestContext.get().endMetricRecord(metricRecorder);
            return;
        }

        if (TYPE_PRODUCT.equals(toVertexType)) {
            String attrName = ctx.getAttribute().getRelationshipEdgeLabel().equals(OUTPUT_PORT_PRODUCT_EDGE_LABEL)
                    ? OUTPUT_PORT_GUIDS_ATTR
                    : INPUT_PORT_GUIDS_ATTR;

            addOrRemoveDaapInternalAttr(toVertex, attrName, createdElements, deletedElements, currentElements);
        }else{
           throw new AtlasBaseException(AtlasErrorCode.BAD_REQUEST, "Can not update product relations while updating any asset");
        }
        RequestContext.get().endMetricRecord(metricRecorder);
    }

    private void addOrRemoveDaapInternalAttr(AtlasVertex toVertex, String internalAttr, List<Object> createdElements, List<AtlasEdge> deletedElements, List<Object> currentElements) {
        List<String> addedGuids = new ArrayList<>();
        List<String> removedGuids = new ArrayList<>();
        if (CollectionUtils.isNotEmpty(createdElements)) {
            addedGuids = createdElements.stream().map(x -> ((AtlasEdge) x).getOutVertex().getProperty("__guid", String.class)).collect(Collectors.toList());
            addedGuids.forEach(guid -> AtlasGraphUtilsV2.addEncodedProperty(toVertex, internalAttr, guid));
        }

        if (CollectionUtils.isNotEmpty(deletedElements)) {
            removedGuids = deletedElements.stream().map(x -> x.getOutVertex().getProperty("__guid", String.class)).collect(Collectors.toList());
            removedGuids.forEach(guid -> AtlasGraphUtilsV2.removeItemFromListPropertyValue(toVertex, internalAttr, guid));
        }

        // Add more info to outputPort update event.
        if (internalAttr.equals(OUTPUT_PORT_GUIDS_ATTR)) {
            if (CollectionUtils.isNotEmpty(currentElements)) {
                List<String> currentElementGuids = currentElements.stream()
                        .filter(x -> ((AtlasEdge) x).getProperty(STATE_PROPERTY_KEY, String.class).equals("ACTIVE"))
                        .map(x -> ((AtlasEdge) x).getOutVertex().getProperty("__guid", String.class))
                        .collect(Collectors.toList());

                addedGuids = addedGuids.stream()
                        .filter(guid -> !currentElementGuids.contains(guid))
                        .collect(Collectors.toList());
            }

            String productGuid = toVertex.getProperty("__guid", String.class);
            AtlasEntity diffEntity = RequestContext.get().getDifferentialEntity(productGuid);
            if (diffEntity != null){
                // make change to not add following attributes to diff entity if they are empty
                diffEntity.setAddedRelationshipAttribute(OUTPUT_PORTS, addedGuids);
                diffEntity.setRemovedRelationshipAttribute(OUTPUT_PORTS, removedGuids);
            }
        }
    }

    private boolean shouldDeleteExistingRelations(AttributeMutationContext ctx, AtlasAttribute attribute) {
        boolean ret = false;
        AtlasEntityType entityType = typeRegistry.getEntityTypeByName(AtlasGraphUtilsV2.getTypeName(ctx.getReferringVertex()));
        if (entityType !=null && entityType.hasRelationshipAttribute(attribute.getName())) {
            AtlasRelationshipDef relationshipDef = typeRegistry.getRelationshipDefByName(ctx.getAttribute().getRelationshipName());
            ret = !(relationshipDef.getEndDef1().getCardinality() == SET && relationshipDef.getEndDef2().getCardinality() == SET);
        }
        return ret;
    }

    /*
    * Before creating new edges between referring vertex & new vertex coming from array,
    * delete old relationship with same relationship type between new vertex coming from array & any other vertex.
    * e.g
    *   table_a has columns as col_0 & col_1
    *   create new table_b add columns col_0 & col_1
    *   Now creating new relationships between table_b -> col_0 & col_1
    *   This should also delete existing relationships between table_a -> col_0 & col_1
    *   this behaviour is needed because endDef1 has SINGLE cardinality
    *
    * This method will delete existing edges.
    * Skip if both ends are of SET cardinality, e.g. Catalog.inputs, Catalog.outputs
    * */
    private void removeExistingRelationWithOtherVertex(AttributeMutationContext arrCtx, AttributeMutationContext ctx,
                                                       EntityMutationContext context) throws AtlasBaseException {
        MetricRecorder metric = RequestContext.get().startMetricRecord("removeExistingRelationWithOtherVertex");

        AtlasObjectId entityObject = (AtlasObjectId) arrCtx.getValue();
        String entityGuid = entityObject.getGuid();

        AtlasVertex referredVertex = null;

        if (StringUtils.isNotEmpty(entityGuid)) {
            referredVertex = context.getVertex(entityGuid);
        }

        if (referredVertex == null) {
            try {
                if (StringUtils.isNotEmpty(entityGuid)) {
                    referredVertex = entityRetriever.getEntityVertex(((AtlasObjectId) arrCtx.getValue()).getGuid());
                } else {
                    AtlasEntityType entityType = typeRegistry.getEntityTypeByName(entityObject.getTypeName());
                    if (entityType != null && MapUtils.isNotEmpty(entityObject.getUniqueAttributes())) {
                        referredVertex = AtlasGraphUtilsV2.findByUniqueAttributes(this.graph, entityType, entityObject.getUniqueAttributes());
                    }
                }
            } catch (AtlasBaseException e) {
                //in case if importing zip, referredVertex might not have been create yet
                //e.g. importing zip with db & its tables, while processing db edges, tables vertices are not yet created
                LOG.warn("removeExistingRelationWithOtherVertex - vertex not found!", e);
            }
        }

        if (referredVertex != null) {
            Iterator<AtlasEdge> edgeIterator = referredVertex.getEdges(getInverseEdgeDirection(
                    arrCtx.getAttribute().getRelationshipEdgeDirection()), ctx.getAttribute().getRelationshipEdgeLabel()).iterator();

            while (edgeIterator.hasNext()) {
                AtlasEdge existingEdgeToReferredVertex = edgeIterator.next();

                if (existingEdgeToReferredVertex != null && getStatus(existingEdgeToReferredVertex) != DELETED) {
                    AtlasVertex referredVertexToExistingEdge;
                    if (arrCtx.getAttribute().getRelationshipEdgeDirection().equals(IN)) {
                        referredVertexToExistingEdge = existingEdgeToReferredVertex.getInVertex();
                    } else {
                        referredVertexToExistingEdge = existingEdgeToReferredVertex.getOutVertex();
                    }

                    if (!arrCtx.getReferringVertex().equals(referredVertexToExistingEdge)) {
                        if (LOG.isDebugEnabled()) {
                            LOG.debug("Delete existing relation");
                        }

                        deleteDelegate.getHandler().deleteEdgeReference(existingEdgeToReferredVertex, ctx.getAttrType().getTypeCategory(),
                                ctx.getAttribute().isOwnedRef(), true, ctx.getAttribute().getRelationshipEdgeDirection(), ctx.getReferringVertex());
                    }
                }
            }
        }

        RequestContext.get().endMetricRecord(metric);
    }

    private AtlasEdgeDirection getInverseEdgeDirection(AtlasRelationshipEdgeDirection direction) {
        switch (direction) {
            case IN: return AtlasEdgeDirection.OUT;
            case OUT: return AtlasEdgeDirection.IN;
            default: return AtlasEdgeDirection.BOTH;
        }
    }

    private void addGlossaryAttr(AttributeMutationContext ctx, AtlasEdge edge) {
        MetricRecorder metricRecorder = RequestContext.get().startMetricRecord("addGlossaryAttr");
        AtlasVertex toVertex = ctx.getReferringVertex();
        String toVertexType = getTypeName(toVertex);

        if (TYPE_TERM.equals(toVertexType) || TYPE_CATEGORY.equals(toVertexType)) {
            // handle __glossary attribute of term or category entity
            String gloQname = edge.getOutVertex().getProperty(QUALIFIED_NAME, String.class);
            AtlasGraphUtilsV2.setEncodedProperty(toVertex, GLOSSARY_PROPERTY_KEY, gloQname);
        }
        RequestContext.get().endMetricRecord(metricRecorder);
    }

    private void addCatParentAttr(AttributeMutationContext ctx, AtlasEdge edge) {
        MetricRecorder metricRecorder = RequestContext.get().startMetricRecord("addCatParentAttr");
        AtlasVertex toVertex = ctx.getReferringVertex();
        String toVertexType = getTypeName(toVertex);

        if (TYPE_CATEGORY.equals(toVertexType)) {
            if (edge == null) {
                toVertex.removeProperty(CATEGORIES_PARENT_PROPERTY_KEY);

            } else {
                //add __parentCategory attribute of category entity
                String parentQName = edge.getOutVertex().getProperty(QUALIFIED_NAME, String.class);
                AtlasGraphUtilsV2.setEncodedProperty(toVertex, CATEGORIES_PARENT_PROPERTY_KEY, parentQName);
            }
        }
        RequestContext.get().endMetricRecord(metricRecorder);
    }

    public void removeAttrForCategoryDelete(Collection<AtlasVertex> categories) {
        for (AtlasVertex vertex : categories) {
            Iterator<AtlasEdge> edgeIterator = vertex.getEdges(AtlasEdgeDirection.OUT, CATEGORY_PARENT_EDGE_LABEL).iterator();
            while (edgeIterator.hasNext()) {
                AtlasEdge childEdge = edgeIterator.next();
                AtlasEntity.Status edgeStatus = getStatus(childEdge);
                if (ACTIVE.equals(edgeStatus)) {
                    childEdge.getInVertex().removeProperty(CATEGORIES_PARENT_PROPERTY_KEY);
                }
            }

            String catQualifiedName = vertex.getProperty(QUALIFIED_NAME, String.class);
            edgeIterator = vertex.getEdges(AtlasEdgeDirection.OUT, CATEGORY_TERMS_EDGE_LABEL).iterator();
            while (edgeIterator.hasNext()) {
                AtlasEdge termEdge = edgeIterator.next();
                termEdge.getInVertex().removePropertyValue(CATEGORIES_PROPERTY_KEY, catQualifiedName);
            }

        }
    }

    private void addCatParentAttr(AttributeMutationContext ctx, List<Object> newElementsCreated, List<AtlasEdge> removedElements) {
        MetricRecorder metricRecorder = RequestContext.get().startMetricRecord("addCatParentAttr_1");
        AtlasVertex toVertex = ctx.getReferringVertex();

        //add __parentCategory attribute of child category entities
        if (CollectionUtils.isNotEmpty(newElementsCreated)) {
            String parentQName = toVertex.getProperty(QUALIFIED_NAME, String.class);
            List<AtlasVertex> catVertices = newElementsCreated.stream().map(x -> ((AtlasEdge) x).getInVertex()).collect(Collectors.toList());
            catVertices.stream().forEach(v -> AtlasGraphUtilsV2.setEncodedProperty(v, CATEGORIES_PARENT_PROPERTY_KEY, parentQName));
        }

        if (CollectionUtils.isNotEmpty(removedElements)) {
            List<AtlasVertex> termVertices = removedElements.stream().map(x -> x.getInVertex()).collect(Collectors.toList());
            termVertices.stream().forEach(v -> v.removeProperty(CATEGORIES_PROPERTY_KEY));
        }
        RequestContext.get().endMetricRecord(metricRecorder);
    }


    private void addCategoriesToTermEntity(AttributeMutationContext ctx, List<Object> newElementsCreated, List<AtlasEdge> removedElements) {
        MetricRecorder metricRecorder = RequestContext.get().startMetricRecord("addCategoriesToTermEntity");
        AtlasVertex termVertex = ctx.getReferringVertex();

        if (TYPE_CATEGORY.equals(getTypeName(termVertex))) {
            String catQName = ctx.getReferringVertex().getProperty(QUALIFIED_NAME, String.class);

            if (CollectionUtils.isNotEmpty(newElementsCreated)) {
                List<AtlasVertex> termVertices = newElementsCreated.stream().map(x -> ((AtlasEdge) x).getInVertex()).collect(Collectors.toList());
                termVertices.stream().forEach(v -> AtlasGraphUtilsV2.addEncodedProperty(v, CATEGORIES_PROPERTY_KEY, catQName));
            }

            if (CollectionUtils.isNotEmpty(removedElements)) {
                List<AtlasVertex> termVertices = removedElements.stream().map(x -> x.getInVertex()).collect(Collectors.toList());
                termVertices.stream().forEach(v -> AtlasGraphUtilsV2.removeItemFromListPropertyValue(v, CATEGORIES_PROPERTY_KEY, catQName));
            }
        }

        if (TYPE_TERM.equals(getTypeName(termVertex))) {
            List<AtlasVertex> categoryVertices = newElementsCreated.stream().map(x -> ((AtlasEdge)x).getOutVertex()).collect(Collectors.toList());
            Set<String> catQnames = categoryVertices.stream().map(x -> x.getProperty(QUALIFIED_NAME, String.class)).collect(Collectors.toSet());

            termVertex.removeProperty(CATEGORIES_PROPERTY_KEY);
            catQnames.stream().forEach(q -> AtlasGraphUtilsV2.addEncodedProperty(termVertex, CATEGORIES_PROPERTY_KEY, q));
        }
        RequestContext.get().endMetricRecord(metricRecorder);
    }

    private void addMeaningsToEntity(AttributeMutationContext ctx, List<Object> createdElements, List<AtlasEdge> deletedElements) {
        MetricRecorder metricRecorder = RequestContext.get().startMetricRecord("addMeaningsToEntity");
        // handle __terms attribute of entity
        List<AtlasVertex> meanings = createdElements.stream()
                .map(x -> ((AtlasEdge) x).getOutVertex())
                .filter(x -> ACTIVE.name().equals(x.getProperty(STATE_PROPERTY_KEY, String.class)))
                .collect(Collectors.toList());

        List<String> currentMeaningsQNames = ctx.getReferringVertex().getMultiValuedProperty(MEANINGS_PROPERTY_KEY,String.class);
        Set<String> qNames = meanings.stream().map(x -> x.getProperty(QUALIFIED_NAME, String.class)).collect(Collectors.toSet());
        List<String> names = meanings.stream().map(x -> x.getProperty(NAME, String.class)).collect(Collectors.toList());

        List<String> deletedMeaningsNames = deletedElements.stream().map(x -> x.getOutVertex())
                . map(x -> x.getProperty(NAME,String.class))
                .collect(Collectors.toList());

        List<String> newMeaningsNames = meanings.stream()
                .filter(x -> !currentMeaningsQNames.contains(x.getProperty(QUALIFIED_NAME,String.class)))
                .map(x -> x.getProperty(NAME, String.class))
                .collect(Collectors.toList());

        ctx.getReferringVertex().removeProperty(MEANINGS_PROPERTY_KEY);
        ctx.getReferringVertex().removeProperty(MEANINGS_TEXT_PROPERTY_KEY);

        if (CollectionUtils.isNotEmpty(qNames)) {
            qNames.forEach(q -> AtlasGraphUtilsV2.addEncodedProperty(ctx.getReferringVertex(), MEANINGS_PROPERTY_KEY, q));
        }

        if (CollectionUtils.isNotEmpty(names)) {
            AtlasGraphUtilsV2.setEncodedProperty(ctx.referringVertex, MEANINGS_TEXT_PROPERTY_KEY, StringUtils.join(names, ","));
        }

        if (CollectionUtils.isNotEmpty(newMeaningsNames)) {
            newMeaningsNames.forEach(q -> AtlasGraphUtilsV2.addListProperty(ctx.getReferringVertex(), MEANING_NAMES_PROPERTY_KEY, q, true));
        }

        if(createdElements.isEmpty()){
            ctx.getReferringVertex().removeProperty(MEANING_NAMES_PROPERTY_KEY);

        } else if (CollectionUtils.isNotEmpty(deletedMeaningsNames)) {
            deletedMeaningsNames.forEach(q -> AtlasGraphUtilsV2.removeItemFromListPropertyValue(ctx.getReferringVertex(), MEANING_NAMES_PROPERTY_KEY, q));

        }

        RequestContext.get().endMetricRecord(metricRecorder);
    }

    private boolean getAppendOptionForRelationship(AtlasVertex entityVertex, String relationshipAttributeName) {
        boolean                             ret                       = false;
        String                              entityTypeName            = AtlasGraphUtilsV2.getTypeName(entityVertex);
        AtlasEntityDef                      entityDef                 = typeRegistry.getEntityDefByName(entityTypeName);
        List<AtlasRelationshipAttributeDef> relationshipAttributeDefs = entityDef.getRelationshipAttributeDefs();

        if (CollectionUtils.isNotEmpty(relationshipAttributeDefs)) {
            ret = relationshipAttributeDefs.stream().anyMatch(relationshipAttrDef -> relationshipAttrDef.getName().equals(relationshipAttributeName)
                    && relationshipAttrDef.isAppendOnPartialUpdate());
        }

        return ret;
    }

    private AtlasEdge createVertex(AtlasStruct struct, AtlasVertex referringVertex, String edgeLabel, EntityMutationContext context) throws AtlasBaseException {
        AtlasVertex vertex = createStructVertex(struct);

        mapAttributes(struct, vertex, CREATE, context);

        try {
            //TODO - Map directly in AtlasGraphUtilsV1
            return graphHelper.getOrCreateEdge(referringVertex, vertex, edgeLabel);
        } catch (RepositoryException e) {
            throw new AtlasBaseException(AtlasErrorCode.INTERNAL_ERROR, e);
        }
    }

    private void updateVertex(AtlasStruct struct, AtlasVertex vertex, EntityMutationContext context) throws AtlasBaseException {
        mapAttributes(struct, vertex, UPDATE, context);
    }

    private Long getEntityVersion(AtlasEntity entity) {
        Long ret = entity != null ? entity.getVersion() : null;
        return (ret != null) ? ret : 0;
    }

    private String getCustomAttributesString(AtlasEntity entity) {
        String              ret              = null;
        Map<String, String> customAttributes = entity.getCustomAttributes();

        if (customAttributes != null) {
            ret = AtlasType.toJson(customAttributes);
        }

        return ret;
    }

    private AtlasStructType getStructType(String typeName) throws AtlasBaseException {
        AtlasType objType = typeRegistry.getType(typeName);

        if (!(objType instanceof AtlasStructType)) {
            throw new AtlasBaseException(AtlasErrorCode.TYPE_NAME_INVALID, typeName);
        }

        return (AtlasStructType)objType;
    }

    private AtlasEntityType getEntityType(String typeName) throws AtlasBaseException {
        AtlasType objType = typeRegistry.getType(typeName);

        if (!(objType instanceof AtlasEntityType)) {
            throw new AtlasBaseException(AtlasErrorCode.TYPE_NAME_INVALID, typeName);
        }

        return (AtlasEntityType)objType;
    }

    private Object mapCollectionElementsToVertex(AttributeMutationContext ctx, EntityMutationContext context) throws AtlasBaseException {
        switch(ctx.getAttrType().getTypeCategory()) {
        case PRIMITIVE:
        case ENUM:
        case MAP:
        case ARRAY:
            return ctx.getValue();

        case STRUCT:
            return mapStructValue(ctx, context);

        case OBJECT_ID_TYPE:
            AtlasEntityType instanceType = getInstanceType(ctx.getValue(), context);
            ctx.setElementType(instanceType);
            if (ctx.getAttributeDef().isSoftReferenced()) {
                return mapSoftRefValue(ctx, context);
            }

            return mapObjectIdValueUsingRelationship(ctx, context);

        default:
                throw new AtlasBaseException(AtlasErrorCode.TYPE_CATEGORY_INVALID, ctx.getAttrType().getTypeCategory().name());
        }
    }

    private static AtlasObjectId getObjectId(Object val) throws AtlasBaseException {
        AtlasObjectId ret = null;

        if (val != null) {
            if ( val instanceof  AtlasObjectId) {
                ret = ((AtlasObjectId) val);
            } else if (val instanceof Map) {
                Map map = (Map) val;

                if (map.containsKey(AtlasRelatedObjectId.KEY_RELATIONSHIP_TYPE)) {
                    ret = new AtlasRelatedObjectId(map);
                } else {
                    ret = new AtlasObjectId((Map) val);
                }

                if (!AtlasTypeUtil.isValid(ret)) {
                    throw new AtlasBaseException(AtlasErrorCode.INVALID_OBJECT_ID, val.toString());
                }
            } else {
                throw new AtlasBaseException(AtlasErrorCode.INVALID_OBJECT_ID, val.toString());
            }
        }

        return ret;
    }

    private static String getGuid(Object val) throws AtlasBaseException {
        if (val != null) {
            if ( val instanceof  AtlasObjectId) {
                return ((AtlasObjectId) val).getGuid();
            } else if (val instanceof Map) {
                Object guidVal = ((Map)val).get(AtlasObjectId.KEY_GUID);

                return guidVal != null ? guidVal.toString() : null;
            }
        }

        return null;
    }

    private void setAssignedGuid(Object val, EntityMutationContext context) {
        if (val != null) {
            Map<String, String> guidAssignements = context.getGuidAssignments();

            if (val instanceof AtlasObjectId) {
                AtlasObjectId objId        = (AtlasObjectId) val;
                String        guid         = objId.getGuid();
                String        assignedGuid = null;

                if (StringUtils.isNotEmpty(guid)) {
                    if (!AtlasTypeUtil.isAssignedGuid(guid) && MapUtils.isNotEmpty(guidAssignements)) {
                        assignedGuid = guidAssignements.get(guid);
                    }
                } else {
                    AtlasVertex vertex = context.getDiscoveryContext().getResolvedEntityVertex(objId);

                    if (vertex != null) {
                        assignedGuid = graphHelper.getGuid(vertex);
                    }
                }

                if (StringUtils.isNotEmpty(assignedGuid)) {
                    RequestContext.get().recordEntityGuidUpdate(objId, guid);

                    objId.setGuid(assignedGuid);
                }
            } else if (val instanceof Map) {
                Map    mapObjId     = (Map) val;
                Object guidVal      = mapObjId.get(AtlasObjectId.KEY_GUID);
                String guid         = guidVal != null ? guidVal.toString() : null;
                String assignedGuid = null;

                if (StringUtils.isNotEmpty(guid) ) {
                    if (!AtlasTypeUtil.isAssignedGuid(guid) && MapUtils.isNotEmpty(guidAssignements)) {
                        assignedGuid = guidAssignements.get(guid);
                    }
                } else {
                    AtlasVertex vertex = context.getDiscoveryContext().getResolvedEntityVertex(new AtlasObjectId(mapObjId));

                    if (vertex != null) {
                        assignedGuid = graphHelper.getGuid(vertex);
                    }
                }

                if (StringUtils.isNotEmpty(assignedGuid)) {
                    RequestContext.get().recordEntityGuidUpdate(mapObjId, guid);

                    mapObjId.put(AtlasObjectId.KEY_GUID, assignedGuid);
                }
            }
        }
    }

    private static Map<String, Object> getRelationshipAttributes(Object val) throws AtlasBaseException {
        if (val instanceof AtlasRelatedObjectId) {
            AtlasStruct relationshipStruct = ((AtlasRelatedObjectId) val).getRelationshipAttributes();

            return (relationshipStruct != null) ? relationshipStruct.getAttributes() : null;
        } else if (val instanceof Map) {
            Object relationshipStruct = ((Map) val).get(KEY_RELATIONSHIP_ATTRIBUTES);

            if (relationshipStruct instanceof Map) {
                return AtlasTypeUtil.toStructAttributes(((Map) relationshipStruct));
            }
        } else if (val instanceof AtlasObjectId) {
            return ((AtlasObjectId) val).getAttributes();
        }

        return null;
    }

    private static String getRelationshipGuid(Object val) throws AtlasBaseException {
        if (val instanceof AtlasRelatedObjectId) {
            return ((AtlasRelatedObjectId) val).getRelationshipGuid();
        } else if (val instanceof Map) {
            Object relationshipGuidVal = ((Map) val).get(AtlasRelatedObjectId.KEY_RELATIONSHIP_GUID);

            return relationshipGuidVal != null ? relationshipGuidVal.toString() : null;
        }

        return null;
    }

    private AtlasEntityType getInstanceType(Object val, EntityMutationContext context) throws AtlasBaseException {
        AtlasEntityType ret = null;

        if (val != null) {
            String typeName = null;
            String guid     = null;

            if (val instanceof AtlasObjectId) {
                AtlasObjectId objId = (AtlasObjectId) val;

                typeName = objId.getTypeName();
                guid     = objId.getGuid();
            } else if (val instanceof Map) {
                Map map = (Map) val;

                Object typeNameVal = map.get(KEY_TYPENAME);
                Object guidVal     = map.get(AtlasObjectId.KEY_GUID);

                if (typeNameVal != null) {
                    typeName = typeNameVal.toString();
                }

                if (guidVal != null) {
                    guid = guidVal.toString();
                }
            }

            if (typeName == null) {
                if (guid != null) {
                    ret = context.getType(guid);

                    if (ret == null) {
                        AtlasVertex vertex = context.getDiscoveryContext().getResolvedEntityVertex(guid);

                        if (vertex != null) {
                            typeName = AtlasGraphUtilsV2.getTypeName(vertex);
                        }
                    }
                }
            }

            if (ret == null && typeName != null) {
                ret = typeRegistry.getEntityTypeByName(typeName);
            }

            if (ret == null) {
                throw new AtlasBaseException(AtlasErrorCode.INVALID_OBJECT_ID, val.toString());
            }
        }

        return ret;
    }

    //Remove unused entries for reference map
    private Map<String, Object> removeUnusedMapEntries(AtlasAttribute attribute, AtlasVertex vertex, Map<String, Object> currentMap,
                                                       Map<String, Object> newMap) throws AtlasBaseException {
        Map<String, Object> additionalMap = new HashMap<>();
        AtlasMapType        mapType       = (AtlasMapType) attribute.getAttributeType();

        for (String currentKey : currentMap.keySet()) {
            //Delete the edge reference if its not part of new edges created/updated
            AtlasEdge currentEdge = (AtlasEdge) currentMap.get(currentKey);

            if (!newMap.values().contains(currentEdge)) {
                boolean deleted = deleteDelegate.getHandler().deleteEdgeReference(currentEdge, mapType.getValueType().getTypeCategory(), attribute.isOwnedRef(), true, vertex);

                if (!deleted) {
                    additionalMap.put(currentKey, currentEdge);
                }
            }
        }

        return additionalMap;
    }

    private static AtlasEdge getEdgeIfExists(AtlasMapType mapType, Map<String, Object> currentMap, String keyStr) {
        AtlasEdge ret = null;

        if (isReference(mapType.getValueType())) {
            Object val = currentMap.get(keyStr);

            if (val != null) {
                ret = (AtlasEdge) val;
            }
        }

        return ret;
    }

    private AtlasEdge updateEdge(AtlasAttributeDef attributeDef, Object value, AtlasEdge currentEdge, final AtlasVertex entityVertex) throws AtlasBaseException {
        if (LOG.isDebugEnabled()) {
            LOG.debug("Updating entity reference {} for reference attribute {}",  attributeDef.getName());
        }

        AtlasVertex currentVertex   = currentEdge.getInVertex();
        String      currentEntityId = getIdFromVertex(currentVertex);
        String      newEntityId     = getIdFromVertex(entityVertex);
        AtlasEdge   newEdge         = currentEdge;

        if (!currentEntityId.equals(newEntityId) && entityVertex != null) {
            try {
                newEdge = graphHelper.getOrCreateEdge(currentEdge.getOutVertex(), entityVertex, currentEdge.getLabel());
            } catch (RepositoryException e) {
                throw new AtlasBaseException(AtlasErrorCode.INTERNAL_ERROR, e);
            }
        }

        return newEdge;
    }


    private AtlasEdge updateRelationship(AtlasEdge currentEdge, final AtlasVertex parentEntityVertex, final AtlasVertex newEntityVertex,
                                         AtlasRelationshipEdgeDirection edgeDirection,  Map<String, Object> relationshipAttributes)
            throws AtlasBaseException {
        if (LOG.isDebugEnabled()) {
            LOG.debug("Updating entity reference using relationship {} for reference attribute {}", getTypeName(newEntityVertex));
        }

        // Max's manager updated from Jane to Julius (Max.manager --> Jane.subordinates)
        // manager attribute (OUT direction), current manager vertex (Jane) (IN vertex)

        // Max's mentor updated from John to Jane (John.mentee --> Max.mentor)
        // mentor attribute (IN direction), current mentee vertex (John) (OUT vertex)
        String currentEntityId;

        if (edgeDirection == IN) {
            currentEntityId = getIdFromOutVertex(currentEdge);
        } else if (edgeDirection == OUT) {
            currentEntityId = getIdFromInVertex(currentEdge);
        } else {
            currentEntityId = getIdFromBothVertex(currentEdge, parentEntityVertex);
        }

        String    newEntityId = getIdFromVertex(newEntityVertex);
        AtlasEdge ret         = currentEdge;

        if (StringUtils.isEmpty(currentEntityId) || !currentEntityId.equals(newEntityId)) {
            // Checking if currentEntityId is null or empty as corrupted vertex on the other side of the edge should result into creation of new edge
            // create a new relationship edge to the new attribute vertex from the instance
            String relationshipName = AtlasGraphUtilsV2.getTypeName(currentEdge);

            if (relationshipName == null) {
                relationshipName = currentEdge.getLabel();
            }

            if (edgeDirection == IN) {
                ret = getOrCreateRelationship(newEntityVertex, currentEdge.getInVertex(), relationshipName, relationshipAttributes);

            } else if (edgeDirection == OUT) {
                ret = getOrCreateRelationship(currentEdge.getOutVertex(), newEntityVertex, relationshipName, relationshipAttributes);
            } else {
                ret = getOrCreateRelationship(newEntityVertex, parentEntityVertex, relationshipName, relationshipAttributes);
            }

            //record entity update on new relationship vertex
            recordEntityUpdate(newEntityVertex);
        }

        return ret;
    }

    public static List<Object> getArrayElementsProperty(AtlasType elementType, boolean isSoftReference, AtlasVertex vertex, String vertexPropertyName) {
        boolean isArrayOfPrimitiveType = elementType.getTypeCategory().equals(TypeCategory.PRIMITIVE);
        boolean isArrayOfEnum = elementType.getTypeCategory().equals(TypeCategory.ENUM);
        if (!isSoftReference && isReference(elementType)) {
            return (List)vertex.getListProperty(vertexPropertyName, AtlasEdge.class);
        } else if (isArrayOfPrimitiveType || isArrayOfEnum) {
            return (List) vertex.getMultiValuedProperty(vertexPropertyName, elementType.getClass());
        } else {
            return (List)vertex.getListProperty(vertexPropertyName);
        }
    }

    private AtlasEdge getEdgeAt(List<Object> currentElements, int index, AtlasType elemType) {
        AtlasEdge ret = null;

        if (isReference(elemType)) {
            if (currentElements != null && index < currentElements.size()) {
                ret = (AtlasEdge) currentElements.get(index);
            }
        }

        return ret;
    }

    private List<AtlasEdge> unionCurrentAndNewElements(AtlasAttribute attribute, List<AtlasEdge> currentElements, List<AtlasEdge> newElements) {
        Collection<AtlasEdge> ret              = null;
        AtlasType             arrayElementType = ((AtlasArrayType) attribute.getAttributeType()).getElementType();

        if (arrayElementType != null && isReference(arrayElementType)) {
            ret = CollectionUtils.union(currentElements, newElements);
        }

        return CollectionUtils.isNotEmpty(ret) ? new ArrayList<>(ret) : Collections.emptyList();
    }

    //Removes unused edges from the old collection, compared to the new collection

    private List<AtlasEdge> removeUnusedArrayEntries(AtlasAttribute attribute, List<AtlasEdge> currentEntries, List<AtlasEdge> newEntries, AttributeMutationContext ctx) throws AtlasBaseException {
        if (CollectionUtils.isNotEmpty(currentEntries)) {
            AtlasType entryType = ((AtlasArrayType) attribute.getAttributeType()).getElementType();
            AtlasVertex entityVertex = ctx.getReferringVertex();

            if (isReference(entryType)) {
                Collection<AtlasEdge> edgesToRemove = CollectionUtils.subtract(currentEntries, newEntries);

                if (CollectionUtils.isNotEmpty(edgesToRemove)) {
                    List<AtlasEdge> additionalElements = new ArrayList<>();

                    for (AtlasEdge edge : edgesToRemove) {
                        if (getStatus(edge) == DELETED) {
                            continue;
                        }

                        try {
                            boolean deleted = deleteDelegate.getHandler().deleteEdgeReference(edge, entryType.getTypeCategory(), attribute.isOwnedRef(),
                                    true, attribute.getRelationshipEdgeDirection(), entityVertex);

                            if (!deleted) {
                                additionalElements.add(edge);
                            }
                        } catch (NullPointerException npe) {
                            LOG.warn("Ignoring deleting edge with corrupted vertex: {}", edge.getId());
                        }
                    }

                    return additionalElements;
                }
            }
        }

        return Collections.emptyList();
    }

    private List<AtlasEdge> removeArrayEntries(AtlasAttribute attribute, List<AtlasEdge> tobeDeletedEntries, AttributeMutationContext ctx) throws AtlasBaseException {
        if (CollectionUtils.isNotEmpty(tobeDeletedEntries)) {
            AtlasType entryType = ((AtlasArrayType) attribute.getAttributeType()).getElementType();
            AtlasVertex entityVertex = ctx.getReferringVertex();

            if (isReference(entryType)) {

                if (CollectionUtils.isNotEmpty(tobeDeletedEntries)) {
                    List<AtlasEdge> additionalElements = new ArrayList<>();

                    for (AtlasEdge edge : tobeDeletedEntries) {
                        if (getStatus(edge) == DELETED ) {
                            continue;
                        }

                        // update both sides of relationship wen edge is deleted
                        recordEntityUpdateForNonRelationsipAttribute(edge.getInVertex());
                        recordEntityUpdateForNonRelationsipAttribute(edge.getOutVertex());

                        deleteDelegate.getHandler().deleteEdgeReference(edge, entryType.getTypeCategory(), attribute.isOwnedRef(),
                                true, attribute.getRelationshipEdgeDirection(), entityVertex);

                        additionalElements.add(edge);

                    }

                    return additionalElements;
                }
            }
        }

        return Collections.emptyList();
    }
    private void setArrayElementsProperty(AtlasType elementType, boolean isSoftReference, AtlasVertex vertex, String vertexPropertyName, List<Object> allValues, List<Object> currentValues, Cardinality cardinality) {
        boolean isArrayOfPrimitiveType = elementType.getTypeCategory().equals(TypeCategory.PRIMITIVE);
        boolean isArrayOfEnum = elementType.getTypeCategory().equals(TypeCategory.ENUM);

        if (!isReference(elementType) || isSoftReference) {
            if (isArrayOfPrimitiveType || isArrayOfEnum) {
                vertex.removeProperty(vertexPropertyName);
                if (CollectionUtils.isNotEmpty(allValues)) {
                    for (Object value: allValues) {
                        AtlasGraphUtilsV2.addEncodedProperty(vertex, vertexPropertyName, value);
                    }
                }
            } else {
                AtlasGraphUtilsV2.setEncodedProperty(vertex, vertexPropertyName, allValues);
            }
        }
    }


    private Set<AtlasEdge> getNewCreatedInputOutputEdges(String guid) {
        List<Object> newElementsCreated = RequestContext.get().getNewElementsCreatedMap().get(guid);

        Set<AtlasEdge> newEdge = new HashSet<>();
        if (newElementsCreated != null && newElementsCreated.size() > 0) {
            newEdge = newElementsCreated.stream().map(x -> (AtlasEdge) x).collect(Collectors.toSet());
        }

        return newEdge;
    }

    private Set<AtlasEdge> getRestoredInputOutputEdges(AtlasVertex vertex) {
        Set<AtlasEdge> activatedEdges = new HashSet<>();
        Iterator<AtlasEdge> iterator = vertex.getEdges(AtlasEdgeDirection.BOTH, new String[]{PROCESS_INPUTS, PROCESS_OUTPUTS}).iterator();
        while (iterator.hasNext()) {
            AtlasEdge edge = iterator.next();
            if (edge.getProperty(STATE_PROPERTY_KEY, String.class).equalsIgnoreCase(ACTIVE_STATE_VALUE)) {
                activatedEdges.add(edge);
            }
        }
        return activatedEdges;
    }

    private Set<AtlasEdge> getRemovedInputOutputEdges(String guid) {
        List<Object> removedElements = RequestContext.get().getRemovedElementsMap().get(guid);
        Set<AtlasEdge> removedEdges = null;

        if (removedElements != null) {
            removedEdges = removedElements.stream().map(x -> (AtlasEdge) x).collect(Collectors.toSet());
        }

        return removedEdges;
    }


    private AtlasEntityHeader constructHeader(AtlasEntity entity, AtlasVertex vertex, Map<String, AtlasAttribute> attributeMap ) throws AtlasBaseException {
        AtlasEntityHeader header = entityRetriever.toAtlasEntityHeaderWithClassifications(vertex, attributeMap.keySet());
        if (entity.getClassifications() == null) {
            entity.setClassifications(header.getClassifications());
        }

        return header;
    }

    private void updateInConsistentOwnedMapVertices(AttributeMutationContext ctx, AtlasMapType mapType, Object val) {
        if (mapType.getValueType().getTypeCategory() == TypeCategory.OBJECT_ID_TYPE && !ctx.getAttributeDef().isSoftReferenced()) {
            AtlasEdge edge = (AtlasEdge) val;

            if (ctx.getAttribute().isOwnedRef() && getStatus(edge) == DELETED && getStatus(edge.getInVertex()) == DELETED) {

                //Resurrect the vertex and edge to ACTIVE state
                AtlasGraphUtilsV2.setEncodedProperty(edge, STATE_PROPERTY_KEY, ACTIVE.name());
                AtlasGraphUtilsV2.setEncodedProperty(edge.getInVertex(), STATE_PROPERTY_KEY, ACTIVE.name());
            }
        }
    }


    public void cleanUpClassificationPropagation(String classificationName, int batchLimit) {
        int CLEANUP_MAX = batchLimit <= 0 ? CLEANUP_BATCH_SIZE : batchLimit * CLEANUP_BATCH_SIZE;
        int cleanedUpCount = 0;
        long classificationEdgeCount = 0;
        long classificationEdgeInMemoryCount = 0;
        Iterator<AtlasVertex> tagVertices = GraphHelper.getClassificationVertices(graph, classificationName, CLEANUP_BATCH_SIZE);
        List<AtlasVertex> tagVerticesProcessed = new ArrayList<>(0);
        List<AtlasVertex> currentAssetVerticesBatch = new ArrayList<>(0);

        while (tagVertices != null && tagVertices.hasNext()) {
            if (cleanedUpCount >= CLEANUP_MAX){
                return;
            }

            while (tagVertices.hasNext() && currentAssetVerticesBatch.size() < CLEANUP_BATCH_SIZE) {
                AtlasVertex tagVertex = tagVertices.next();

                int availableSlots = CLEANUP_BATCH_SIZE - currentAssetVerticesBatch.size();
                long assetCountForCurrentTagVertex = GraphHelper.getAssetsCountOfClassificationVertex(tagVertex);
                currentAssetVerticesBatch.addAll(GraphHelper.getAllAssetsWithClassificationVertex(tagVertex, availableSlots));
                LOG.info("Available slots : {}, assetCountForCurrentTagVertex : {}, queueSize : {}",availableSlots, assetCountForCurrentTagVertex, currentAssetVerticesBatch.size());
                if (assetCountForCurrentTagVertex <= availableSlots) {
                    tagVerticesProcessed.add(tagVertex);
                }
            }

            int currentAssetsBatchSize = currentAssetVerticesBatch.size();
            if (currentAssetsBatchSize > 0) {
                LOG.info("To clean up tag {} from {} entities", classificationName, currentAssetsBatchSize);
                int offset = 0;
                do {
                    try {
                        int toIndex = Math.min((offset + CHUNK_SIZE), currentAssetsBatchSize);
                        List<AtlasVertex> entityVertices = currentAssetVerticesBatch.subList(offset, toIndex);
                        for (AtlasVertex vertex : entityVertices) {
                            List<AtlasClassification> deletedClassifications = new ArrayList<>();
                            GraphTransactionInterceptor.lockObjectAndReleasePostCommit(graphHelper.getGuid(vertex));
                            List<AtlasEdge> classificationEdges = GraphHelper.getClassificationEdges(vertex, null, classificationName);
                            classificationEdgeCount += classificationEdges.size();
                            int batchSize = CHUNK_SIZE;
                            for (int i = 0; i < classificationEdges.size(); i += batchSize) {
                                int end = Math.min(i + batchSize, classificationEdges.size());
                                List<AtlasEdge> batch = classificationEdges.subList(i, end);
                                for (AtlasEdge edge : batch) {
                                    try {
                                        AtlasClassification classification = entityRetriever.toAtlasClassification(edge.getInVertex());
                                        deletedClassifications.add(classification);
                                        deleteDelegate.getHandler().deleteEdgeReference(edge, CLASSIFICATION, false, true, null, vertex);
                                        classificationEdgeInMemoryCount++;
                                    } catch (IllegalStateException | AtlasBaseException e) {
                                        e.printStackTrace();
                                    }
                                }
                                if(classificationEdgeInMemoryCount >= CHUNK_SIZE){
                                    transactionInterceptHelper.intercept();
                                    classificationEdgeInMemoryCount = 0;
                                }
                            }
                            try {
                                AtlasEntity entity = repairClassificationMappings(vertex);
                                entityChangeNotifier.onClassificationDeletedFromEntity(entity, deletedClassifications);
                            } catch (IllegalStateException | AtlasBaseException e) {
                                e.printStackTrace();
                            }
                        }

                        transactionInterceptHelper.intercept();

                        offset += CHUNK_SIZE;
                    } finally {
                        LOG.info("For offset {} , classificationEdge were : {}", offset, classificationEdgeCount);
                        classificationEdgeCount = 0;
                        LOG.info("Cleaned up {} entities for classification {}", offset, classificationName);
                    }

                } while (offset < currentAssetsBatchSize);

                for (AtlasVertex classificationVertex : tagVerticesProcessed) {
                    try {
                        deleteDelegate.getHandler().deleteClassificationVertex(classificationVertex, true);
                    } catch (IllegalStateException e) {
                        e.printStackTrace();
                    }
                }
                transactionInterceptHelper.intercept();

                cleanedUpCount += currentAssetsBatchSize;
                currentAssetVerticesBatch.clear();
                tagVerticesProcessed.clear();
            }
            tagVertices = GraphHelper.getClassificationVertices(graph, classificationName, CLEANUP_BATCH_SIZE);
        }

        LOG.info("Completed cleaning up classification {}", classificationName);
    }

    public AtlasEntity repairClassificationMappings(AtlasVertex entityVertex) throws AtlasBaseException {
        //TODO: support V2
        String guid = GraphHelper.getGuid(entityVertex);
        AtlasEntity entity = instanceConverter.getEntity(guid, ENTITY_CHANGE_NOTIFY_IGNORE_RELATIONSHIP_ATTRIBUTES);

        AtlasAuthorizationUtils.verifyAccess(new AtlasEntityAccessRequest(typeRegistry, AtlasPrivilege.ENTITY_UPDATE_CLASSIFICATION, new AtlasEntityHeader(entity)), "repair classification mappings: guid=", guid);
        List<String> classificationNames = new ArrayList<>();
        List<String> propagatedClassificationNames = new ArrayList<>();

        if (entity.getClassifications() != null) {
            List<AtlasClassification> classifications = entity.getClassifications();
            for (AtlasClassification classification : classifications) {
                if (isPropagatedClassification(classification, guid)) {
                    propagatedClassificationNames.add(classification.getTypeName());
                } else {
                    classificationNames.add(classification.getTypeName());
                }
            }
        }
        //Delete array/set properties first
        entityVertex.removeProperty(TRAIT_NAMES_PROPERTY_KEY);
        entityVertex.removeProperty(PROPAGATED_TRAIT_NAMES_PROPERTY_KEY);


        //Update classificationNames and propagatedClassificationNames in entityVertex
        entityVertex.setProperty(CLASSIFICATION_NAMES_KEY, getDelimitedClassificationNames(classificationNames));
        entityVertex.setProperty(PROPAGATED_CLASSIFICATION_NAMES_KEY, getDelimitedClassificationNames(propagatedClassificationNames));
        entityVertex.setProperty(CLASSIFICATION_TEXT_KEY, fullTextMapperV2.getClassificationTextForEntity(entity));
        // Make classificationNames unique list as it is of type SET
        classificationNames = classificationNames.stream().distinct().collect(Collectors.toList());
        //Update classificationNames and propagatedClassificationNames in entityHeader
        for(String classificationName : classificationNames) {
            AtlasGraphUtilsV2.addEncodedProperty(entityVertex, TRAIT_NAMES_PROPERTY_KEY, classificationName);
        }
        for (String classificationName : propagatedClassificationNames) {
            entityVertex.addListProperty(PROPAGATED_TRAIT_NAMES_PROPERTY_KEY, classificationName);
        }

        return entity;
    }

    public void addClassificationsV1(final EntityMutationContext context, String guid, List<AtlasClassification> classifications) throws AtlasBaseException {
        if (CollectionUtils.isNotEmpty(classifications)) {
            MetricRecorder metric = RequestContext.get().startMetricRecord("addClassifications");

            final AtlasVertex                              entityVertex          = context.getVertex(guid);
            final AtlasEntityType                          entityType            = context.getType(guid);
            List<AtlasVertex>                              entitiesToPropagateTo = null;
            Map<AtlasClassification, HashSet<AtlasVertex>> addedClassifications  = new HashMap<>();
            List<AtlasClassification>                      addClassifications    = new ArrayList<>(classifications.size());
            entityRetriever.verifyClassificationsPropagationMode(classifications);
            for (AtlasClassification c : classifications) {
                AtlasClassification classification      = new AtlasClassification(c);
                String              classificationName  = classification.getTypeName();
                Boolean             propagateTags       = classification.isPropagate();
                Boolean             removePropagations  = classification.getRemovePropagationsOnEntityDelete();
                Boolean restrictPropagationThroughLineage = classification.getRestrictPropagationThroughLineage();
                Boolean restrictPropagationThroughHierarchy = classification.getRestrictPropagationThroughHierarchy();

                if (propagateTags != null && propagateTags &&
                        classification.getEntityGuid() != null &&
                        !StringUtils.equals(classification.getEntityGuid(), guid)) {
                    continue;
                }

                if (propagateTags == null) {
                    RequestContext reqContext = RequestContext.get();

                    if(reqContext.isImportInProgress() || reqContext.isInNotificationProcessing()) {
                        propagateTags = false;
                    } else {
                        propagateTags = CLASSIFICATION_PROPAGATION_DEFAULT;
                    }

                    classification.setPropagate(propagateTags);
                }

                if (removePropagations == null) {
                    removePropagations = graphHelper.getDefaultRemovePropagations();

                    classification.setRemovePropagationsOnEntityDelete(removePropagations);
                }

                if (restrictPropagationThroughLineage == null) {
                    classification.setRestrictPropagationThroughLineage(RESTRICT_PROPAGATION_THROUGH_LINEAGE_DEFAULT);
                }

                if (restrictPropagationThroughHierarchy == null) {
                    classification.setRestrictPropagationThroughHierarchy(RESTRICT_PROPAGATION_THROUGH_HIERARCHY_DEFAULT);
                }

                // set associated entity id to classification
                if (classification.getEntityGuid() == null) {
                    classification.setEntityGuid(guid);
                }

                // set associated entity status to classification
                if (classification.getEntityStatus() == null) {
                    classification.setEntityStatus(ACTIVE);
                }

                // ignore propagated classifications

                if (LOG.isDebugEnabled()) {
                    LOG.debug("Adding classification [{}] to [{}] using edge label: [{}]", classificationName, entityType.getTypeName(), getTraitLabel(classificationName));
                }

                addToClassificationNames(entityVertex, classificationName);

                // add a new AtlasVertex for the struct or trait instance
                AtlasVertex classificationVertex = createClassificationVertex(classification);

                if (LOG.isDebugEnabled()) {
                    LOG.debug("created vertex {} for trait {}", GraphHelper.string(classificationVertex), classificationName);
                }

                if (propagateTags && taskManagement != null && DEFERRED_ACTION_ENABLED) {
                    propagateTags = false;

                    createAndQueueTask(CLASSIFICATION_PROPAGATION_ADD, entityVertex, classificationVertex.getIdForDisplay(), getTypeName(classificationVertex));
                }

                // add the attributes for the trait instance
                mapClassification(EntityOperation.CREATE, context, classification, entityType, entityVertex, classificationVertex);
                updateModificationMetadata(entityVertex);
                if(addedClassifications.get(classification) == null) {
                    addedClassifications.put(classification, new HashSet<>());
                }
                //Add current Vertex to be notified
                addedClassifications.get(classification).add(entityVertex);

                if (propagateTags) {
                    // compute propagatedEntityVertices only once
                    if (entitiesToPropagateTo == null) {
                        String propagationMode;
                        propagationMode = entityRetriever.determinePropagationMode(classification.getRestrictPropagationThroughLineage(),classification.getRestrictPropagationThroughHierarchy());
                        Boolean toExclude = propagationMode == CLASSIFICATION_PROPAGATION_MODE_RESTRICT_LINEAGE ? true : false;
                        entitiesToPropagateTo = entityRetriever.getImpactedVerticesV2(entityVertex, CLASSIFICATION_PROPAGATION_MODE_LABELS_MAP.get(propagationMode),toExclude);
                    }

                    if (CollectionUtils.isNotEmpty(entitiesToPropagateTo)) {
                        if (LOG.isDebugEnabled()) {
                            LOG.debug("Propagating tag: [{}][{}] to {}", classificationName, entityType.getTypeName(), GraphHelper.getTypeNames(entitiesToPropagateTo));
                        }

                        List<AtlasVertex> entitiesPropagatedTo = deleteDelegate.getHandler().addTagPropagation(classificationVertex, entitiesToPropagateTo);

                        if (CollectionUtils.isNotEmpty(entitiesPropagatedTo)) {
                            addedClassifications.get(classification).addAll(entitiesPropagatedTo);
                        }
                    } else {
                        if (LOG.isDebugEnabled()) {
                            LOG.debug(" --> Not propagating classification: [{}][{}] - no entities found to propagate to.", getTypeName(classificationVertex), entityType.getTypeName());
                        }
                    }
                } else {
                    if (LOG.isDebugEnabled()) {
                        LOG.debug(" --> Not propagating classification: [{}][{}] - propagation is disabled.", getTypeName(classificationVertex), entityType.getTypeName());
                    }
                }

                addClassifications.add(classification);
            }

            // notify listeners on classification addition
            List<AtlasVertex> notificationVertices = new ArrayList<AtlasVertex>() {{ add(entityVertex); }};

            if (CollectionUtils.isNotEmpty(entitiesToPropagateTo)) {
                notificationVertices.addAll(entitiesToPropagateTo);
            }


            for (AtlasClassification classification : addedClassifications.keySet()) {
                Set<AtlasVertex>  vertices           = addedClassifications.get(classification);

                if (RequestContext.get().isDelayTagNotifications()) {
                    RequestContext.get().addAddedClassificationAndVertices(classification, new ArrayList<>(vertices));
                } else {
                    List<AtlasEntity> propagatedEntities = updateClassificationText(classification, vertices);

                    entityChangeNotifier.onClassificationsAddedToEntities(propagatedEntities, Collections.singletonList(classification), false);
                }
            }

            RequestContext.get().endMetricRecord(metric);
        }
    }

    public void handleAddClassifications(final EntityMutationContext context, String guid, List<AtlasClassification> classifications) throws AtlasBaseException {
        if(getJanusOptimisationEnabled()){
            addClassificationsV2_(context, guid, classifications);
        } else {
            addClassificationsV1(context, guid, classifications);
        }
    }

    public void addClassificationsV2_(final EntityMutationContext context, String guid, List<AtlasClassification> classifications) throws AtlasBaseException {
        if (CollectionUtils.isNotEmpty(classifications)) {
            MetricRecorder metric = RequestContext.get().startMetricRecord("addClassifications");

            final AtlasVertex                              entityVertex          = context.getVertex(guid);
            final AtlasEntityType                          entityType            = context.getType(guid);
            List<AtlasVertex>                              entitiesToPropagateTo = null;
            Map<AtlasClassification, HashSet<AtlasVertex>> addedClassifications  = new HashMap<>();
            List<AtlasClassification>                      addClassifications    = new ArrayList<>(classifications.size());
            entityRetriever.verifyClassificationsPropagationMode(classifications);

            for (AtlasClassification c : classifications) {
                validateClassificationTypeName(c);
            }

            for (AtlasClassification c : classifications) {
                AtlasClassification classification      = new AtlasClassification(c);
                String              classificationName  = classification.getTypeName();
                Boolean             propagateTags       = classification.isPropagate();
                Boolean             removePropagations  = classification.getRemovePropagationsOnEntityDelete();
                Boolean restrictPropagationThroughLineage = classification.getRestrictPropagationThroughLineage();
                Boolean restrictPropagationThroughHierarchy = classification.getRestrictPropagationThroughHierarchy();

                if (propagateTags != null && propagateTags &&
                        classification.getEntityGuid() != null &&
                        !StringUtils.equals(classification.getEntityGuid(), guid)) {
                    continue;
                }

                if (propagateTags == null) {
                    RequestContext reqContext = RequestContext.get();

                    if(reqContext.isImportInProgress() || reqContext.isInNotificationProcessing()) {
                        propagateTags = false;
                    } else {
                        propagateTags = CLASSIFICATION_PROPAGATION_DEFAULT;
                    }

                    classification.setPropagate(propagateTags);
                }

                if (removePropagations == null) {
                    removePropagations = graphHelper.getDefaultRemovePropagations();

                    classification.setRemovePropagationsOnEntityDelete(removePropagations);
                }

                if (restrictPropagationThroughLineage == null) {
                    classification.setRestrictPropagationThroughLineage(RESTRICT_PROPAGATION_THROUGH_LINEAGE_DEFAULT);
                }

                if (restrictPropagationThroughHierarchy == null) {
                    classification.setRestrictPropagationThroughHierarchy(RESTRICT_PROPAGATION_THROUGH_HIERARCHY_DEFAULT);
                }

                // set associated entity id to classification
                if (classification.getEntityGuid() == null) {
                    classification.setEntityGuid(guid);
                }

                // set associated entity status to classification
                if (classification.getEntityStatus() == null) {
                    classification.setEntityStatus(ACTIVE);
                }

                // ignore propagated classifications

                if (LOG.isDebugEnabled()) {
                    LOG.debug("Adding classification [{}] to [{}] using edge label: [{}]", classificationName, entityType.getTypeName(), getTraitLabel(classificationName));
                }

                Map<String, Object> minAssetMap = getMinimalAssetMap(entityVertex);

                //addToClassificationNames(entityVertex, classificationName);
                List<AtlasClassification> currentTags = tagDAO.getTagsForVertex(entityVertex.getIdForDisplay());
                currentTags.add(classification);

                // add a new AtlasVertex for the struct or trait instance
                // AtlasVertex classificationVertex = createClassificationVertex(classification);
                tagDAO.putDirectTag(entityVertex.getIdForDisplay(), classificationName, classification, minAssetMap);

                // Adding to context for rollback purpose later
                RequestContext reqContext = RequestContext.get();
                reqContext.addCassandraTagOperation(guid,
                        new CassandraTagOperation(
                                entityVertex.getIdForDisplay(),
                                classificationName,
                                CassandraTagOperation.OperationType.INSERT,
                                classification,
                                minAssetMap)
                );

                // Update ES attributes
                Map<String, Map<String, Object>> deNormMap = new HashMap<>();
                deNormMap.put(entityVertex.getIdForDisplay(), TagDeNormAttributesUtil.getDirectTagAttachmentAttributesForAddTag(classification,
                        currentTags, typeRegistry, fullTextMapperV2));
                // ES operation collected to be executed in the end
                RequestContext.get().addESDeferredOperation(
                        new ESDeferredOperation(
                                ESDeferredOperation.OperationType.TAG_DENORM_FOR_ADD_CLASSIFICATIONS,
                                entityVertex.getIdForDisplay(),
                                deNormMap
                        )
                );

                if (LOG.isDebugEnabled()) {
                    LOG.debug("created direct tag {}", classificationName);
                }

                if (propagateTags && taskManagement != null && DEFERRED_ACTION_ENABLED) {
                    deleteDelegate.getHandler().createAndQueueTaskWithoutCheckV2(CLASSIFICATION_PROPAGATION_ADD, entityVertex, classificationName, null);
                }

                // add the attributes for the trait instance
                //mapClassification(EntityOperation.CREATE, context, classification, entityType, entityVertex, classificationVertex);

                updateModificationMetadata(entityVertex);
                if(addedClassifications.get(classification) == null) {
                    addedClassifications.put(classification, new HashSet<>());
                }
                //Add current Vertex to be notified
                addedClassifications.get(classification).add(entityVertex);

                addClassifications.add(classification);
            }

            // notify listeners on classification addition
            List<AtlasVertex> notificationVertices = new ArrayList<AtlasVertex>() {{ add(entityVertex); }};

            if (CollectionUtils.isNotEmpty(entitiesToPropagateTo)) {
                notificationVertices.addAll(entitiesToPropagateTo);
            }


            for (AtlasClassification classification : addedClassifications.keySet()) {
                Set<AtlasVertex>  vertices           = addedClassifications.get(classification);

                if (RequestContext.get().isDelayTagNotifications()) {
                    RequestContext.get().addAddedClassificationAndVertices(classification, new ArrayList<>(vertices));
                } else {
                    List<AtlasEntity> propagatedEntities = updateClassificationText(classification, vertices);

                    entityChangeNotifier.onClassificationsAddedToEntities(propagatedEntities, Collections.singletonList(classification), false);
                }
            }

            RequestContext.get().endMetricRecord(metric);
        }
    }

    public List<String> propagateClassification(String entityGuid, String classificationVertexId, String relationshipGuid, Boolean previousRestrictPropagationThroughLineage,Boolean previousRestrictPropagationThroughHierarchy) throws AtlasBaseException {
        try {

            if (StringUtils.isEmpty(entityGuid) || StringUtils.isEmpty(classificationVertexId)) {
                LOG.error("propagateClassification(entityGuid={}, classificationVertexId={}): entityGuid and/or classification vertex id is empty", entityGuid, classificationVertexId);

                throw new AtlasBaseException(String.format("propagateClassification(entityGuid=%s, classificationVertexId=%s): entityGuid and/or classification vertex id is empty", entityGuid, classificationVertexId));
            }

            AtlasVertex entityVertex = graphHelper.getVertexForGUID(entityGuid);
            if (entityVertex == null) {
                LOG.error("propagateClassification(entityGuid={}, classificationVertexId={}): entity vertex not found", entityGuid, classificationVertexId);

                throw new AtlasBaseException(String.format("propagateClassification(entityGuid=%s, classificationVertexId=%s): entity vertex not found", entityGuid, classificationVertexId));
            }

            AtlasVertex classificationVertex = graph.getVertex(classificationVertexId);
            if (classificationVertex == null) {
                LOG.error("propagateClassification(entityGuid={}, classificationVertexId={}): classification vertex not found", entityGuid, classificationVertexId);

                throw new AtlasBaseException(String.format("propagateClassification(entityGuid=%s, classificationVertexId=%s): classification vertex not found", entityGuid, classificationVertexId));
            }

            /*
                If restrictPropagateThroughLineage was false at past
                 then updated to true we need to delete the propagated
                 classifications and then put the classifications as intended
             */

            Boolean currentRestrictPropagationThroughLineage = AtlasGraphUtilsV2.getProperty(classificationVertex, CLASSIFICATION_VERTEX_RESTRICT_PROPAGATE_THROUGH_LINEAGE, Boolean.class);

            Boolean currentRestrictPropagationThroughHierarchy = AtlasGraphUtilsV2.getProperty(classificationVertex, CLASSIFICATION_VERTEX_RESTRICT_PROPAGATE_THROUGH_HIERARCHY, Boolean.class);
            if (previousRestrictPropagationThroughLineage != null && currentRestrictPropagationThroughLineage != null && !previousRestrictPropagationThroughLineage && currentRestrictPropagationThroughLineage) {
                deleteDelegate.getHandler().removeTagPropagation(classificationVertex);
            }

            if (previousRestrictPropagationThroughHierarchy != null && currentRestrictPropagationThroughHierarchy != null && !previousRestrictPropagationThroughHierarchy && currentRestrictPropagationThroughHierarchy) {
                deleteDelegate.getHandler().removeTagPropagation(classificationVertex);
            }

            String propagationMode = entityRetriever.determinePropagationMode(currentRestrictPropagationThroughLineage, currentRestrictPropagationThroughHierarchy);

            List<String> edgeLabelsToCheck = CLASSIFICATION_PROPAGATION_MODE_LABELS_MAP.get(propagationMode);
            Boolean toExclude = propagationMode == CLASSIFICATION_PROPAGATION_MODE_RESTRICT_LINEAGE ? true:false;
            List<AtlasVertex> impactedVertices = entityRetriever.getIncludedImpactedVerticesV2(entityVertex, relationshipGuid, edgeLabelsToCheck,toExclude);

            if (CollectionUtils.isEmpty(impactedVertices)) {
                LOG.debug("propagateClassification(entityGuid={}, classificationVertexId={}): found no entities to propagate the classification", entityGuid, classificationVertexId);

                return null;
            }

            return processClassificationPropagationAddition(impactedVertices, classificationVertex);
        } catch (Exception e) {
            LOG.error("propagateClassification(entityGuid={}, classificationVertexId={}): error while propagating classification", entityGuid, classificationVertexId, e);

            throw new AtlasBaseException(e);
        }
    }


    public void propagateClassificationV2(Map<String, Object> parameters,
                                          String entityGuid,
                                          String tagTypeName) throws AtlasBaseException {
        try {
            if (StringUtils.isEmpty(entityGuid) || StringUtils.isEmpty(tagTypeName)) {
                LOG.error("propagateClassification(entityGuid={}, tagTypeName={}): entityGuid and/or classification vertex id is empty", entityGuid, tagTypeName);

                throw new AtlasBaseException(String.format("propagateClassification(entityGuid=%s, tagTypeName=%s): entityGuid and/or classification vertex id is empty", entityGuid, tagTypeName));
            }

            //Map<String, Object> sourceAsset = CassandraConnector.getVertexPropertiesByGuid(entityGuid);
            //AtlasVertex entityVertex = graph.getVertex(String.valueOf(sourceAsset.get("id")));

            AtlasVertex entityVertex = graphHelper.getVertexForGUID(entityGuid);
            if (entityVertex == null) {
                LOG.error("propagateClassification(entityGuid={}, tagTypeName={}): entity vertex not found", entityGuid, tagTypeName);

                throw new AtlasBaseException(String.format("propagateClassification(entityGuid=%s, tagTypeName=%s): entity vertex not found", entityGuid, tagTypeName));
            }

            //AtlasVertex classificationVertex = graph.getVertex(classificationVertexId);
            AtlasClassification tag = tagDAO.findDirectTagByVertexIdAndTagTypeName(entityVertex.getIdForDisplay(), tagTypeName);
            if (tag == null) {
                LOG.error("propagateClassification(entityGuid={}, tagTypeName={}): classification vertex not found", entityGuid, tagTypeName);

                throw new AtlasBaseException(String.format("propagateClassification(entityGuid=%s, tagTypeName=%s): classification vertex not found", entityGuid, tagTypeName));
            }

            Boolean currentRestrictPropagationThroughLineage = tag.getRestrictPropagationThroughLineage();
            Boolean currentRestrictPropagationThroughHierarchy = tag.getRestrictPropagationThroughHierarchy();
            String propagationMode = entityRetriever.determinePropagationMode(currentRestrictPropagationThroughLineage, currentRestrictPropagationThroughHierarchy);

            List<String> edgeLabelsToCheck = CLASSIFICATION_PROPAGATION_MODE_LABELS_MAP.get(propagationMode);
            Boolean toExclude = propagationMode == CLASSIFICATION_PROPAGATION_MODE_RESTRICT_LINEAGE ? true:false;
            List<AtlasVertex> impactedVertices = entityRetriever.getIncludedImpactedVerticesV2(entityVertex, null, edgeLabelsToCheck,toExclude);
            impactedVertices.remove(entityVertex);

            if (CollectionUtils.isEmpty(impactedVertices)) {
                LOG.debug("propagateClassification(entityGuid={}, tagTypeName={}): found no entities to propagate the classification", entityGuid, tagTypeName);

                return;
            } else {
                LOG.info("Found {} vertexIds", impactedVertices.size());
            }

            processClassificationPropagationAdditionV2(parameters, entityVertex, impactedVertices, tag);
        } catch (Exception e) {
            LOG.error("propagateClassification(entityGuid={}, classificationTypeName={}): error while propagating classification", entityGuid, tagTypeName, e);

            throw new AtlasBaseException(e);
        }
    }

    public List<String> processClassificationPropagationAddition(List<AtlasVertex> verticesToPropagate, AtlasVertex classificationVertex) throws AtlasBaseException{
        AtlasPerfMetrics.MetricRecorder classificationPropagationMetricRecorder = RequestContext.get().startMetricRecord("processClassificationPropagationAddition");
        List<String> propagatedEntitiesGuids = new ArrayList<>();
        int impactedVerticesSize = verticesToPropagate.size();
        int offset = 0;
        int toIndex;
        LOG.info(String.format("Total number of vertices to propagate: %d", impactedVerticesSize));

        try {
            do {
                toIndex = ((offset + CHUNK_SIZE > impactedVerticesSize) ? impactedVerticesSize : (offset + CHUNK_SIZE));
                List<AtlasVertex> chunkedVerticesToPropagate = verticesToPropagate.subList(offset, toIndex);

                AtlasPerfMetrics.MetricRecorder metricRecorder  = RequestContext.get().startMetricRecord("lockObjectsAfterTraverse");
                List<String> impactedVerticesGuidsToLock        = chunkedVerticesToPropagate.stream().map(x -> GraphHelper.getGuid(x)).collect(Collectors.toList());
                GraphTransactionInterceptor.lockObjectAndReleasePostCommit(impactedVerticesGuidsToLock);
                RequestContext.get().endMetricRecord(metricRecorder);

                AtlasClassification classification       = entityRetriever.toAtlasClassification(classificationVertex);
                List<AtlasVertex>   entitiesPropagatedTo = deleteDelegate.getHandler().addTagPropagation(classificationVertex, chunkedVerticesToPropagate);

                if (CollectionUtils.isEmpty(entitiesPropagatedTo)) {
                    return null;
                }

                List<AtlasEntity>   propagatedEntitiesChunked       = updateClassificationText(classification, entitiesPropagatedTo);
                List<String>        chunkedPropagatedEntitiesGuids  = propagatedEntitiesChunked.stream().map(x -> x.getGuid()).collect(Collectors.toList());

                propagatedEntitiesGuids.addAll(chunkedPropagatedEntitiesGuids);
                offset += CHUNK_SIZE;
                transactionInterceptHelper.intercept();
                entityChangeNotifier.onClassificationsAddedToEntities(propagatedEntitiesChunked, Collections.singletonList(classification), false);
            } while (offset < impactedVerticesSize);
        } catch (AtlasBaseException exception) {
            LOG.error("Error occurred while adding classification propagation for classification with propagation id {}", classificationVertex.getIdForDisplay());
            throw exception;
        } finally {
            RequestContext.get().endMetricRecord(classificationPropagationMetricRecorder);
        }

    return propagatedEntitiesGuids;

    }

    public void processClassificationPropagationAdditionV2(Map<String, Object> parameters,
                                                           AtlasVertex entityVertex,
                                                           List<AtlasVertex> verticesToPropagate,
                                                           AtlasClassification tag) throws AtlasBaseException{
        AtlasPerfMetrics.MetricRecorder classificationPropagationMetricRecorder = RequestContext.get().startMetricRecord("processClassificationPropagationAddition");
        int impactedVerticesSize = verticesToPropagate.size();

        int offset = 0;
        int toIndex;
        LOG.info(String.format("Total number of vertices to propagate: %d", impactedVerticesSize));

        try {
            do {
                toIndex = ((offset + CHUNK_SIZE > impactedVerticesSize) ? impactedVerticesSize : (offset + CHUNK_SIZE));
                List<AtlasVertex> chunkedVerticesToPropagate = verticesToPropagate.subList(offset, toIndex);

                Map<String, Map<String, Object>> deNormAttributesMap = new HashMap<>();
                Map<String, Map<String, Object>> assetMinAttrsMap = new HashMap<>();

                List<AtlasEntity> propagatedEntitiesChunked = updateClassificationTextV2(parameters, tag, chunkedVerticesToPropagate, deNormAttributesMap, assetMinAttrsMap);

                //CassandraConnector.putEntitiesWithBucket(allChunkedMaps.values());
                tagDAO.putPropagatedTags(entityVertex.getIdForDisplay(), tag.getTypeName(), deNormAttributesMap.keySet(), assetMinAttrsMap, tag);
                // TODO: Abstract writeTagProperties into putPropagatedTags
                ESConnector.writeTagProperties(deNormAttributesMap);

                entityChangeNotifier.onClassificationPropagationAddedToEntities(propagatedEntitiesChunked, Collections.singletonList(tag), false); // Async call
                entityChangeNotifier.onClassificationsAddedToEntities(propagatedEntitiesChunked, Collections.singletonList(tag), false);
                offset += CHUNK_SIZE;
                LOG.info("offset {}, impactedVerticesSize: {}", offset, impactedVerticesSize);
            } while (offset < impactedVerticesSize);

            LOG.info(String.format("Total number of vertices propagated: %d", impactedVerticesSize));
        } catch (Exception exception) {
            LOG.error("Error occurred while adding classification propagation for classification with propagation id {}");
            throw exception;
        } finally {
            RequestContext.get().endMetricRecord(classificationPropagationMetricRecorder);
        }
    }

    public void deleteClassification(String entityGuid, String classificationName, String associatedEntityGuid) throws AtlasBaseException {
        if (StringUtils.isEmpty(associatedEntityGuid) || associatedEntityGuid.equals(entityGuid)) {
            handleDirectDeleteClassification(entityGuid, classificationName);
        } else {
            deletePropagatedClassification(entityGuid, classificationName, associatedEntityGuid);
        }
    }

    private void deletePropagatedClassification(String entityGuid, String classificationName, String associatedEntityGuid) throws AtlasBaseException {
        if (StringUtils.isEmpty(classificationName)) {
            throw new AtlasBaseException(AtlasErrorCode.INVALID_CLASSIFICATION_PARAMS, "delete", entityGuid);
        }

        AtlasVertex entityVertex = AtlasGraphUtilsV2.findByGuid(this.graph, entityGuid);

        if (entityVertex == null) {
            throw new AtlasBaseException(AtlasErrorCode.INSTANCE_GUID_NOT_FOUND, entityGuid);
        }

        deleteDelegate.getHandler().deletePropagatedClassification(entityVertex, classificationName, associatedEntityGuid);
    }

    public void deleteClassificationV1(String entityGuid, String classificationName) throws AtlasBaseException {
        if (StringUtils.isEmpty(classificationName)) {
            throw new AtlasBaseException(AtlasErrorCode.INVALID_CLASSIFICATION_PARAMS, "delete", entityGuid);
        }

        AtlasVertex entityVertex = AtlasGraphUtilsV2.findByGuid(this.graph, entityGuid);

        if (entityVertex == null) {
            throw new AtlasBaseException(AtlasErrorCode.INSTANCE_GUID_NOT_FOUND, entityGuid);
        }

        AtlasPerfTracer perf = null;

        if (AtlasPerfTracer.isPerfTraceEnabled(PERF_LOG)) {
            perf = AtlasPerfTracer.getPerfTracer(PERF_LOG, "EntityGraphMapper.deleteClassification");
        }

        List<String> traitNames = handleGetTraitNames(entityVertex);

        if (CollectionUtils.isEmpty(traitNames)) {
            throw new AtlasBaseException(AtlasErrorCode.NO_CLASSIFICATIONS_FOUND_FOR_ENTITY, entityGuid);
        }

        validateClassificationExists(traitNames, classificationName);

        AtlasVertex         classificationVertex = GraphHelper.getClassificationVertex(graphHelper, entityVertex, classificationName);

        if (Objects.isNull(classificationVertex)) {
            LOG.error(AtlasErrorCode.CLASSIFICATION_NOT_FOUND.getFormattedErrorMessage(classificationName));
            return;
        }
        // Get in progress task to see if there already is a propagation for this particular vertex
        List<AtlasTask> inProgressTasks = taskManagement.getInProgressTasks();
        for (AtlasTask task : inProgressTasks) {
            if (IN_PROGRESS.equals(task.getStatus()) && isTaskMatchingWithVertexIdAndEntityGuid(task, classificationVertex.getIdForDisplay(), entityGuid)) {
                throw new AtlasBaseException(AtlasErrorCode.CLASSIFICATION_CURRENTLY_BEING_PROPAGATED, classificationName);
            }
        }

        AtlasClassification classification       = entityRetriever.toAtlasClassification(classificationVertex);

        if (classification == null) {
            LOG.error(AtlasErrorCode.CLASSIFICATION_NOT_FOUND.getFormattedErrorMessage(classificationName));
            return;
        }

        // remove classification from propagated entities if propagation is turned on
        final List<AtlasVertex> entityVertices;

        if (GraphHelper.isPropagationEnabled(classificationVertex)) {
            if (taskManagement != null && DEFERRED_ACTION_ENABLED) {
                boolean propagateDelete = true;
                String classificationVertexId = classificationVertex.getIdForDisplay();

                List<String> entityTaskGuids = (List<String>) entityVertex.getPropertyValues(PENDING_TASKS_PROPERTY_KEY, String.class);

                if (CollectionUtils.isNotEmpty(entityTaskGuids)) {
                    List<AtlasTask> entityPendingTasks = taskManagement.getByGuidsES(entityTaskGuids);

                    boolean pendingTaskExists  = entityPendingTasks.stream()
                            .anyMatch(x -> isTaskMatchingWithVertexIdAndEntityGuid(x, classificationVertexId, entityGuid));

                    if (pendingTaskExists) {
                        List<AtlasTask> entityClassificationPendingTasks = entityPendingTasks.stream()
                                .filter(t -> t.getParameters().containsKey("entityGuid")
                                        && t.getParameters().containsKey("classificationVertexId"))
                                .filter(t -> t.getParameters().get("entityGuid").equals(entityGuid)
                                        && t.getParameters().get("classificationVertexId").equals(classificationVertexId)
                                        && t.getType().equals(CLASSIFICATION_PROPAGATION_ADD))
                                .collect(Collectors.toList());
                        for (AtlasTask entityClassificationPendingTask: entityClassificationPendingTasks) {
                            String taskGuid = entityClassificationPendingTask.getGuid();
                            taskManagement.deleteByGuid(taskGuid, TaskManagement.DeleteType.SOFT);
                            AtlasGraphUtilsV2.deleteProperty(entityVertex, PENDING_TASKS_PROPERTY_KEY, taskGuid);
//                            propagateDelete = false;  TODO: Uncomment when all unnecessary ADD tasks are resolved
                        }
                    }
                }

                if (propagateDelete) {
                    createAndQueueTask(CLASSIFICATION_PROPAGATION_DELETE, entityVertex, classificationVertex.getIdForDisplay(), classificationName);
                }

                entityVertices = new ArrayList<>();
            } else {
                entityVertices = deleteDelegate.getHandler().removeTagPropagation(classificationVertex);

                if (LOG.isDebugEnabled()) {
                    LOG.debug("Number of propagations to delete -> {}", entityVertices.size());
                }
            }
        } else {
            entityVertices = new ArrayList<>();
        }

        // add associated entity to entityVertices list
        if (!entityVertices.contains(entityVertex)) {
            entityVertices.add(entityVertex);
        }

        // remove classifications from associated entity
        if (LOG.isDebugEnabled()) {
            LOG.debug("Removing classification: [{}] from: [{}][{}] with edge label: [{}]", classificationName,
                    getTypeName(entityVertex), entityGuid, CLASSIFICATION_LABEL);
        }

        AtlasEdge edge = getClassificationEdge(entityVertex, classificationVertex);

        deleteDelegate.getHandler().deleteEdgeReference(edge, CLASSIFICATION, false, true, entityVertex);

        traitNames.remove(classificationName);

        // update 'TRAIT_NAMES_PROPERTY_KEY' property
        entityVertex.removePropertyValue(TRAIT_NAMES_PROPERTY_KEY, classificationName);

        // update 'CLASSIFICATION_NAMES_KEY' property
        entityVertex.removeProperty(CLASSIFICATION_NAMES_KEY);

        entityVertex.setProperty(CLASSIFICATION_NAMES_KEY, getClassificationNamesString(traitNames));

        updateModificationMetadata(entityVertex);

        if (RequestContext.get().isDelayTagNotifications()) {
            RequestContext.get().addDeletedClassificationAndVertices(classification, new ArrayList<>(entityVertices));
        } else if (CollectionUtils.isNotEmpty(entityVertices)) {
            List<AtlasEntity> propagatedEntities = updateClassificationText(classification, entityVertices);

            //Sending audit request for all entities at once
            entityChangeNotifier.onClassificationsDeletedFromEntities(propagatedEntities, Collections.singletonList(classification));
        }
        AtlasPerfTracer.log(perf);
    }

    public boolean getJanusOptimisationEnabled() {
        return StringUtils.isNotEmpty(FeatureFlagStore.getFlag("ENABLE_JANUS_OPTIMISATION"));
    }

    public void handleDirectDeleteClassification(String entityGuid, String classificationName) throws AtlasBaseException {
        if(getJanusOptimisationEnabled()) {
            deleteClassificationV2(entityGuid, classificationName);
        } else {
            deleteClassificationV1(entityGuid, classificationName);
        }
    }

    public void deleteClassificationV2(String entityGuid, String classificationName) throws AtlasBaseException {
        if (StringUtils.isEmpty(classificationName)) {
            throw new AtlasBaseException(AtlasErrorCode.INVALID_CLASSIFICATION_PARAMS, "delete", entityGuid);
        }

        AtlasVertex entityVertex = AtlasGraphUtilsV2.findByGuid(this.graph, entityGuid);

        if (entityVertex == null) {
            throw new AtlasBaseException(AtlasErrorCode.INSTANCE_GUID_NOT_FOUND, entityGuid);
        }

        AtlasPerfTracer perf = null;

        if (AtlasPerfTracer.isPerfTraceEnabled(PERF_LOG)) {
            perf = AtlasPerfTracer.getPerfTracer(PERF_LOG, "EntityGraphMapper.deleteClassification");
        }

        //AtlasVertex         classificationVertex = getClassificationVertex(graphHelper, entityVertex, classificationName);
        Tag currentTag = tagDAO.findDirectTagByVertexIdAndTagTypeNameWithAssetMetadata(entityVertex.getIdForDisplay(), classificationName);
        if (Objects.isNull(currentTag)) {
            LOG.error(AtlasErrorCode.CLASSIFICATION_NOT_FOUND.getFormattedErrorMessage(classificationName));
            throw new AtlasBaseException(AtlasErrorCode.CLASSIFICATION_NOT_FOUND, classificationName);
        }

        // Get in progress task to see if there already is a propagation for this particular vertex
        List<AtlasTask> inProgressTasks = taskManagement.getInProgressTasks();
        for (AtlasTask task : inProgressTasks) {
            if (IN_PROGRESS.equals(task.getStatus()) && isTaskMatchingWithVertexIdAndEntityGuid(task, currentTag.getTagTypeName(), entityGuid)) {
                throw new AtlasBaseException(AtlasErrorCode.CLASSIFICATION_CURRENTLY_BEING_PROPAGATED, classificationName);
            }
        }

        AtlasClassification currentClassification = entityRetriever.toAtlasClassification(currentTag);

        // remove classification from propagated entities if propagation is turned on
        if (currentClassification.isPropagate()) {
            if (taskManagement != null && DEFERRED_ACTION_ENABLED) {
                List<String> entityTaskGuids = (List<String>) entityVertex.getPropertyValues(PENDING_TASKS_PROPERTY_KEY, String.class);

                if (CollectionUtils.isNotEmpty(entityTaskGuids)) {
                    List<AtlasTask> entityPendingTasks = taskManagement.getByGuidsES(entityTaskGuids);

                    boolean pendingTaskExists  = entityPendingTasks.stream()
                            .anyMatch(x -> isTaskMatchingWithVertexIdAndEntityGuid(x, currentClassification.getTypeName(), entityGuid));

                    if (pendingTaskExists) {
                        List<AtlasTask> entityClassificationPendingTasks = entityPendingTasks.stream()
                                .filter(t -> t.getParameters().containsKey("entityGuid")
                                        && t.getParameters().containsKey("classificationVertexId"))
                                .filter(t -> t.getParameters().get("entityGuid").equals(entityGuid)
                                        && t.getParameters().get(Constants.TASK_CLASSIFICATION_TYPENAME).equals(currentClassification.getTypeName())
                                        && t.getType().equals(CLASSIFICATION_PROPAGATION_ADD))
                                .collect(Collectors.toList());
                        for (AtlasTask entityClassificationPendingTask: entityClassificationPendingTasks) {
                            String taskGuid = entityClassificationPendingTask.getGuid();
                            taskManagement.deleteByGuid(taskGuid, TaskManagement.DeleteType.SOFT);
                            AtlasGraphUtilsV2.deleteProperty(entityVertex, PENDING_TASKS_PROPERTY_KEY, taskGuid);
//                            propagateDelete = false;  TODO: Uncomment when all unnecessary ADD tasks are resolved
                        }
                    }
                }

                String  currentUser = RequestContext.getCurrentUser();

                Map<String, Object> taskParams  = new HashMap<>() {{
                    put(PARAM_ENTITY_GUID, entityGuid);
                    put("sourceVertexId", entityVertex.getIdForDisplay());
                    put(TASK_CLASSIFICATION_TYPENAME, currentClassification.getTypeName());
                    put("newMode", true);
                }};

                taskManagement.createTaskV2(CLASSIFICATION_PROPAGATION_DELETE, currentUser, taskParams, currentClassification.getTypeName(), entityGuid);
            }
        }

        // remove classifications from associated entity
        if (LOG.isDebugEnabled()) {
            LOG.debug("Removing classification: [{}] from: [{}][{}] with edge label: [{}]", classificationName,
                    getTypeName(entityVertex), entityGuid, CLASSIFICATION_LABEL);
        }

        tagDAO.deleteDirectTag(entityVertex.getIdForDisplay(), currentClassification);

        RequestContext reqContext = RequestContext.get();
        // Record cassandra tag operation in RequestContext
        reqContext.addCassandraTagOperation(entityGuid,
                new CassandraTagOperation(
                        entityVertex.getIdForDisplay(),
                        classificationName,
                        CassandraTagOperation.OperationType.DELETE,
                        currentClassification.deepCopy(),
                        currentTag.getAssetMetadata())
        );

        List<AtlasClassification> currentTags = tagDAO.getTagsForVertex(entityVertex.getIdForDisplay());

        Map<String, Map<String, Object>> deNormMap = new HashMap<>();
        deNormMap.put(entityVertex.getIdForDisplay(), TagDeNormAttributesUtil.getDirectTagAttachmentAttributesForDeleteTag(currentClassification, currentTags, typeRegistry, fullTextMapperV2));

        // ES operation collected to be executed in the end
        RequestContext.get().addESDeferredOperation(
                new ESDeferredOperation(
                        ESDeferredOperation.OperationType.TAG_DENORM_FOR_DELETE_CLASSIFICATIONS,
                        entityVertex.getIdForDisplay(),
                        deNormMap
                )
        );

        updateModificationMetadata(entityVertex);

        if (RequestContext.get().isDelayTagNotifications()) {
            RequestContext.get().addDeletedClassificationAndVertices(currentClassification, Collections.singleton(entityVertex));
        }

        AtlasPerfTracer.log(perf);
    }

    private boolean isTaskMatchingWithVertexIdAndEntityGuid(AtlasTask task, String tagTypeName, String entityGuid) {
        try {
            if (CLASSIFICATION_PROPAGATION_ADD.equals(task.getType())) {
                return task.getParameters().get(Constants.TASK_CLASSIFICATION_TYPENAME).equals(tagTypeName)
                        && task.getParameters().get(ClassificationTask.PARAM_ENTITY_GUID).equals(entityGuid);
            }
        } catch (NullPointerException npe) {
            LOG.warn("Task classificationVertexId or entityGuid is null");
        }
        return false;
    }

    private AtlasEntity updateClassificationText(AtlasVertex vertex) throws AtlasBaseException {
        String guid        = graphHelper.getGuid(vertex);
        AtlasEntity entity = instanceConverter.getAndCacheEntity(guid, ENTITY_CHANGE_NOTIFY_IGNORE_RELATIONSHIP_ATTRIBUTES);

        vertex.setProperty(CLASSIFICATION_TEXT_KEY, fullTextMapperV2.getClassificationTextForEntity(entity));
        return entity;
    }

    public void updateClassificationTextAndNames(AtlasVertex vertex) throws AtlasBaseException {
        if(CollectionUtils.isEmpty(vertex.getPropertyValues(Constants.TRAIT_NAMES_PROPERTY_KEY, String.class)) &&
                CollectionUtils.isEmpty(vertex.getPropertyValues(Constants.PROPAGATED_TRAIT_NAMES_PROPERTY_KEY, String.class))) {
            return;
        }

        String guid = graphHelper.getGuid(vertex);
        AtlasEntity entity = instanceConverter.getAndCacheEntity(guid, ENTITY_CHANGE_NOTIFY_IGNORE_RELATIONSHIP_ATTRIBUTES);
        List<String> classificationNames = new ArrayList<>();
        List<String> propagatedClassificationNames = new ArrayList<>();

        for (AtlasClassification classification : entity.getClassifications()) {
            if (isPropagatedClassification(classification, guid)) {
                propagatedClassificationNames.add(classification.getTypeName());
            } else {
                classificationNames.add(classification.getTypeName());
            }
        }

        vertex.setProperty(CLASSIFICATION_NAMES_KEY, getDelimitedClassificationNames(classificationNames));
        vertex.setProperty(PROPAGATED_CLASSIFICATION_NAMES_KEY, getDelimitedClassificationNames(propagatedClassificationNames));
        vertex.setProperty(CLASSIFICATION_TEXT_KEY, fullTextMapperV2.getClassificationTextForEntity(entity));
    }

    private boolean isPropagatedClassification(AtlasClassification classification, String guid) {
        String classificationEntityGuid = classification.getEntityGuid();

        return StringUtils.isNotEmpty(classificationEntityGuid) && !StringUtils.equals(classificationEntityGuid, guid);
    }

    private void addToClassificationNames(AtlasVertex entityVertex, String classificationName) {
        AtlasGraphUtilsV2.addEncodedProperty(entityVertex, TRAIT_NAMES_PROPERTY_KEY, classificationName);

        String delimitedClassificationNames = entityVertex.getProperty(CLASSIFICATION_NAMES_KEY, String.class);

        if (StringUtils.isEmpty(delimitedClassificationNames)) {
            delimitedClassificationNames = CLASSIFICATION_NAME_DELIMITER + classificationName + CLASSIFICATION_NAME_DELIMITER;
        } else {
            delimitedClassificationNames = delimitedClassificationNames + classificationName + CLASSIFICATION_NAME_DELIMITER;
        }

        entityVertex.setProperty(CLASSIFICATION_NAMES_KEY, delimitedClassificationNames);
    }

    private String getClassificationNamesString(List<String> traitNames) {
        String ret = StringUtils.join(traitNames, CLASSIFICATION_NAME_DELIMITER);

        return StringUtils.isEmpty(ret) ? ret : CLASSIFICATION_NAME_DELIMITER + ret + CLASSIFICATION_NAME_DELIMITER;
    }

    public void updateClassificationsV1(EntityMutationContext context, String guid, List<AtlasClassification> classifications) throws AtlasBaseException {
        if (CollectionUtils.isEmpty(classifications)) {
            throw new AtlasBaseException(AtlasErrorCode.INVALID_CLASSIFICATION_PARAMS, "update", guid);
        }
        entityRetriever.verifyClassificationsPropagationMode(classifications);

        AtlasVertex entityVertex = AtlasGraphUtilsV2.findByGuid(this.graph, guid);

        if (entityVertex == null) {
            throw new AtlasBaseException(AtlasErrorCode.INSTANCE_GUID_NOT_FOUND, guid);
        }

        AtlasPerfTracer perf = null;

        if (AtlasPerfTracer.isPerfTraceEnabled(PERF_LOG)) {
            perf = AtlasPerfTracer.getPerfTracer(PERF_LOG, "EntityGraphMapper.updateClassifications");
        }

        String                    entityTypeName         = AtlasGraphUtilsV2.getTypeName(entityVertex);
        AtlasEntityType           entityType             = typeRegistry.getEntityTypeByName(entityTypeName);
        List<AtlasClassification> updatedClassifications = new ArrayList<>();
        List<AtlasVertex>         entitiesToPropagateTo  = new ArrayList<>();
        Set<AtlasVertex>          notificationVertices   = new HashSet<AtlasVertex>() {{ add(entityVertex); }};

        Map<AtlasVertex, List<AtlasClassification>> addedPropagations   = null;
        Map<AtlasClassification, List<AtlasVertex>> removedPropagations = new HashMap<>();
        String propagationType = null;

        for (AtlasClassification classification : classifications) {
            String classificationName       = classification.getTypeName();
            String classificationEntityGuid = classification.getEntityGuid();

            if (StringUtils.isEmpty(classificationEntityGuid)) {
                classification.setEntityGuid(guid);
            }

            if (StringUtils.isNotEmpty(classificationEntityGuid) && !StringUtils.equalsIgnoreCase(guid, classificationEntityGuid)) {
                throw new AtlasBaseException(AtlasErrorCode.CLASSIFICATION_UPDATE_FROM_PROPAGATED_ENTITY, classificationName);
            }

            AtlasVertex classificationVertex = GraphHelper.getClassificationVertex(graphHelper, entityVertex, classificationName);

            if (classificationVertex == null) {
                LOG.error(AtlasErrorCode.CLASSIFICATION_NOT_FOUND.getFormattedErrorMessage(classificationName));
                continue;
            }

            if (LOG.isDebugEnabled()) {
                LOG.debug("Updating classification {} for entity {}", classification, guid);
            }

            AtlasClassification currentClassification = entityRetriever.toAtlasClassification(classificationVertex);

            if (currentClassification == null) {
                continue;
            }

            validateAndNormalizeForUpdate(classification);

            boolean isClassificationUpdated = false;

            // check for attribute update
            Map<String, Object> updatedAttributes = classification.getAttributes();

            if (MapUtils.isNotEmpty(updatedAttributes)) {
                for (String attributeName : updatedAttributes.keySet()) {
                    currentClassification.setAttribute(attributeName, updatedAttributes.get(attributeName));
                }

                createAndQueueTask(CLASSIFICATION_PROPAGATION_TEXT_UPDATE, entityVertex, classificationVertex.getIdForDisplay(), classification.getTypeName());
            }

            // check for validity period update
            List<TimeBoundary> currentValidityPeriods = currentClassification.getValidityPeriods();
            List<TimeBoundary> updatedValidityPeriods = classification.getValidityPeriods();

            if (!Objects.equals(currentValidityPeriods, updatedValidityPeriods)) {
                currentClassification.setValidityPeriods(updatedValidityPeriods);

                isClassificationUpdated = true;
            }

            boolean removePropagation = false;
            // check for removePropagationsOnEntityDelete update
            Boolean currentRemovePropagations = currentClassification.getRemovePropagationsOnEntityDelete();
            Boolean updatedRemovePropagations = classification.getRemovePropagationsOnEntityDelete();
            if (updatedRemovePropagations != null && !updatedRemovePropagations.equals(currentRemovePropagations)) {
                AtlasGraphUtilsV2.setEncodedProperty(classificationVertex, CLASSIFICATION_VERTEX_REMOVE_PROPAGATIONS_KEY, updatedRemovePropagations);
                isClassificationUpdated = true;

                boolean isEntityDeleted = DELETED.toString().equals(entityVertex.getProperty(STATE_PROPERTY_KEY, String.class));
                if (isEntityDeleted && updatedRemovePropagations) {
                    removePropagation = true;
                }
            }

            if (isClassificationUpdated) {
                List<AtlasVertex> propagatedEntityVertices = graphHelper.getAllPropagatedEntityVertices(classificationVertex);
                notificationVertices.addAll(propagatedEntityVertices);
            }

            if (LOG.isDebugEnabled()) {
                LOG.debug("updating vertex {} for trait {}", GraphHelper.string(classificationVertex), classificationName);
            }

            mapClassification(EntityOperation.UPDATE, context, classification, entityType, entityVertex, classificationVertex);
            updateModificationMetadata(entityVertex);

            /* -----------------------------
               | Current Tag | Updated Tag |
               | Propagation | Propagation |
               |-------------|-------------|
               |   true      |    true     | => no-op
               |-------------|-------------|
               |   false     |    false    | => no-op
               |-------------|-------------|
               |   false     |    true     | => Add Tag Propagation (send ADD classification notifications)
               |-------------|-------------|
               |   true      |    false    | => Remove Tag Propagation (send REMOVE classification notifications)
               |-------------|-------------| */

            Boolean currentTagPropagation = currentClassification.isPropagate();
            Boolean updatedTagPropagation = classification.isPropagate();
            Boolean currentRestrictPropagationThroughLineage = currentClassification.getRestrictPropagationThroughLineage();
            Boolean updatedRestrictPropagationThroughLineage = classification.getRestrictPropagationThroughLineage();
            Boolean currentRestrictPropagationThroughHierarchy = currentClassification.getRestrictPropagationThroughHierarchy();
            Boolean updatedRestrictPropagationThroughHierarchy = classification.getRestrictPropagationThroughHierarchy();
            if (updatedRestrictPropagationThroughLineage == null) {
                updatedRestrictPropagationThroughLineage = currentRestrictPropagationThroughLineage;
                classification.setRestrictPropagationThroughLineage(updatedRestrictPropagationThroughLineage);
            }
            if (updatedRestrictPropagationThroughHierarchy == null) {
                updatedRestrictPropagationThroughHierarchy = currentRestrictPropagationThroughHierarchy;
                classification.setRestrictPropagationThroughHierarchy(updatedRestrictPropagationThroughHierarchy);
            }

            String propagationMode = CLASSIFICATION_PROPAGATION_MODE_DEFAULT;
            if (updatedTagPropagation) {
                // determinePropagationMode also validates the propagation restriction option values
                propagationMode = entityRetriever.determinePropagationMode(updatedRestrictPropagationThroughLineage, updatedRestrictPropagationThroughHierarchy);
            }

            if ((!Objects.equals(updatedRemovePropagations, currentRemovePropagations) ||
                    !Objects.equals(currentTagPropagation, updatedTagPropagation) ||
                    !Objects.equals(currentRestrictPropagationThroughLineage, updatedRestrictPropagationThroughLineage)) &&
                    taskManagement != null && DEFERRED_ACTION_ENABLED) {

                propagationType = CLASSIFICATION_PROPAGATION_ADD;
                if(currentRestrictPropagationThroughLineage != updatedRestrictPropagationThroughLineage || currentRestrictPropagationThroughHierarchy != updatedRestrictPropagationThroughHierarchy){
                    propagationType = CLASSIFICATION_REFRESH_PROPAGATION;
                }
                if (removePropagation || !updatedTagPropagation) {
                    propagationType = CLASSIFICATION_PROPAGATION_DELETE;
                }
                createAndQueueTask(propagationType, entityVertex, classificationVertex.getIdForDisplay(), classificationName, currentRestrictPropagationThroughLineage,currentRestrictPropagationThroughHierarchy);
                updatedTagPropagation = null;
            }

            // compute propagatedEntityVertices once and use it for subsequent iterations and notifications
            if (updatedTagPropagation != null && (currentTagPropagation != updatedTagPropagation || currentRestrictPropagationThroughLineage != updatedRestrictPropagationThroughLineage || currentRestrictPropagationThroughHierarchy != updatedRestrictPropagationThroughHierarchy)) {
                if (updatedTagPropagation) {
                    if (updatedRestrictPropagationThroughLineage != null && !currentRestrictPropagationThroughLineage && updatedRestrictPropagationThroughLineage) {
                        deleteDelegate.getHandler().removeTagPropagation(classificationVertex);
                    }
                    if (updatedRestrictPropagationThroughHierarchy != null && !currentRestrictPropagationThroughHierarchy && updatedRestrictPropagationThroughHierarchy) {
                        deleteDelegate.getHandler().removeTagPropagation(classificationVertex);
                    }
                    if (CollectionUtils.isEmpty(entitiesToPropagateTo)) {
                        if (updatedRemovePropagations ==null) {
                            propagationMode = CLASSIFICATION_PROPAGATION_MODE_DEFAULT;
                        }
                        Boolean toExclude = propagationMode == CLASSIFICATION_VERTEX_RESTRICT_PROPAGATE_THROUGH_LINEAGE ? true : false;
                        entitiesToPropagateTo = entityRetriever.getImpactedVerticesV2(entityVertex, null, classificationVertex.getIdForDisplay(), CLASSIFICATION_PROPAGATION_MODE_LABELS_MAP.get(propagationMode),toExclude);
                    }

                    if (CollectionUtils.isNotEmpty(entitiesToPropagateTo)) {
                        if (addedPropagations == null) {
                            addedPropagations = new HashMap<>(entitiesToPropagateTo.size());

                            for (AtlasVertex entityToPropagateTo : entitiesToPropagateTo) {
                                addedPropagations.put(entityToPropagateTo, new ArrayList<>());
                            }
                        }

                        List<AtlasVertex> entitiesPropagatedTo = deleteDelegate.getHandler().addTagPropagation(classificationVertex, entitiesToPropagateTo);

                        if (entitiesPropagatedTo != null) {
                            for (AtlasVertex entityPropagatedTo : entitiesPropagatedTo) {
                                addedPropagations.get(entityPropagatedTo).add(classification);
                            }
                        }
                    }
                } else {
                    List<AtlasVertex> impactedVertices = deleteDelegate.getHandler().removeTagPropagation(classificationVertex);

                    if (CollectionUtils.isNotEmpty(impactedVertices)) {
                        /*
                            removedPropagations is a HashMap of entity against list of classifications i.e. for each entity 1 entry in the map.
                            Maintaining classification wise entity list lets us send the audit request in bulk,
                            since 1 classification is applied to many entities (including the child entities).
                            Eg. If a classification is being propagated to 1000 entities, its edge count would be 2000, as per removedPropagations map
                            we would have 2000 entries and value would always be 1 classification wrapped in a list.
                            By this rearrangement we maintain an entity list against each classification, as of now its entry size would be 1 (as per request from UI)
                            instead of 2000. Moreover this allows us to send audit request classification wise instead of separate requests for each entities.
                            This reduces audit calls from 2000 to 1.
                         */
                        removedPropagations.put(classification, impactedVertices);
                    }
                }
            }

            updatedClassifications.add(currentClassification);
        }

        if (CollectionUtils.isNotEmpty(entitiesToPropagateTo)) {
            notificationVertices.addAll(entitiesToPropagateTo);
        }

        for (AtlasVertex vertex : notificationVertices) {
            String      entityGuid = graphHelper.getGuid(vertex);
            AtlasEntity entity     = instanceConverter.getAndCacheEntity(entityGuid, ENTITY_CHANGE_NOTIFY_IGNORE_RELATIONSHIP_ATTRIBUTES);

            if (entity != null) {
                vertex.setProperty(CLASSIFICATION_TEXT_KEY, fullTextMapperV2.getClassificationTextForEntity(entity));
                entityChangeNotifier.onClassificationUpdatedToEntity(entity, updatedClassifications);
            }
        }

        if (MapUtils.isNotEmpty(removedPropagations)) {
            for (AtlasClassification classification : removedPropagations.keySet()) {
                List<AtlasVertex> propagatedVertices = removedPropagations.get(classification);
                List<AtlasEntity> propagatedEntities = updateClassificationText(classification, propagatedVertices);

                //Sending audit request for all entities at once
                entityChangeNotifier.onClassificationsDeletedFromEntities(propagatedEntities, Collections.singletonList(classification));
            }
        }

        AtlasPerfTracer.log(perf);
    }

    public void handleUpdateClassifications(EntityMutationContext context, String guid, List<AtlasClassification> classifications) throws AtlasBaseException {
        if (getJanusOptimisationEnabled()) {
            updateClassificationsV2(context, guid, classifications);
        } else {
            updateClassificationsV1(context, guid, classifications);
        }
    }

    public void updateClassificationsV2(EntityMutationContext context, String guid, List<AtlasClassification> classifications) throws AtlasBaseException {
        if (CollectionUtils.isEmpty(classifications)) {
            throw new AtlasBaseException(AtlasErrorCode.INVALID_CLASSIFICATION_PARAMS, "update", guid);
        }

        AtlasPerfTracer perf = null;
        if (AtlasPerfTracer.isPerfTraceEnabled(PERF_LOG)) {
            perf = AtlasPerfTracer.getPerfTracer(PERF_LOG, "EntityGraphMapper.updateClassifications");
        }

        AtlasVertex entityVertex = AtlasGraphUtilsV2.findByGuid(this.graph, guid);
        if (entityVertex == null)
            throw new AtlasBaseException(AtlasErrorCode.INSTANCE_GUID_NOT_FOUND, guid);

        entityRetriever.verifyClassificationsPropagationMode(classifications);
        for (AtlasClassification classification : classifications) {
            String classificationName       = classification.getTypeName();
            String classificationEntityGuid = classification.getEntityGuid();

            if (StringUtils.isNotEmpty(classificationEntityGuid) && !StringUtils.equalsIgnoreCase(guid, classificationEntityGuid)) {
                throw new AtlasBaseException(AtlasErrorCode.CLASSIFICATION_UPDATE_FROM_PROPAGATED_ENTITY, classificationName);
            }
            validateAndNormalizeForUpdate(classification);
        }

        List<AtlasClassification> updatedClassifications = new ArrayList<>();
        List<AtlasVertex>         entitiesToPropagateTo  = new ArrayList<>();
        Set<AtlasVertex>          notificationVertices   = new HashSet<AtlasVertex>() {{ add(entityVertex); }};

        Map<AtlasClassification, List<AtlasVertex>> removedPropagations = new HashMap<>();
        String propagationType;

        for (AtlasClassification classification : classifications) {
            String classificationName       = classification.getTypeName();
            String classificationEntityGuid = classification.getEntityGuid();

            if (StringUtils.isEmpty(classificationEntityGuid)) {
                classification.setEntityGuid(guid);
            }

            //AtlasVertex classificationVertex = getClassificationVertex(graphHelper, entityVertex, classificationName);
            Tag currentTag = tagDAO.findDirectTagByVertexIdAndTagTypeNameWithAssetMetadata(entityVertex.getIdForDisplay(), classificationName);
            if (currentTag == null) {
                LOG.error(AtlasErrorCode.CLASSIFICATION_NOT_FOUND.getFormattedErrorMessage(classificationName));
                continue;
            }
            AtlasClassification currentClassification = entityRetriever.toAtlasClassification(currentTag);
            if (LOG.isDebugEnabled()) {
                LOG.debug("Updating classification {} for entity {}", classification, guid);
            }

            // Update tag
            Map<String, Object> minAssetMAp = getMinimalAssetMap(entityVertex);
            tagDAO.putDirectTag(entityVertex.getIdForDisplay(), classificationName, classification, minAssetMAp);

            RequestContext reqContext = RequestContext.get();
            // Record cassandra tag operation in RequestContext
            reqContext.addCassandraTagOperation(guid,
                    new CassandraTagOperation(
                            entityVertex.getIdForDisplay(),
                            classificationName,
                            CassandraTagOperation.OperationType.UPDATE,
                            currentClassification.deepCopy(),
                            currentTag.getAssetMetadata()
                    )
            );

            // check for attribute update
            Map<String, Object> updatedAttributes = classification.getAttributes();

            if (MapUtils.isNotEmpty(updatedAttributes)) {
                for (String attributeName : updatedAttributes.keySet()) {
                    currentClassification.setAttribute(attributeName, updatedAttributes.get(attributeName));
                }

                String              currentUser = RequestContext.getCurrentUser();
                String              entityGuid  = GraphHelper.getGuid(entityVertex);

                Map<String, Object> taskParams  = new HashMap<String, Object>() {{
                    put(PARAM_ENTITY_GUID, entityGuid);
                }};

                taskManagement.createTaskV2(CLASSIFICATION_PROPAGATION_TEXT_UPDATE, currentUser, taskParams, classification.getTypeName(), entityGuid);
            }

            // check for validity period update
            List<TimeBoundary> currentValidityPeriods = currentClassification.getValidityPeriods();
            List<TimeBoundary> updatedValidityPeriods = classification.getValidityPeriods();

            if (!Objects.equals(currentValidityPeriods, updatedValidityPeriods)) {
                currentClassification.setValidityPeriods(updatedValidityPeriods);
            }

            boolean removePropagation = false;
            // check for removePropagationsOnEntityDelete update
            Boolean currentRemovePropagations = currentClassification.getRemovePropagationsOnEntityDelete();
            Boolean updatedRemovePropagations = classification.getRemovePropagationsOnEntityDelete();
            if (updatedRemovePropagations != null && !updatedRemovePropagations.equals(currentRemovePropagations)) {

                boolean isEntityDeleted = DELETED.toString().equals(entityVertex.getProperty(STATE_PROPERTY_KEY, String.class));
                if (isEntityDeleted && updatedRemovePropagations) {
                    removePropagation = true;
                }
            }

            updateModificationMetadata(entityVertex);

            /* -----------------------------
               | Current Tag | Updated Tag |
               | Propagation | Propagation |
               |-------------|-------------|
               |   true      |    true     | => no-op
               |-------------|-------------|
               |   false     |    false    | => no-op
               |-------------|-------------|
               |   false     |    true     | => Add Tag Propagation (send ADD classification notifications)
               |-------------|-------------|
               |   true      |    false    | => Remove Tag Propagation (send REMOVE classification notifications)
               |-------------|-------------| */

            Boolean currentTagPropagation = currentClassification.isPropagate();
            Boolean updatedTagPropagation = classification.isPropagate();
            Boolean currentRestrictPropagationThroughLineage = currentClassification.getRestrictPropagationThroughLineage();
            Boolean updatedRestrictPropagationThroughLineage = classification.getRestrictPropagationThroughLineage();
            Boolean currentRestrictPropagationThroughHierarchy = currentClassification.getRestrictPropagationThroughHierarchy();
            Boolean updatedRestrictPropagationThroughHierarchy = classification.getRestrictPropagationThroughHierarchy();
            if (updatedRestrictPropagationThroughLineage == null) {
                updatedRestrictPropagationThroughLineage = currentRestrictPropagationThroughLineage;
                classification.setRestrictPropagationThroughLineage(updatedRestrictPropagationThroughLineage);
            }
            if (updatedRestrictPropagationThroughHierarchy == null) {
                updatedRestrictPropagationThroughHierarchy = currentRestrictPropagationThroughHierarchy;
                classification.setRestrictPropagationThroughHierarchy(updatedRestrictPropagationThroughHierarchy);
            }

            if (updatedTagPropagation)
                entityRetriever.validatePropagationRestrictionOptions(updatedRestrictPropagationThroughLineage, updatedRestrictPropagationThroughHierarchy);

            if ((!Objects.equals(updatedRemovePropagations, currentRemovePropagations) ||
                    !Objects.equals(currentTagPropagation, updatedTagPropagation) ||
                    !Objects.equals(currentRestrictPropagationThroughLineage, updatedRestrictPropagationThroughLineage)) &&
                    taskManagement != null && DEFERRED_ACTION_ENABLED) {

                propagationType = CLASSIFICATION_PROPAGATION_ADD;
                if(currentRestrictPropagationThroughLineage != updatedRestrictPropagationThroughLineage || currentRestrictPropagationThroughHierarchy != updatedRestrictPropagationThroughHierarchy){
                    propagationType = CLASSIFICATION_REFRESH_PROPAGATION;
                }
                if (removePropagation || !updatedTagPropagation) {
                    propagationType = CLASSIFICATION_PROPAGATION_DELETE;
                }

                String  currentUser = RequestContext.getCurrentUser();
                String  entityGuid  = GraphHelper.getGuid(entityVertex);

                Map<String, Object> taskParams  = new HashMap<String, Object>() {{
                    put(PARAM_ENTITY_GUID, entityGuid);
                }};

                taskManagement.createTaskV2(propagationType, currentUser, taskParams, classification.getTypeName(), entityGuid);
            }

            updatedClassifications.add(currentClassification);
        }

        if (CollectionUtils.isNotEmpty(entitiesToPropagateTo)) {
            notificationVertices.addAll(entitiesToPropagateTo);
        }

        for (AtlasVertex vertex : notificationVertices) {
            String      entityGuid = graphHelper.getGuid(vertex);
            AtlasEntity entity     = instanceConverter.getAndCacheEntity(entityGuid, ENTITY_CHANGE_NOTIFY_IGNORE_RELATIONSHIP_ATTRIBUTES);

            if (entity != null) {
                vertex.setProperty(CLASSIFICATION_TEXT_KEY, fullTextMapperV2.getClassificationTextForEntity(entity));
                entityChangeNotifier.onClassificationUpdatedToEntity(entity, updatedClassifications);
            }
        }

        if (MapUtils.isNotEmpty(removedPropagations)) {
            for (AtlasClassification classification : removedPropagations.keySet()) {
                List<AtlasVertex> propagatedVertices = removedPropagations.get(classification);
                List<AtlasEntity> propagatedEntities = updateClassificationText(classification, propagatedVertices);

                //Sending audit request for all entities at once
                entityChangeNotifier.onClassificationsDeletedFromEntities(propagatedEntities, Collections.singletonList(classification));
            }
        }

        AtlasPerfTracer.log(perf);
    }

    private AtlasEdge mapClassification(EntityOperation operation,  final EntityMutationContext context, AtlasClassification classification,
                                        AtlasEntityType entityType, AtlasVertex parentInstanceVertex, AtlasVertex traitInstanceVertex)
                                        throws AtlasBaseException {
        if (classification.getValidityPeriods() != null) {
            String strValidityPeriods = AtlasJson.toJson(classification.getValidityPeriods());

            AtlasGraphUtilsV2.setEncodedProperty(traitInstanceVertex, CLASSIFICATION_VALIDITY_PERIODS_KEY, strValidityPeriods);
        } else {
            // if 'null', don't update existing value in the classification
        }

        if (classification.isPropagate() != null) {
            AtlasGraphUtilsV2.setEncodedProperty(traitInstanceVertex, CLASSIFICATION_VERTEX_PROPAGATE_KEY, classification.isPropagate());
        }

        if (classification.getRemovePropagationsOnEntityDelete() != null) {
            AtlasGraphUtilsV2.setEncodedProperty(traitInstanceVertex, CLASSIFICATION_VERTEX_REMOVE_PROPAGATIONS_KEY, classification.getRemovePropagationsOnEntityDelete());
        }

        if(classification.getRestrictPropagationThroughLineage() != null){
            AtlasGraphUtilsV2.setEncodedProperty(traitInstanceVertex, CLASSIFICATION_VERTEX_RESTRICT_PROPAGATE_THROUGH_LINEAGE, classification.getRestrictPropagationThroughLineage());
        }

        if(classification.getRestrictPropagationThroughHierarchy() != null){
            AtlasGraphUtilsV2.setEncodedProperty(traitInstanceVertex, CLASSIFICATION_VERTEX_RESTRICT_PROPAGATE_THROUGH_HIERARCHY, classification.getRestrictPropagationThroughHierarchy());
        }

        // map all the attributes to this newly created AtlasVertex
        mapAttributes(classification, traitInstanceVertex, operation, context);

        AtlasEdge ret = getClassificationEdge(parentInstanceVertex, traitInstanceVertex);

        if (ret == null) {
            ret = graphHelper.addClassificationEdge(parentInstanceVertex, traitInstanceVertex, false);
        }

        return ret;
    }

    public void deleteClassifications(String guid) throws AtlasBaseException {
        AtlasVertex instanceVertex = AtlasGraphUtilsV2.findByGuid(this.graph, guid);

        if (instanceVertex == null) {
            throw new AtlasBaseException(AtlasErrorCode.INSTANCE_GUID_NOT_FOUND, guid);
        }

        List<String> traitNames = handleGetTraitNames(instanceVertex);

        if (CollectionUtils.isNotEmpty(traitNames)) {
            for (String traitName : traitNames) {
                handleDirectDeleteClassification(guid, traitName);
            }
        }
    }

    public void updateClassificationTextPropagation(String classificationVertexId) throws AtlasBaseException {
        if (StringUtils.isEmpty(classificationVertexId)) {
            LOG.warn("updateClassificationTextPropagation(classificationVertexId={}): classification vertex id is empty", classificationVertexId);
            return;
        }
        AtlasVertex classificationVertex = graph.getVertex(classificationVertexId);
        AtlasClassification classification = entityRetriever.toAtlasClassification(classificationVertex);
        LOG.info("Fetched classification : {} ", classification.toString());
        List<AtlasVertex> impactedVertices = graphHelper.getAllPropagatedEntityVertices(classificationVertex);
        LOG.info("impactedVertices : {}", impactedVertices.size());
        int batchSize = 100;
        for (int i = 0; i < impactedVertices.size(); i += batchSize) {
            int end = Math.min(i + batchSize, impactedVertices.size());
            List<AtlasVertex> batch = impactedVertices.subList(i, end);
            List<AtlasEntity> entityBatch = new ArrayList<>();
            for (AtlasVertex vertex : batch) {
                String entityGuid = graphHelper.getGuid(vertex);
                AtlasEntity entity = instanceConverter.getAndCacheEntity(entityGuid, true);

                if (entity != null) {
                    vertex.setProperty(CLASSIFICATION_TEXT_KEY, fullTextMapperV2.getClassificationTextForEntity(entity));
                }
                entityBatch.add(entity);
            }
            transactionInterceptHelper.intercept();
            entityChangeNotifier.onClassificationUpdatedToEntities(entityBatch, classification); // Async call - fire and forget
            LOG.info("Updated classificationText from {} for {}", i, batchSize);
        }
    }

    public List<String> deleteClassificationPropagation(String entityGuid, String classificationVertexId) throws AtlasBaseException {
        try {
            if (StringUtils.isEmpty(classificationVertexId)) {
                LOG.warn("deleteClassificationPropagation(classificationVertexId={}): classification vertex id is empty", classificationVertexId);

                return null;
            }

            AtlasVertex classificationVertex = graph.getVertex(classificationVertexId);
            if (classificationVertex == null) {
                LOG.warn("deleteClassificationPropagation(classificationVertexId={}): classification vertex not found", classificationVertexId);

                return null;
            }

            AtlasClassification classification = entityRetriever.toAtlasClassification(classificationVertex);

            List<AtlasEdge> propagatedEdges = getPropagatedEdges(classificationVertex);
            if (propagatedEdges.isEmpty()) {
                LOG.warn("deleteClassificationPropagation(classificationVertexId={}): classification edges empty", classificationVertexId);

                return null;
            }

            int propagatedEdgesSize = propagatedEdges.size();

            LOG.info(String.format("Number of edges to be deleted : %s for classification vertex with id : %s", propagatedEdgesSize, classificationVertexId));

            List<String> deletedPropagationsGuid = processClassificationEdgeDeletionInChunk(classification, propagatedEdges);

            deleteDelegate.getHandler().deleteClassificationVertex(classificationVertex, true);

            transactionInterceptHelper.intercept();

            return deletedPropagationsGuid;
        } catch (Exception e) {
            LOG.error("Error while removing classification id {} with error {} ", classificationVertexId, e.getMessage());
            throw new AtlasBaseException(e);
        }
    }

    public void deleteClassificationPropagationV2(String sourceEntityGuid, String tagTypeName) throws AtlasBaseException {
        MetricRecorder metricRecorder = RequestContext.get().startMetricRecord("deleteClassificationPropagationNew");
        try {
            if (StringUtils.isEmpty(tagTypeName)) {
                LOG.warn("deleteClassificationPropagation(classificationVertexId={}): classification type name is empty", tagTypeName);
                return;
            }

            AtlasVertex entityVertex = graphHelper.getVertexForGUID(sourceEntityGuid);
            AtlasClassification classification = tagDAO.findDirectTagByVertexIdAndTagTypeName(entityVertex.getIdForDisplay(), tagTypeName);
            if (entityVertex == null) {
                LOG.error("propagateClassification(entityGuid={}, tagTypeName={}): entity vertex not found", sourceEntityGuid, tagTypeName);

                throw new AtlasBaseException(String.format("propagateClassification(entityGuid=%s, tagTypeName=%s): entity vertex not found", sourceEntityGuid, tagTypeName));
            }

            // TODO : Create this logic into a method and use that from refresh as well
            // Get tags in batches and delete them
<<<<<<< HEAD
            PaginatedTagResult pageToDelete = tagDAO.getPropagationsForAttachmentBatch(entityVertex.getIdForDisplay(), tagTypeName);
            List<Tag> batchToDelete = pageToDelete.getTags();
            int previousBatchSize = -1; // Track previous batch size for loop detection
            int loopDetectionCounter = 0;
            
            while (!batchToDelete.isEmpty()) {
                // Safety check to prevent infinite loops - if we get the same batch size twice in a row
                int batchSize = batchToDelete.size();
                if (batchSize == previousBatchSize) {
                    loopDetectionCounter++;
                    if (loopDetectionCounter > 3) {
                        LOG.warn("Possible infinite loop detected in tag propagation for entity {}, tag type {}. Processed {} batches so far.", 
                                sourceEntityGuid, tagTypeName, totalDeleted / batchSize);
                        break;
                    }
                } else {
                    loopDetectionCounter = 0;
                }
                previousBatchSize = batchSize;
                
                // collect the vertex IDs in this batch
                List<String> vertexIds = batchToDelete.stream()
                        .map(Tag::getVertexId)
                        .toList();

                // compute fresh classification‑text de‑norm attributes for this batch
                Map<String, Map<String, Object>> deNormMap =
                        TagDeNormAttributesUtil.getPropagatedTagDeNormForUpdateProp(
                                tagDAO,
                                sourceEntityGuid,
                                vertexIds,
                                typeRegistry,
                                fullTextMapperV2
                        );

                // push them to ES
                ESConnector.writeTagProperties(deNormMap);

                // notify listeners (async) that these entities got their classification text updated
                // entityChangeNotifier.onClassificationUpdatedToEntities(vertexIds, deNormMap);

                totalDeleted += batchToDelete.size();
                // grab next batch
                if (pageToDelete.isDone()) {
                    break;
                }
                pageToDelete = tagDAO.getPropagationsForAttachmentBatch(entityVertex.getIdForDisplay(), tagTypeName);
                batchToDelete = pageToDelete.getTags();
            }
=======
            List<Tag> batchToDelete = tagDAO.getPropagationsForAttachmentBatch(entityVertex.getIdForDisplay(), tagTypeName);
            int totalDeleted = 0;
            while (!batchToDelete.isEmpty()) {
                totalDeleted += deletePropagations(batchToDelete, sourceEntityGuid, entityVertex, tagTypeName);

                List<AtlasEntity> ret = batchToDelete.stream()
                        .map(tag -> tag.getAssetMetadata().get(GUID) == null
                             ? (String)tag.getAssetMetadata().get(GUID)
                             : (String)tag.getAssetMetadata().get(GUID))
                        .map(guid -> { try {
                            return instanceConverter.getAndCacheEntity(guid, ENTITY_CHANGE_NOTIFY_IGNORE_RELATIONSHIP_ATTRIBUTES);
                        } catch (AtlasBaseException e) {
                            throw new RuntimeException(e);
                        }})
                        .collect(Collectors.toList());

                entityChangeNotifier.onClassificationDeletedFromEntities(ret, classification);
//                entityChangeNotifier.onClassificationDeletedFromEntities(propagatedEntities, classification);
                batchToDelete = tagDAO.getPropagationsForAttachmentBatch(entityVertex.getIdForDisplay(), tagTypeName);
            }
            LOG.info("Deleted {} propagations for source entity {} and tag type {}, taskId: {}",
                    totalDeleted, sourceEntityGuid, tagTypeName, RequestContext.get().getCurrentTask().getGuid());

            //TODO: send special notification
>>>>>>> a52606b8

            LOG.info("Updated classification text for {} propagations, taskId: {}",
                    totalDeleted, RequestContext.get().getCurrentTask().getGuid());
        } catch (Exception e) {
            LOG.error("Error while updating classification text for tag type {}: {}", tagTypeName, e.getMessage());
            throw new AtlasBaseException(e);
        } finally {
            // end metrics
            RequestContext.get().endMetricRecord(metricRecorder);
        }
    }

    public int deletePropagations(List<Tag> batchToDelete, String sourceEntityGuid, AtlasVertex entityVertex, String tagTypeName) throws AtlasBaseException {
        if(batchToDelete.isEmpty())
            return 0;
        int totalDeleted = 0;
        tagDAO.deleteTags(batchToDelete);

        // Update DeNorm attributes
        List<String> entityVertexIds = batchToDelete.stream().map(Tag::getVertexId).toList();
        Map<String, Map<String, Object>> finalDeNormMap = TagDeNormAttributesUtil.getPropagatedTagDeNormForDeleteProp(
                tagDAO, sourceEntityGuid, entityVertexIds, typeRegistry, fullTextMapperV2);
        ESConnector.writeTagProperties(finalDeNormMap);

        totalDeleted += batchToDelete.size();
        return totalDeleted;
    }

    public void deleteClassificationOnlyPropagation(Set<String> deletedEdgeIds) throws AtlasBaseException {
        RequestContext.get().getDeletedEdgesIds().clear();
        RequestContext.get().getDeletedEdgesIds().addAll(deletedEdgeIds);

        for (AtlasEdge edge : deletedEdgeIds.stream().map(x -> graph.getEdge(x)).collect(Collectors.toList())) {

            boolean isRelationshipEdge = deleteDelegate.getHandler().isRelationshipEdge(edge);
            String  relationshipGuid   = GraphHelper.getRelationshipGuid(edge);

            if (edge == null || !isRelationshipEdge) {
                continue;
            }

            List<AtlasVertex> currentClassificationVertices = getPropagatableClassifications(edge);

            for (AtlasVertex currentClassificationVertex : currentClassificationVertices) {
                LOG.info("Starting Classification {} Removal for deletion of edge {}",currentClassificationVertex.getIdForDisplay(), edge.getIdForDisplay());
                boolean isTermEntityEdge = isTermEntityEdge(edge);
                boolean removePropagationOnEntityDelete = getRemovePropagations(currentClassificationVertex);

                if (!(isTermEntityEdge || removePropagationOnEntityDelete)) {
                    LOG.debug("This edge is not term edge or remove propagation isn't enabled");
                    continue;
                }

                processClassificationDeleteOnlyPropagation(currentClassificationVertex, relationshipGuid);
                LOG.info("Finished Classification {} Removal for deletion of edge {}",currentClassificationVertex.getIdForDisplay(), edge.getIdForDisplay());
            }
        }
    }

    public void deleteClassificationOnlyPropagation(String deletedEdgeId, String classificationVertexId) throws AtlasBaseException {
        RequestContext.get().getDeletedEdgesIds().clear();
        RequestContext.get().getDeletedEdgesIds().add(deletedEdgeId);

        AtlasEdge edge = graph.getEdge(deletedEdgeId);

        boolean isRelationshipEdge = deleteDelegate.getHandler().isRelationshipEdge(edge);
        String  relationshipGuid   = GraphHelper.getRelationshipGuid(edge);

        if (edge == null || !isRelationshipEdge) {
            return;
        }

        AtlasVertex currentClassificationVertex = graph.getVertex(classificationVertexId);
        if (currentClassificationVertex == null) {
            LOG.warn("Classification Vertex with ID {} is not present or Deleted", classificationVertexId);
            return;
        }

        List<AtlasVertex> currentClassificationVertices = getPropagatableClassifications(edge);
        if (! currentClassificationVertices.contains(currentClassificationVertex)) {
            return;
        }

        boolean isTermEntityEdge = isTermEntityEdge(edge);
        boolean removePropagationOnEntityDelete = getRemovePropagations(currentClassificationVertex);

        if (!(isTermEntityEdge || removePropagationOnEntityDelete)) {
            LOG.debug("This edge is not term edge or remove propagation isn't enabled");
            return;
        }

        processClassificationDeleteOnlyPropagation(currentClassificationVertex, relationshipGuid);

        LOG.info("Finished Classification {} Removal for deletion of edge {}",currentClassificationVertex.getIdForDisplay(), edge.getIdForDisplay());
    }

    public void deleteClassificationOnlyPropagation(String classificationId, String referenceVertexId, boolean isTermEntityEdge) throws AtlasBaseException {
        AtlasVertex classificationVertex = graph.getVertex(classificationId);
        AtlasVertex referenceVertex = graph.getVertex(referenceVertexId);

        if (classificationVertex == null) {
            LOG.warn("Classification Vertex with ID {} is not present or Deleted", classificationId);
            return;
        }
        /*
            If reference vertex is deleted, we can consider that as this connected vertex was deleted
             some other task was created before it to remove propagations. No need to execute this task.
         */
        if (referenceVertex == null) {
            LOG.warn("Reference Vertex {} is deleted", referenceVertexId);
            return;
        }

        if (!GraphHelper.propagatedClassificationAttachedToVertex(classificationVertex, referenceVertex)) {
            LOG.warn("No Classification is attached to the reference vertex {} for classification {}", referenceVertexId, classificationId);
            return;
        }

        boolean removePropagationOnEntityDelete = getRemovePropagations(classificationVertex);

        if (!(isTermEntityEdge || removePropagationOnEntityDelete)) {
            LOG.debug("This edge is not term edge or remove propagation isn't enabled");
            return;
        }

        processClassificationDeleteOnlyPropagation(classificationVertex, null);

        LOG.info("Completed propagation removal via edge for classification {}", classificationId);
    }

    public void classificationRefreshPropagation(String classificationId) throws AtlasBaseException {
        AtlasPerfMetrics.MetricRecorder classificationRefreshPropagationMetricRecorder = RequestContext.get().startMetricRecord("classificationRefreshPropagation");

        AtlasVertex currentClassificationVertex             = graph.getVertex(classificationId);
        if (currentClassificationVertex == null) {
            LOG.warn("Classification vertex with ID {} is deleted", classificationId);
            return;
        }

        String              sourceEntityId                  = getClassificationEntityGuid(currentClassificationVertex);
        AtlasVertex         sourceEntityVertex              = AtlasGraphUtilsV2.findByGuid(this.graph, sourceEntityId);
        AtlasClassification classification                  = entityRetriever.toAtlasClassification(currentClassificationVertex);

        String propagationMode;

        Boolean restrictPropagationThroughLineage = AtlasGraphUtilsV2.getProperty(currentClassificationVertex, CLASSIFICATION_VERTEX_RESTRICT_PROPAGATE_THROUGH_LINEAGE, Boolean.class);
        Boolean restrictPropagationThroughHierarchy = AtlasGraphUtilsV2.getProperty(currentClassificationVertex, CLASSIFICATION_VERTEX_RESTRICT_PROPAGATE_THROUGH_HIERARCHY, Boolean.class);

        propagationMode = entityRetriever.determinePropagationMode(restrictPropagationThroughLineage,restrictPropagationThroughHierarchy);
        Boolean toExclude = propagationMode == CLASSIFICATION_PROPAGATION_MODE_RESTRICT_LINEAGE ? true:false;
//        Total, at
        List<String> propagatedVerticesIds = GraphHelper.getPropagatedVerticesIds(currentClassificationVertex); //  get this in whole, not in batch
        LOG.info("{} entity vertices have classification with id {} attached", propagatedVerticesIds.size(), classificationId);
        // verticesToRemove -> simple row removal from cassandra table
        List<String> verticesIdsToAddClassification =  new ArrayList<>();
        List<String> impactedVertices = entityRetriever.getImpactedVerticesIdsClassificationAttached(sourceEntityVertex , classificationId,
                CLASSIFICATION_PROPAGATION_MODE_LABELS_MAP.get(propagationMode),toExclude, verticesIdsToAddClassification);

        LOG.info("To add classification with id {} to {} vertices", classificationId, verticesIdsToAddClassification.size());

        List<String> verticesIdsToRemove = (List<String>)CollectionUtils.subtract(propagatedVerticesIds, impactedVertices);

        List<AtlasVertex> verticesToRemove = verticesIdsToRemove.stream()
                .map(x -> graph.getVertex(x))
                .filter(vertex -> vertex != null)
                .collect(Collectors.toList());

        List<AtlasVertex> verticesToAddClassification  = verticesIdsToAddClassification.stream()
                .map(x -> graph.getVertex(x))
                .filter(vertex -> vertex != null)
                .collect(Collectors.toList());

        //Remove classifications from unreachable vertices
        processPropagatedClassificationDeletionFromVertices(verticesToRemove, currentClassificationVertex, classification);

        //Add classification to the reachable vertices
        if (CollectionUtils.isEmpty(verticesToAddClassification)) {
            LOG.debug("propagateClassification(entityGuid={}, classificationVertexId={}): found no entities to propagate the classification", sourceEntityId, classificationId);
            return;
        }
        processClassificationPropagationAddition(verticesToAddClassification, currentClassificationVertex);

        LOG.info("Completed refreshing propagation for classification with vertex id {} with classification name {} and source entity {}",classificationId,
                classification.getTypeName(), classification.getEntityGuid());

        RequestContext.get().endMetricRecord(classificationRefreshPropagationMetricRecorder);
    }

    private void processClassificationDeleteOnlyPropagation(AtlasVertex currentClassificationVertex, String relationshipGuid) throws AtlasBaseException {
        String              classificationId                = currentClassificationVertex.getIdForDisplay();
        String              sourceEntityId                  = getClassificationEntityGuid(currentClassificationVertex);
        AtlasVertex         sourceEntityVertex              = AtlasGraphUtilsV2.findByGuid(this.graph, sourceEntityId);
        AtlasClassification classification                  = entityRetriever.toAtlasClassification(currentClassificationVertex);

        String propagationMode;

        Boolean restrictPropagationThroughLineage = AtlasGraphUtilsV2.getProperty(currentClassificationVertex, CLASSIFICATION_VERTEX_RESTRICT_PROPAGATE_THROUGH_LINEAGE, Boolean.class);
        Boolean restrictPropagationThroughHierarchy = AtlasGraphUtilsV2.getProperty(currentClassificationVertex, CLASSIFICATION_VERTEX_RESTRICT_PROPAGATE_THROUGH_HIERARCHY, Boolean.class);
        propagationMode = entityRetriever.determinePropagationMode(restrictPropagationThroughLineage,restrictPropagationThroughHierarchy);
        Boolean toExclude = propagationMode == CLASSIFICATION_PROPAGATION_MODE_RESTRICT_LINEAGE ? true : false;
        List<String> propagatedVerticesIds = GraphHelper.getPropagatedVerticesIds(currentClassificationVertex);
        LOG.info("Traversed {} vertices including edge with relationship GUID {} for classification vertex {}", propagatedVerticesIds.size(), relationshipGuid, classificationId);

        List<String> propagatedVerticesIdWithoutEdge = entityRetriever.getImpactedVerticesIds(sourceEntityVertex, relationshipGuid , classificationId,
                CLASSIFICATION_PROPAGATION_MODE_LABELS_MAP.get(propagationMode),toExclude);

        LOG.info("Traversed {} vertices except edge with relationship GUID {} for classification vertex {}", propagatedVerticesIdWithoutEdge.size(), relationshipGuid, classificationId);

        List<String> verticesIdsToRemove = (List<String>)CollectionUtils.subtract(propagatedVerticesIds, propagatedVerticesIdWithoutEdge);

        List<AtlasVertex> verticesToRemove = verticesIdsToRemove.stream()
                .map(x -> graph.getVertex(x))
                .filter(vertex -> vertex != null)
                .collect(Collectors.toList());

        propagatedVerticesIdWithoutEdge.clear();
        propagatedVerticesIds.clear();

        LOG.info("To delete classification from {} vertices for deletion of edge with relationship GUID {} and classification {}", verticesToRemove.size(), relationshipGuid, classificationId);

        processPropagatedClassificationDeletionFromVertices(verticesToRemove, currentClassificationVertex, classification);

        LOG.info("Completed remove propagation for edge with relationship GUID {} and classification vertex {} with classification name {} and source entity {}", relationshipGuid,
                classificationId, classification.getTypeName(), classification.getEntityGuid());
    }

    private void processPropagatedClassificationDeletionFromVertices(List<AtlasVertex> VerticesToRemoveTag, AtlasVertex classificationVertex, AtlasClassification classification) throws AtlasBaseException {
        AtlasPerfMetrics.MetricRecorder propagatedClassificationDeletionMetricRecorder = RequestContext.get().startMetricRecord("processPropagatedClassificationDeletionFromVertices");

        int propagatedVerticesSize = VerticesToRemoveTag.size();
        int toIndex;
        int offset = 0;

        LOG.info("To delete classification of vertex id {} from {} entity vertices", classificationVertex.getIdForDisplay(), propagatedVerticesSize);

        try {
            do {
                toIndex = ((offset + CHUNK_SIZE > propagatedVerticesSize) ? propagatedVerticesSize : (offset + CHUNK_SIZE));
                List<AtlasVertex> verticesChunkToRemoveTag = VerticesToRemoveTag.subList(offset, toIndex);

                List<String> impactedGuids = verticesChunkToRemoveTag.stream()
                        .map(entityVertex -> GraphHelper.getGuid(entityVertex))
                        .collect(Collectors.toList());
                GraphTransactionInterceptor.lockObjectAndReleasePostCommit(impactedGuids);

                List<AtlasVertex> updatedVertices = deleteDelegate.getHandler().removeTagPropagation(classificationVertex, verticesChunkToRemoveTag);
                List<AtlasEntity> updatedEntities = updateClassificationText(classification, updatedVertices);

                offset += CHUNK_SIZE;

                transactionInterceptHelper.intercept();
                entityChangeNotifier.onClassificationsDeletedFromEntities(updatedEntities, Collections.singletonList(classification));
            } while (offset < propagatedVerticesSize);
        } catch (AtlasBaseException exception) {
            LOG.error("Error while removing classification from vertices with classification vertex id {}", classificationVertex.getIdForDisplay());
            throw exception;
        } finally {
            RequestContext.get().endMetricRecord(propagatedClassificationDeletionMetricRecorder);
        }
    }

    List<String> processClassificationEdgeDeletionInChunk(AtlasClassification classification, List<AtlasEdge> propagatedEdges) throws AtlasBaseException {
        List<String> deletedPropagationsGuid = new ArrayList<>();
        int propagatedEdgesSize = propagatedEdges.size();
        int toIndex;
        int offset = 0;

        do {
            toIndex = ((offset + CHUNK_SIZE > propagatedEdgesSize) ? propagatedEdgesSize : (offset + CHUNK_SIZE));

            List<AtlasVertex> entityVertices = deleteDelegate.getHandler().removeTagPropagation(classification, propagatedEdges.subList(offset, toIndex));
            List<String> impactedGuids = entityVertices.stream().map(x -> GraphHelper.getGuid(x)).collect(Collectors.toList());

            GraphTransactionInterceptor.lockObjectAndReleasePostCommit(impactedGuids);

            List<AtlasEntity>  propagatedEntities = updateClassificationText(classification, entityVertices);

            if(! propagatedEntities.isEmpty()) {
                deletedPropagationsGuid.addAll(propagatedEntities.stream().map(x -> x.getGuid()).collect(Collectors.toList()));
            }

            offset += CHUNK_SIZE;
            transactionInterceptHelper.intercept();
            entityChangeNotifier.onClassificationDeletedFromEntities(propagatedEntities, classification);
        } while (offset < propagatedEdgesSize);

        return deletedPropagationsGuid;
    }

    @GraphTransaction
    public void updateTagPropagations(String relationshipEdgeId, AtlasRelationship relationship) throws AtlasBaseException {
        AtlasEdge relationshipEdge = graph.getEdge(relationshipEdgeId);

        deleteDelegate.getHandler().updateTagPropagations(relationshipEdge, relationship);

        entityChangeNotifier.notifyPropagatedEntities();
    }

    private void validateClassificationExists(List<String> existingClassifications, List<String> suppliedClassifications) throws AtlasBaseException {
        Set<String> existingNames = new HashSet<>(existingClassifications);
        for (String classificationName : suppliedClassifications) {
            if (!existingNames.contains(classificationName)) {
                throw new AtlasBaseException(AtlasErrorCode.CLASSIFICATION_NOT_ASSOCIATED_WITH_ENTITY, classificationName);
            }
        }
    }

    private void validateClassificationExists(List<String> existingClassifications, String suppliedClassificationName) throws AtlasBaseException {
        if (!existingClassifications.contains(suppliedClassificationName)) {
            throw new AtlasBaseException(AtlasErrorCode.CLASSIFICATION_NOT_ASSOCIATED_WITH_ENTITY, suppliedClassificationName);
        }
    }

    private AtlasEdge getOrCreateRelationship(AtlasVertex end1Vertex, AtlasVertex end2Vertex, String relationshipName,
                                              Map<String, Object> relationshipAttributes) throws AtlasBaseException {
        return relationshipStore.getOrCreate(end1Vertex, end2Vertex, new AtlasRelationship(relationshipName, relationshipAttributes), false);
    }

    private void recordEntityUpdate(AtlasVertex vertex) throws AtlasBaseException {
        if (vertex != null) {
            RequestContext req = RequestContext.get();

            if (!req.isUpdatedEntity(graphHelper.getGuid(vertex))) {
                updateModificationMetadata(vertex);

                req.recordEntityUpdate(entityRetriever.toAtlasEntityHeader(vertex));
            }
        }
    }

    private void recordEntityUpdateForNonRelationsipAttribute(AtlasVertex vertex) throws AtlasBaseException {
        if (vertex != null) {
            RequestContext req = RequestContext.get();

            if (!req.isUpdatedEntity(graphHelper.getGuid(vertex))) {
                updateModificationMetadata(vertex);

                req.recordEntityUpdateForNonRelationshipAttributes(entityRetriever.toAtlasEntityHeader(vertex));
            }
        }
    }


    private String getIdFromInVertex(AtlasEdge edge) {
        return getIdFromVertex(edge.getInVertex());
    }

    private String getIdFromOutVertex(AtlasEdge edge) {
        return getIdFromVertex(edge.getOutVertex());
    }

    private String getIdFromBothVertex(AtlasEdge currentEdge, AtlasVertex parentEntityVertex) {
        String parentEntityId  = getIdFromVertex(parentEntityVertex);
        String currentEntityId = getIdFromVertex(currentEdge.getInVertex());

        if (StringUtils.equals(currentEntityId, parentEntityId)) {
            currentEntityId = getIdFromOutVertex(currentEdge);
        }


        return currentEntityId;
    }

    public void validateAndNormalizeForUpdate(AtlasClassification classification) throws AtlasBaseException {
        AtlasClassificationType type = validateClassificationTypeName(classification);

        List<String> messages = new ArrayList<>();
        type.validateValueForUpdate(classification, classification.getTypeName(), messages);

        if (!messages.isEmpty()) {
            throw new AtlasBaseException(AtlasErrorCode.INVALID_PARAMETERS, messages);
        }

        type.getNormalizedValueForUpdate(classification);
    }

    public AtlasClassificationType validateClassificationTypeName(AtlasClassification classification) throws AtlasBaseException {
        AtlasClassificationType type = typeRegistry.getClassificationTypeByName(classification.getTypeName());
        if (type == null) {
            throw new AtlasBaseException(AtlasErrorCode.CLASSIFICATION_NOT_FOUND, classification.getTypeName());
        }
        return type;
    }

    public static String getSoftRefFormattedValue(AtlasObjectId objectId) {
        return getSoftRefFormattedString(objectId.getTypeName(), objectId.getGuid());
    }

    private static String getSoftRefFormattedString(String typeName, String resolvedGuid) {
        return String.format(SOFT_REF_FORMAT, typeName, resolvedGuid);
    }

    public void importActivateEntity(AtlasVertex vertex, AtlasEntity entity) {
        AtlasGraphUtilsV2.setEncodedProperty(vertex, STATE_PROPERTY_KEY, ACTIVE);

        if (MapUtils.isNotEmpty(entity.getRelationshipAttributes())) {
            Set<String> relatedEntitiesGuids = getRelatedEntitiesGuids(entity);
            activateEntityRelationships(vertex, relatedEntitiesGuids);
        }
    }

    private void activateEntityRelationships(AtlasVertex vertex, Set<String> relatedEntitiesGuids) {
        Iterator<AtlasEdge> edgeIterator = vertex.getEdges(AtlasEdgeDirection.BOTH).iterator();

        while (edgeIterator.hasNext()) {
            AtlasEdge edge = edgeIterator.next();

            if (AtlasGraphUtilsV2.getState(edge) != DELETED) {
                continue;
            }

            final String relatedEntityGuid;
            if (Objects.equals(edge.getInVertex().getId(), vertex.getId())) {
                relatedEntityGuid = AtlasGraphUtilsV2.getIdFromVertex(edge.getOutVertex());
            } else {
                relatedEntityGuid = AtlasGraphUtilsV2.getIdFromVertex(edge.getInVertex());
            }

            if (StringUtils.isEmpty(relatedEntityGuid) || !relatedEntitiesGuids.contains(relatedEntityGuid)) {
                continue;
            }

            edge.setProperty(STATE_PROPERTY_KEY, AtlasRelationship.Status.ACTIVE);
        }
    }

    private Set<String> getRelatedEntitiesGuids(AtlasEntity entity) {
        Set<String> relGuidsSet = new HashSet<>();

        for (Object o : entity.getRelationshipAttributes().values()) {
            if (o instanceof AtlasObjectId) {
                relGuidsSet.add(((AtlasObjectId) o).getGuid());
            } else if (o instanceof List) {
                for (Object id : (List) o) {
                    if (id instanceof AtlasObjectId) {
                        relGuidsSet.add(((AtlasObjectId) id).getGuid());
                    }
                }
            }
        }
        return relGuidsSet;
    }

    private void validateBusinessAttributes(AtlasVertex entityVertex, AtlasEntityType entityType, Map<String, Map<String, Object>> businessAttributes, boolean isOverwrite) throws AtlasBaseException {
        List<String> messages = new ArrayList<>();

        Map<String, Map<String, AtlasBusinessAttribute>> entityTypeBusinessMetadata = entityType.getBusinessAttributes();

        for (String bmName : businessAttributes.keySet()) {
            if (!entityTypeBusinessMetadata.containsKey(bmName)) {
                messages.add(bmName + ": invalid business-metadata for entity type " + entityType.getTypeName());

                continue;
            }

            Map<String, AtlasBusinessAttribute> entityTypeBusinessAttributes = entityTypeBusinessMetadata.get(bmName);
            Map<String, Object>                         entityBusinessAttributes     = businessAttributes.get(bmName);

            for (AtlasBusinessAttribute bmAttribute : entityTypeBusinessAttributes.values()) {
                AtlasType attrType  = bmAttribute.getAttributeType();
                String    attrName  = bmAttribute.getName();
                Object    attrValue = entityBusinessAttributes == null ? null : entityBusinessAttributes.get(attrName);
                String    fieldName = entityType.getTypeName() + "." + bmName + "." + attrName;

                if (attrValue != null) {
                    attrType.validateValue(attrValue, fieldName, messages);
                    boolean isValidLength = bmAttribute.isValidLength(attrValue);
                    if (!isValidLength) {
                        messages.add(fieldName + ":  Business attribute-value exceeds maximum length limit");
                    }

                } else if (!bmAttribute.getAttributeDef().getIsOptional()) {
                    final boolean isAttrValuePresent;

                    if (isOverwrite) {
                        isAttrValuePresent = false;
                    } else {
                        Object existingValue = AtlasGraphUtilsV2.getEncodedProperty(entityVertex, bmAttribute.getVertexPropertyName(), Object.class);

                        isAttrValuePresent = existingValue != null;
                    }

                    if (!isAttrValuePresent) {
                        messages.add(fieldName + ": mandatory business-metadata attribute value missing in type " + entityType.getTypeName());
                    }
                }
            }
        }

        if (!messages.isEmpty()) {
            throw new AtlasBaseException(AtlasErrorCode.INSTANCE_CRUD_INVALID_PARAMS, messages);
        }
    }

    public static void validateCustomAttributes(AtlasEntity entity) throws AtlasBaseException {
        Map<String, String> customAttributes = entity.getCustomAttributes();

        if (MapUtils.isNotEmpty(customAttributes)) {
            for (Map.Entry<String, String> entry : customAttributes.entrySet()) {
                String key   = entry.getKey();
                String value = entry.getValue();

                if (key.length() > CUSTOM_ATTRIBUTE_KEY_MAX_LENGTH) {
                    throw new AtlasBaseException(AtlasErrorCode.INVALID_CUSTOM_ATTRIBUTE_KEY_LENGTH, key);
                }

                Matcher matcher = CUSTOM_ATTRIBUTE_KEY_REGEX.matcher(key);

                if (!matcher.matches()) {
                    throw new AtlasBaseException(AtlasErrorCode.INVALID_CUSTOM_ATTRIBUTE_KEY_CHARACTERS, key);
                }

                if (StringUtils.isNotEmpty(CUSTOM_ATTRIBUTE_KEY_SPECIAL_PREFIX) && key.startsWith(CUSTOM_ATTRIBUTE_KEY_SPECIAL_PREFIX)) {
                    continue;
                }

                if (!key.startsWith(CUSTOM_ATTRIBUTE_KEY_SPECIAL_PREFIX) && value.length() > CUSTOM_ATTRIBUTE_VALUE_MAX_LENGTH) {
                    throw new AtlasBaseException(AtlasErrorCode.INVALID_CUSTOM_ATTRIBUTE_VALUE, value, String.valueOf(CUSTOM_ATTRIBUTE_VALUE_MAX_LENGTH));
                }
            }
        }
    }

    public static void validateLabels(Set<String> labels) throws AtlasBaseException {
        if (CollectionUtils.isNotEmpty(labels)) {
            for (String label : labels) {
                if (label.length() > LABEL_MAX_LENGTH.getInt()) {
                    throw new AtlasBaseException(AtlasErrorCode.INVALID_LABEL_LENGTH, label, String.valueOf(LABEL_MAX_LENGTH.getInt()));
                }

                Matcher matcher = LABEL_REGEX.matcher(label);

                if (!matcher.matches()) {
                    throw new AtlasBaseException(AtlasErrorCode.INVALID_LABEL_CHARACTERS, label);
                }
            }
        }
    }

    List<AtlasEntity> updateClassificationText(AtlasClassification classification, Collection<AtlasVertex> propagatedVertices) throws AtlasBaseException {
        List<AtlasEntity> propagatedEntities = new ArrayList<>();
        AtlasPerfMetrics.MetricRecorder metricRecorder = RequestContext.get().startMetricRecord("updateClassificationText");

        if(CollectionUtils.isNotEmpty(propagatedVertices)) {
            for(AtlasVertex vertex : propagatedVertices) {
                AtlasEntity entity = null;
                for (int i = 1; i <= MAX_NUMBER_OF_RETRIES; i++) {
                    try {
                        entity = instanceConverter.getAndCacheEntity(graphHelper.getGuid(vertex), ENTITY_CHANGE_NOTIFY_IGNORE_RELATIONSHIP_ATTRIBUTES);
                        break; //do not retry on success
                    } catch (AtlasBaseException ex) {
                        if (i == MAX_NUMBER_OF_RETRIES) {
                            LOG.error(String.format("Maximum retries reached for fetching vertex with id %s from graph. Retried %s times. Skipping...", vertex.getId(), i));
                            continue;
                        }
                        LOG.warn(String.format("Vertex with id %s could not be fetched from graph. Retrying for %s time", vertex.getId(), i));
                    }
                }

                if (entity != null) {
                    String classificationTextForEntity = fullTextMapperV2.getClassificationTextForEntity(entity);
                    vertex.setProperty(CLASSIFICATION_TEXT_KEY, classificationTextForEntity);
                    propagatedEntities.add(entity);
                }
            }
        }

        RequestContext.get().endMetricRecord(metricRecorder);
        return propagatedEntities;
    }

    List<AtlasEntity> updateClassificationTextV2(Map<String, Object> parameters,
                                                 AtlasClassification currentTag,
                                                 Collection<AtlasVertex> propagatedVertices,
                                                 Map<String, Map<String, Object>> deNormAttributesMap,
                                                 Map<String, Map<String, Object>> assetMinAttrsMap) throws AtlasBaseException {
        List<AtlasEntity> propagatedEntities = new ArrayList<>();
        AtlasPerfMetrics.MetricRecorder metricRecorder = RequestContext.get().startMetricRecord("updateClassificationAttrs");

        if(CollectionUtils.isNotEmpty(propagatedVertices)) {
            for(AtlasVertex vertex : propagatedVertices) {
                Map<String, Object> assetMinAttrs = getMinimalAssetMap(vertex);
                assetMinAttrsMap.put(vertex.getIdForDisplay(), assetMinAttrs);

                //get current associated tags to asset ONLY from Cassandra namespace
                List<AtlasClassification> finalTags = tagDAO.getTagsForVertex(vertex.getIdForDisplay());
                AtlasClassification copiedPropagatedTag = new AtlasClassification(currentTag);
                copiedPropagatedTag.setEntityGuid((String) assetMinAttrs.get(GUID_PROPERTY_KEY));
                finalTags.add(copiedPropagatedTag);


                AtlasEntity entity = new AtlasEntity();
                entity.setClassifications(finalTags);

                entity.setGuid((String) assetMinAttrs.get(GUID_PROPERTY_KEY));
                entity.setTypeName((String) assetMinAttrs.get(TYPE_NAME_PROPERTY_KEY));

                entity.setCreatedBy((String) assetMinAttrs.get(CREATED_BY_KEY));
                entity.setUpdatedBy((String) assetMinAttrs.get(MODIFIED_BY_KEY));

                entity.setCreateTime((Date) assetMinAttrs.get(TIMESTAMP_PROPERTY_KEY));
                entity.setUpdateTime((Date) assetMinAttrs.get(MODIFICATION_TIMESTAMP_PROPERTY_KEY));

                entity.setAttribute(NAME, assetMinAttrs.get(NAME));
                entity.setAttribute(QUALIFIED_NAME, assetMinAttrs.get(QUALIFIED_NAME));


                Map<String, Object> deNormAttributes;
                if (CollectionUtils.isEmpty(finalTags)) {
                    deNormAttributes = TagDeNormAttributesUtil.getPropagatedAttributesForNoTags(currentTag.getTypeName());
                } else {
                    deNormAttributes = TagDeNormAttributesUtil.getPropagatedAttributesForTags(currentTag, finalTags, typeRegistry, fullTextMapperV2);
                }

                deNormAttributesMap.put(vertex.getIdForDisplay(), deNormAttributes);
                propagatedEntities.add(entity);
            }
        }
        RequestContext.get().endMetricRecord(metricRecorder);
        return propagatedEntities;
    }

    private void updateLabels(AtlasVertex vertex, Set<String> labels) {
        if (CollectionUtils.isNotEmpty(labels)) {
            AtlasGraphUtilsV2.setEncodedProperty(vertex, LABELS_PROPERTY_KEY, getLabelString(labels));
        } else {
            vertex.removeProperty(LABELS_PROPERTY_KEY);
        }
    }

    private String getLabelString(Collection<String> labels) {
        String ret = null;

        if (!labels.isEmpty()) {
            ret = LABEL_NAME_DELIMITER + String.join(LABEL_NAME_DELIMITER, labels) + LABEL_NAME_DELIMITER;
        }

        return ret;
    }

    private void addToUpdatedBusinessAttributes(Map<String, Map<String, Object>> updatedBusinessAttributes, AtlasBusinessAttribute bmAttribute, Object attrValue) {
        String              bmName     = bmAttribute.getDefinedInType().getTypeName();
        Map<String, Object> attributes = updatedBusinessAttributes.get(bmName);

        if(attributes == null){
            attributes = new HashMap<>();

            updatedBusinessAttributes.put(bmName, attributes);
        }

        attributes.put(bmAttribute.getName(), attrValue);
    }

    private void createAndQueueTask(String taskType, AtlasVertex entityVertex, String classificationVertexId, String classificationName, Boolean currentPropagateThroughLineage, Boolean currentRestrictPropagationThroughHierarchy) throws AtlasBaseException{

        deleteDelegate.getHandler().createAndQueueTaskWithoutCheck(taskType, entityVertex, classificationVertexId,classificationName, null, currentPropagateThroughLineage,currentRestrictPropagationThroughHierarchy);
    }

    private void createAndQueueTask(String taskType, AtlasVertex entityVertex, String classificationVertexId, String classificationName) throws AtlasBaseException {
        deleteDelegate.getHandler().createAndQueueTaskWithoutCheck(taskType, entityVertex, classificationVertexId, classificationName, null);
    }

    public void removePendingTaskFromEntity(String entityGuid, String taskGuid) throws EntityNotFoundException {
        if (StringUtils.isEmpty(entityGuid) || StringUtils.isEmpty(taskGuid)) {
            return;
        }

        AtlasVertex entityVertex = graphHelper.getVertexForGUID(entityGuid);

        if (entityVertex == null) {
            LOG.warn("Error fetching vertex: {}", entityVertex);

            return;
        }

        entityVertex.removePropertyValue(PENDING_TASKS_PROPERTY_KEY, taskGuid);
    }

    public void removePendingTaskFromEdge(String edgeId, String taskGuid) throws AtlasBaseException {
        if (StringUtils.isEmpty(edgeId) || StringUtils.isEmpty(taskGuid)) {
            return;
        }

        AtlasEdge edge = graph.getEdge(edgeId);

        if (edge == null) {
            LOG.warn("Error fetching edge: {}", edgeId);

            return;
        }

        AtlasGraphUtilsV2.removeItemFromListProperty(edge, EDGE_PENDING_TASKS_PROPERTY_KEY, taskGuid);
    }


    public void addHasLineage(Set<AtlasEdge> inputOutputEdges, boolean isRestoreEntity) {
        AtlasPerfMetrics.MetricRecorder metricRecorder = RequestContext.get().startMetricRecord("addHasLineage");

        for (AtlasEdge atlasEdge : inputOutputEdges) {

            boolean isOutputEdge = PROCESS_OUTPUTS.equals(atlasEdge.getLabel());

            AtlasVertex processVertex = atlasEdge.getOutVertex();
            AtlasVertex assetVertex = atlasEdge.getInVertex();

            if (getEntityHasLineage(processVertex)) {
                AtlasGraphUtilsV2.setEncodedProperty(assetVertex, HAS_LINEAGE, true);
                continue;
            }

            String oppositeEdgeLabel = isOutputEdge ? PROCESS_INPUTS : PROCESS_OUTPUTS;

            Iterator<AtlasEdge> oppositeEdges = processVertex.getEdges(AtlasEdgeDirection.BOTH, oppositeEdgeLabel).iterator();
            boolean isHasLineageSet = false;
            while (oppositeEdges.hasNext()) {
                AtlasEdge oppositeEdge = oppositeEdges.next();
                AtlasVertex oppositeEdgeAssetVertex = oppositeEdge.getInVertex();

                if (getStatus(oppositeEdge) == ACTIVE && getStatus(oppositeEdgeAssetVertex) == ACTIVE) {
                    if (!isHasLineageSet) {
                        AtlasGraphUtilsV2.setEncodedProperty(assetVertex, HAS_LINEAGE, true);
                        AtlasGraphUtilsV2.setEncodedProperty(processVertex, HAS_LINEAGE, true);
                        isHasLineageSet = true;
                    }

                    if (isRestoreEntity) {
                        AtlasGraphUtilsV2.setEncodedProperty(oppositeEdgeAssetVertex, HAS_LINEAGE, true);
                    } else {
                        break;
                    }
                }
            }
        }
        RequestContext.get().endMetricRecord(metricRecorder);
    }


    public AtlasVertex linkBusinessPolicy(final BusinessPolicyRequest.AssetComplianceInfo data) {
        String assetGuid = data.getAssetId();
        AtlasVertex vertex = findByGuid(graph, assetGuid);

        // Retrieve existing policies
        Set<String> existingCompliant = getVertexPolicies(vertex, ASSET_POLICY_GUIDS);
        Set<String> existingNonCompliant = getVertexPolicies(vertex, NON_COMPLIANT_ASSET_POLICY_GUIDS);

        // Retrieve new policies
        Set<String> addCompliantGUIDs = getOrCreateEmptySet(data.getAddCompliantGUIDs());
        Set<String> addNonCompliantGUIDs = getOrCreateEmptySet(data.getAddNonCompliantGUIDs());
        Set<String> removeCompliantGUIDs = getOrCreateEmptySet(data.getRemoveCompliantGUIDs());
        Set<String> removeNonCompliantGUIDs = getOrCreateEmptySet(data.getRemoveNonCompliantGUIDs());


        // Update vertex properties
        addToAttribute(vertex, ASSET_POLICY_GUIDS, addCompliantGUIDs);
        removeFromAttribute(vertex, ASSET_POLICY_GUIDS, removeCompliantGUIDs);


        addToAttribute(vertex, NON_COMPLIANT_ASSET_POLICY_GUIDS, addNonCompliantGUIDs);
        removeFromAttribute(vertex, NON_COMPLIANT_ASSET_POLICY_GUIDS, removeNonCompliantGUIDs);

        // Count and set policies
        Set<String> effectiveCompliantGUIDs = getVertexPolicies(vertex, ASSET_POLICY_GUIDS);
        Set<String> effectiveNonCompliantGUIDs = getVertexPolicies(vertex, NON_COMPLIANT_ASSET_POLICY_GUIDS);

        int compliantPolicyCount = countPoliciesExcluding(effectiveCompliantGUIDs, "rule");
        int nonCompliantPolicyCount = countPoliciesExcluding(effectiveNonCompliantGUIDs, "rule");

        int totalPolicyCount = compliantPolicyCount + nonCompliantPolicyCount;

        vertex.setProperty(ASSET_POLICIES_COUNT, totalPolicyCount);
        updateModificationMetadata(vertex);

        // Create and cache differential entity
        AtlasEntity diffEntity = createDifferentialEntity(
                vertex, effectiveCompliantGUIDs, effectiveNonCompliantGUIDs, existingCompliant, existingNonCompliant, totalPolicyCount);

        RequestContext.get().cacheDifferentialEntity(diffEntity);
        return vertex;
    }

    private static Set<String> getOrCreateEmptySet(Set<String> input) {
        return input == null ? new HashSet<>() : input;
    }

    private void addToAttribute(AtlasVertex vertex, String propertyKey, Set<String> policies) {
        String targetProperty = determineTargetProperty(propertyKey);
        policies.stream()
                .filter(StringUtils::isNotEmpty)
                .forEach(policyGuid -> vertex.setProperty(targetProperty, policyGuid));
    }

    private void removeFromAttribute(AtlasVertex vertex, String propertyKey, Set<String> policies) {
        String targetProperty = determineTargetProperty(propertyKey);
        policies.stream()
                .filter(StringUtils::isNotEmpty)
                .forEach(policyGuid -> vertex.removePropertyValue(targetProperty, policyGuid));
    }

    private String determineTargetProperty(String propertyKey) {
        return ASSET_POLICY_GUIDS.equals(propertyKey)
                ? ASSET_POLICY_GUIDS
                : NON_COMPLIANT_ASSET_POLICY_GUIDS;
    }

    private int countPoliciesExcluding(Set<String> policies, String substring) {
        return (int) policies.stream().filter(policy -> !policy.contains(substring)).count();
    }

    private AtlasEntity createDifferentialEntity(AtlasVertex vertex, Set<String> effectiveCompliant, Set<String> effectiveNonCompliant,
                                                 Set<String> existingCompliant, Set<String> existingNonCompliant, int totalPolicyCount) {
        AtlasEntity diffEntity = new AtlasEntity(vertex.getProperty(TYPE_NAME_PROPERTY_KEY, String.class));
        setEntityCommonAttributes(vertex, diffEntity);
        diffEntity.setAttribute(ASSET_POLICIES_COUNT, totalPolicyCount);

        if (!existingCompliant.equals(effectiveCompliant)) {
            diffEntity.setAttribute(ASSET_POLICY_GUIDS, effectiveCompliant);
        }
        if (!existingNonCompliant.equals(effectiveNonCompliant)) {
            diffEntity.setAttribute(NON_COMPLIANT_ASSET_POLICY_GUIDS, effectiveNonCompliant);
        }

        return diffEntity;
    }

    private Set<String> getVertexPolicies(AtlasVertex vertex, String propertyKey) {
        return Optional.ofNullable(vertex.getMultiValuedSetProperty(propertyKey, String.class))
                .orElse(Collections.emptySet());
    }


    public List<AtlasVertex> unlinkBusinessPolicy(String policyId, Set<String> unlinkGuids) {
        if (policyId == null || unlinkGuids == null || unlinkGuids.isEmpty()) {
            throw new IllegalArgumentException("PolicyId and unlinkGuids must not be null or empty");
        }

        return unlinkGuids.stream()
                .map(guid -> AtlasGraphUtilsV2.findByGuid(graph, guid))
                .filter(Objects::nonNull)
                .filter(vertex -> isPolicyLinked(vertex, policyId))
                .map(vertex -> updateVertexPolicy(vertex, policyId))
                .collect(Collectors.toList());
    }

    private boolean isPolicyLinked(AtlasVertex vertex, String policyId) {
        Set<String> compliantPolicies = getMultiValuedSetProperty(vertex, ASSET_POLICY_GUIDS);
        Set<String> nonCompliantPolicies = getMultiValuedSetProperty(vertex, NON_COMPLIANT_ASSET_POLICY_GUIDS);
        return compliantPolicies.contains(policyId) || nonCompliantPolicies.contains(policyId);
    }

    private AtlasVertex updateVertexPolicy(AtlasVertex vertex, String policyId) {
        Set<String> compliantPolicies = getMultiValuedSetProperty(vertex, ASSET_POLICY_GUIDS);
        Set<String> nonCompliantPolicies = getMultiValuedSetProperty(vertex, NON_COMPLIANT_ASSET_POLICY_GUIDS);

        boolean removed = removePolicyAndRule(compliantPolicies, policyId);
        removed |= removePolicyAndRule(nonCompliantPolicies,policyId);

        if (removed) {
            vertex.removePropertyValue(ASSET_POLICY_GUIDS, policyId);
            vertex.removePropertyValue(NON_COMPLIANT_ASSET_POLICY_GUIDS, policyId);

            int compliantPolicyCount = countPoliciesExcluding(compliantPolicies, "rule");
            int nonCompliantPolicyCount = countPoliciesExcluding(nonCompliantPolicies, "rule");
            int totalPolicyCount = compliantPolicyCount + nonCompliantPolicyCount;
            vertex.setProperty(ASSET_POLICIES_COUNT, totalPolicyCount);

            updateModificationMetadata(vertex);
            cacheDifferentialEntity(vertex, compliantPolicies, nonCompliantPolicies);
        }

        return vertex;
    }

    private boolean removePolicyAndRule(Set<String> policies, String policyId) {
        Set<String> toRemove = policies.stream().filter(i-> i.contains(policyId)).collect(Collectors.toSet());
        return policies.removeAll(toRemove);

    }

    private Set<String> getMultiValuedSetProperty(AtlasVertex vertex, String propertyName) {
        return Optional.ofNullable(vertex.getMultiValuedSetProperty(propertyName, String.class))
                .map(HashSet::new)
                .orElseGet(HashSet::new);
    }

    public List<AtlasVertex> linkMeshEntityToAssets(String meshEntityId, Set<String> linkGuids) throws AtlasBaseException {
        List<AtlasVertex> linkedVertices = new ArrayList<>();

        for (String guid : linkGuids) {
            AtlasVertex ev = findByGuid(graph, guid);

            if (ev != null) {
                String typeName = ev.getProperty(TYPE_NAME_PROPERTY_KEY, String.class);
                if (excludedTypes.contains(typeName)){
                    LOG.warn("Type {} is not allowed to link with mesh entity", typeName);
                    continue;
                }
                Set<String> existingValues = ev.getMultiValuedSetProperty(DOMAIN_GUIDS_ATTR, String.class);

                if (!existingValues.contains(meshEntityId)) {
                    isAuthorizedToLink(ev);

                    updateDomainAttribute(ev, existingValues, meshEntityId);
                    existingValues.clear();
                    existingValues.add(meshEntityId);

                    updateModificationMetadata(ev);

                    cacheDifferentialMeshEntity(ev, existingValues);

                    linkedVertices.add(ev);
                }
            }
        }

        return linkedVertices;
    }

    public List<AtlasVertex> unlinkMeshEntityFromAssets(String meshEntityId, Set<String> unlinkGuids) throws AtlasBaseException {
        List<AtlasVertex> unlinkedVertices = new ArrayList<>();

        for (String guid : unlinkGuids) {
            AtlasVertex ev = AtlasGraphUtilsV2.findByGuid(graph, guid);

            if (ev != null) {
                String typeName = ev.getProperty(TYPE_NAME_PROPERTY_KEY, String.class);
                if (excludedTypes.contains(typeName)){
                    LOG.warn("Type {} is not allowed to unlink with mesh entity", typeName);
                    continue;
                }

                Set<String> existingValues = ev.getMultiValuedSetProperty(DOMAIN_GUIDS_ATTR, String.class);

                if (meshEntityId.isEmpty() || existingValues.contains(meshEntityId)) {
                    isAuthorizedToLink(ev);

                    if (StringUtils.isEmpty(meshEntityId)) {
                        existingValues.clear();
                        ev.removeProperty(DOMAIN_GUIDS_ATTR);
                    } else {
                        existingValues.remove(meshEntityId);
                        ev.removePropertyValue(DOMAIN_GUIDS_ATTR, meshEntityId);
                    }

                    updateModificationMetadata(ev);
                    cacheDifferentialMeshEntity(ev, existingValues);

                    unlinkedVertices.add(ev);
                }
            }
        }

        return unlinkedVertices;
    }

    private void updateDomainAttribute(AtlasVertex vertex, Set<String> existingValues, String meshEntityId){
        existingValues.forEach(existingValue -> vertex.removePropertyValue(DOMAIN_GUIDS_ATTR, existingValue));
        vertex.setProperty(DOMAIN_GUIDS_ATTR, meshEntityId);
    }
    public AtlasVertex moveBusinessPolicies(Set<String> policyIds, String assetId, String type) throws AtlasBaseException {
        // Retrieve the AtlasVertex for the given assetId
        AtlasVertex assetVertex = AtlasGraphUtilsV2.findByGuid(graph, assetId);

        if (assetVertex == null) {
            throw new AtlasBaseException(AtlasErrorCode.INVALID_PARAMETERS, "Asset with guid not found");
        }

        // Get the sets of governed and non-compliant policy GUIDs
        Set<String> governedPolicies = assetVertex.getMultiValuedSetProperty(ASSET_POLICY_GUIDS, String.class);
        Set<String> nonCompliantPolicies = assetVertex.getMultiValuedSetProperty(NON_COMPLIANT_ASSET_POLICY_GUIDS, String.class);

        // Determine if the type is governed or non-compliant
        boolean isGoverned = MoveBusinessPolicyRequest.Type.GOVERNED.getDescription().equals(type);
        Set<String> currentPolicies = isGoverned ? new HashSet<>(governedPolicies) : new HashSet<>(nonCompliantPolicies);
        policyIds.removeAll(currentPolicies);

        // Check if the asset already has the given policy IDs
        if (policyIds.isEmpty()) {
            return assetVertex;
        }

        // Move policies to the appropriate set
        policyIds.forEach(policyId -> {
            if (isGoverned) {
                assetVertex.setProperty(ASSET_POLICY_GUIDS, policyId);
                removeItemFromListPropertyValue(assetVertex, NON_COMPLIANT_ASSET_POLICY_GUIDS, policyId);
            } else {
                assetVertex.setProperty(NON_COMPLIANT_ASSET_POLICY_GUIDS, policyId);
                removeItemFromListPropertyValue(assetVertex, ASSET_POLICY_GUIDS, policyId);
            }
        });

        // Update the sets after processing
        if (isGoverned) {
            governedPolicies.addAll(policyIds);
            nonCompliantPolicies.removeAll(policyIds);
        } else {
            nonCompliantPolicies.addAll(policyIds);
            governedPolicies.removeAll(policyIds);
        }

        // Update the modification metadata
        updateModificationMetadata(assetVertex);

        // Create a differential AtlasEntity to reflect the changes
        AtlasEntity diffEntity = new AtlasEntity(assetVertex.getProperty(TYPE_NAME_PROPERTY_KEY, String.class));
        setEntityCommonAttributes(assetVertex, diffEntity);
        diffEntity.setAttribute(ASSET_POLICY_GUIDS, governedPolicies);
        diffEntity.setAttribute(NON_COMPLIANT_ASSET_POLICY_GUIDS, nonCompliantPolicies);

        // Cache the differential entity for further processing
        RequestContext.get().cacheDifferentialEntity(diffEntity);

        return assetVertex;
    }

    private void cacheDifferentialEntity(AtlasVertex ev, Set<String> complaint, Set<String> nonComplaint) {
        AtlasEntity diffEntity = new AtlasEntity(ev.getProperty(TYPE_NAME_PROPERTY_KEY, String.class));
        setEntityCommonAttributes(ev, diffEntity);
        diffEntity.setAttribute(ASSET_POLICY_GUIDS, complaint);
        diffEntity.setAttribute(NON_COMPLIANT_ASSET_POLICY_GUIDS, nonComplaint);
        diffEntity.setAttribute(ASSET_POLICIES_COUNT, complaint.size() + nonComplaint.size());

        RequestContext requestContext = RequestContext.get();
        requestContext.cacheDifferentialEntity(diffEntity);
    }

    private void cacheDifferentialMeshEntity(AtlasVertex ev, Set<String> existingValues) {
        AtlasEntity diffEntity = new AtlasEntity(ev.getProperty(TYPE_NAME_PROPERTY_KEY, String.class));
        setEntityCommonAttributes(ev, diffEntity);
        diffEntity.setAttribute(DOMAIN_GUIDS_ATTR, existingValues);

        RequestContext requestContext = RequestContext.get();
        requestContext.cacheDifferentialEntity(diffEntity);
    }

    private void setEntityCommonAttributes(AtlasVertex ev, AtlasEntity diffEntity) {
        diffEntity.setGuid(ev.getProperty(GUID_PROPERTY_KEY, String.class));
        diffEntity.setUpdatedBy(ev.getProperty(MODIFIED_BY_KEY, String.class));
        diffEntity.setUpdateTime(new Date(RequestContext.get().getRequestTime()));
    }

    private void isAuthorizedToLink(AtlasVertex vertex) throws AtlasBaseException {
        AtlasEntityHeader sourceEntity = retrieverNoRelation.toAtlasEntityHeaderWithClassifications(vertex);

        // source -> UPDATE + READ
        AtlasAuthorizationUtils.verifyAccess(new AtlasEntityAccessRequest(typeRegistry, AtlasPrivilege.ENTITY_UPDATE, sourceEntity),
                "update on source Entity, link/unlink operation denied: ", sourceEntity.getAttribute(NAME));

        AtlasAuthorizationUtils.verifyAccess(new AtlasEntityAccessRequest(typeRegistry, AtlasPrivilege.ENTITY_READ, sourceEntity),
                "read on source Entity, link/unlink operation denied: ", sourceEntity.getAttribute(NAME));

    }

    private Map<String, Object> getMinimalAssetMap(AtlasVertex vertex) {
        Map<String, Object> ret = new HashMap<>();

        ret.put(NAME, vertex.getProperty(NAME, String.class));
        ret.put(QUALIFIED_NAME, vertex.getProperty(QUALIFIED_NAME, String.class));

        ret.put(GUID_PROPERTY_KEY, vertex.getProperty(GUID_PROPERTY_KEY, String.class));
        ret.put(TYPE_NAME_PROPERTY_KEY, vertex.getProperty(TYPE_NAME_PROPERTY_KEY, String.class));

        ret.put(CREATED_BY_KEY, vertex.getProperty(CREATED_BY_KEY, String.class));
        ret.put(MODIFIED_BY_KEY, vertex.getProperty(MODIFIED_BY_KEY, String.class));

        ret.put(TIMESTAMP_PROPERTY_KEY, new Date(vertex.getProperty(TIMESTAMP_PROPERTY_KEY, Long.class)));
        ret.put(MODIFICATION_TIMESTAMP_PROPERTY_KEY, new Date(vertex.getProperty(MODIFICATION_TIMESTAMP_PROPERTY_KEY, Long.class)));

        return ret;
    }

    public AtlasEntity getMinimalAtlasEntityForNotification(AtlasVertex vertex) {
        AtlasEntity minEntity = new AtlasEntity();

        minEntity.setAttribute(NAME, vertex.getProperty(NAME, String.class));
        minEntity.setAttribute(QUALIFIED_NAME, vertex.getProperty(QUALIFIED_NAME, String.class));

        minEntity.setGuid(vertex.getProperty(GUID_PROPERTY_KEY, String.class));
        minEntity.setTypeName(vertex.getProperty(TYPE_NAME_PROPERTY_KEY, String.class));

        minEntity.setCreatedBy(vertex.getProperty(CREATED_BY_KEY, String.class));
        minEntity.setUpdatedBy(vertex.getProperty(MODIFIED_BY_KEY, String.class));

        minEntity.setCreateTime(new Date(vertex.getProperty(TIMESTAMP_PROPERTY_KEY, Long.class)));
        minEntity.setUpdateTime(new Date(vertex.getProperty(MODIFICATION_TIMESTAMP_PROPERTY_KEY, Long.class)));

        return minEntity;
    }

    public void updateClassificationTextPropagationV2(String sourceEntityGuid, String tagTypeName) throws AtlasBaseException {
        AtlasPerfMetrics.MetricRecorder metricRecorder = RequestContext.get().startMetricRecord("updateClassificationTextPropagationNew");
        try {
            if (StringUtils.isEmpty(tagTypeName)) {
                LOG.warn("updateClassificationTextPropagation(classificationVertexId={}): classification type name is empty", tagTypeName);
                return;
            }

            AtlasVertex entityVertex = graphHelper.getVertexForGUID(sourceEntityGuid);
            if (entityVertex == null) {
                LOG.error("updateClassificationTextPropagation(entityGuid={}, tagTypeName={}): entity vertex not found",
                        sourceEntityGuid, tagTypeName);
                throw new AtlasBaseException(
                        String.format("updateClassificationTextPropagation(entityGuid=%s, tagTypeName=%s): entity vertex not found",
                                sourceEntityGuid, tagTypeName));
            }

            int totalUpdated = 0;
            boolean done = false;
            Map<String, Map<String, Object>> assetMinAttrsMap = new HashMap<>();

            // fetch propagated‑tag attachments in batches
            PaginatedTagResult paginatedResult = tagDAO.getPropagationsForAttachmentBatch(entityVertex.getIdForDisplay(), tagTypeName);
            List<Tag> batchToUpdate = paginatedResult.getTags();
            int previousBatchSize = -1; // Track previous batch size for loop detection
            int loopDetectionCounter = 0;


            while (!batchToUpdate.isEmpty()) {
                // Safety check to prevent infinite loops - if we get the same batch size twice in a row
                int batchSize = batchToUpdate.size();
                if (batchSize == previousBatchSize) {
                    loopDetectionCounter++;
                    if (loopDetectionCounter > 3) {
                        LOG.warn("Possible infinite loop detected in tag propagation for entity {}, tag type {}. Processed {} batches so far.", 
                                sourceEntityGuid, tagTypeName, totalUpdated / batchSize);
                        break;
                    }
                } else {
                    loopDetectionCounter = 0;
                }
                previousBatchSize = batchSize;
                
                // collect the vertex IDs in this batch
                List<String> vertexIds = batchToUpdate.stream()
                        .map(Tag::getVertexId)
                        .toList();

                //push them to cassandra
                AtlasClassification tag = tagDAO.findDirectTagByVertexIdAndTagTypeName(entityVertex.getIdForDisplay(), tagTypeName);
                tagDAO.putPropagatedTags(entityVertex.getIdForDisplay(), tagTypeName, new HashSet<>(vertexIds), assetMinAttrsMap, tag);


                // compute fresh classification‑text de‑norm attributes for this batch
                Map<String, Map<String, Object>> deNormMap =
                        TagDeNormAttributesUtil.getPropagatedTagDeNormForUpdateProp(
                                tagDAO,
                                sourceEntityGuid,
                                vertexIds,
                                typeRegistry,
                                fullTextMapperV2
                        );



                // push them to ES
                ESConnector.writeTagProperties(deNormMap);

                // notify listeners (async) that these entities got their classification text updated
                // entityChangeNotifier.onClassificationUpdatedToEntities(vertexIds, deNormMap);

                totalUpdated += batchToUpdate.size();
                // grab next batch
                if (paginatedResult.isDone()) {
                   break;
                }
                paginatedResult = tagDAO.getPropagationsForAttachmentBatch(entityVertex.getIdForDisplay(), tagTypeName);
                batchToUpdate = paginatedResult.getTags();
            }

            LOG.info("Updated classification text for {} propagations, taskId: {}",
                    totalUpdated, RequestContext.get().getCurrentTask().getGuid());
        } catch (Exception e) {
            LOG.error("Error while updating classification text for tag type {}: {}", tagTypeName, e.getMessage());
            throw new AtlasBaseException(e);
        } finally {
            // end metrics
            RequestContext.get().endMetricRecord(metricRecorder);
        }
    }

    public void classificationRefreshPropagationV2(Map<String, Object> parameters, String sourceEntityId, String classificationTypeName) throws AtlasBaseException {
        AtlasPerfMetrics.MetricRecorder classificationRefreshPropagationMetricRecorder = RequestContext.get().startMetricRecord("classificationRefreshPropagationV2");

        AtlasVertex         sourceEntityVertex              = AtlasGraphUtilsV2.findByGuid(this.graph, sourceEntityId);
        String sourceEntityVertexId = sourceEntityVertex.getIdForDisplay();
        String propagationMode;
        AtlasClassification tag = tagDAO.findDirectTagByVertexIdAndTagTypeName(sourceEntityVertexId, classificationTypeName);
        Boolean restrictPropagationThroughLineage = tag.getRestrictPropagationThroughLineage();
        Boolean restrictPropagationThroughHierarchy = tag.getRestrictPropagationThroughHierarchy();

        propagationMode = entityRetriever.determinePropagationMode(restrictPropagationThroughLineage,restrictPropagationThroughHierarchy);
        Boolean toExclude = propagationMode == CLASSIFICATION_PROPAGATION_MODE_RESTRICT_LINEAGE ? true:false;

        List<Tag> tagPropagations = tagDAO.getTagPropagationsForAttachment(sourceEntityVertexId, classificationTypeName);
        LOG.info("{} entity vertices have classification with typeName {} attached", tagPropagations.size(), classificationTypeName);

        Set<String> verticesIdsToAddClassification = tagPropagations.stream()
                .map(Tag::getVertexId)
                .collect(Collectors.toSet());
        Set<String> impactedVertices = new HashSet<>();
        entityRetriever.traverseImpactedVerticesByLevelV2(sourceEntityVertex, null, null, impactedVertices, CLASSIFICATION_PROPAGATION_MODE_LABELS_MAP.get(propagationMode), toExclude, verticesIdsToAddClassification);
        verticesIdsToAddClassification.remove(sourceEntityVertexId);

        LOG.info("To add classification with typeName {} to {} vertices",classificationTypeName, verticesIdsToAddClassification.size());

        List<Tag> verticesIdsToRemove = tagPropagations.stream()
                .filter(t -> !impactedVertices.contains(t.getVertexId()))
                .collect(Collectors.toList());

        List<AtlasVertex> verticesToAddClassification  = verticesIdsToAddClassification.stream()
                .map(x -> graph.getVertex(x))
                .filter(vertex -> vertex != null)
                .collect(Collectors.toList());

        int totalDeleted = deletePropagations(verticesIdsToRemove, sourceEntityVertexId, sourceEntityVertex, classificationTypeName);
        if (CollectionUtils.isEmpty(verticesToAddClassification)) {
            LOG.debug("propagateClassification(entityGuid={}, classificationTypeName={}): found no entities to propagate the classification", sourceEntityId, classificationTypeName);
            return;
        }
        processClassificationPropagationAdditionV2(parameters, sourceEntityVertex, verticesToAddClassification, tag);
        LOG.info("Completed refreshing propagation for classification typeName {} and source entity {}",classificationTypeName, sourceEntityId);

        RequestContext.get().endMetricRecord(classificationRefreshPropagationMetricRecorder);
    }
}<|MERGE_RESOLUTION|>--- conflicted
+++ resolved
@@ -4748,152 +4748,88 @@
         }
     }
 
-    public List<String> deleteClassificationPropagation(String entityGuid, String classificationVertexId) throws AtlasBaseException {
-        try {
-            if (StringUtils.isEmpty(classificationVertexId)) {
-                LOG.warn("deleteClassificationPropagation(classificationVertexId={}): classification vertex id is empty", classificationVertexId);
-
-                return null;
-            }
-
-            AtlasVertex classificationVertex = graph.getVertex(classificationVertexId);
-            if (classificationVertex == null) {
-                LOG.warn("deleteClassificationPropagation(classificationVertexId={}): classification vertex not found", classificationVertexId);
-
-                return null;
-            }
-
-            AtlasClassification classification = entityRetriever.toAtlasClassification(classificationVertex);
-
-            List<AtlasEdge> propagatedEdges = getPropagatedEdges(classificationVertex);
-            if (propagatedEdges.isEmpty()) {
-                LOG.warn("deleteClassificationPropagation(classificationVertexId={}): classification edges empty", classificationVertexId);
-
-                return null;
-            }
-
-            int propagatedEdgesSize = propagatedEdges.size();
-
-            LOG.info(String.format("Number of edges to be deleted : %s for classification vertex with id : %s", propagatedEdgesSize, classificationVertexId));
-
-            List<String> deletedPropagationsGuid = processClassificationEdgeDeletionInChunk(classification, propagatedEdges);
-
-            deleteDelegate.getHandler().deleteClassificationVertex(classificationVertex, true);
-
-            transactionInterceptHelper.intercept();
-
-            return deletedPropagationsGuid;
-        } catch (Exception e) {
-            LOG.error("Error while removing classification id {} with error {} ", classificationVertexId, e.getMessage());
-            throw new AtlasBaseException(e);
-        }
-    }
-
-    public void deleteClassificationPropagationV2(String sourceEntityGuid, String tagTypeName) throws AtlasBaseException {
-        MetricRecorder metricRecorder = RequestContext.get().startMetricRecord("deleteClassificationPropagationNew");
-        try {
-            if (StringUtils.isEmpty(tagTypeName)) {
-                LOG.warn("deleteClassificationPropagation(classificationVertexId={}): classification type name is empty", tagTypeName);
-                return;
-            }
-
-            AtlasVertex entityVertex = graphHelper.getVertexForGUID(sourceEntityGuid);
-            AtlasClassification classification = tagDAO.findDirectTagByVertexIdAndTagTypeName(entityVertex.getIdForDisplay(), tagTypeName);
-            if (entityVertex == null) {
-                LOG.error("propagateClassification(entityGuid={}, tagTypeName={}): entity vertex not found", sourceEntityGuid, tagTypeName);
-
-                throw new AtlasBaseException(String.format("propagateClassification(entityGuid=%s, tagTypeName=%s): entity vertex not found", sourceEntityGuid, tagTypeName));
-            }
-
-            // TODO : Create this logic into a method and use that from refresh as well
-            // Get tags in batches and delete them
-<<<<<<< HEAD
-            PaginatedTagResult pageToDelete = tagDAO.getPropagationsForAttachmentBatch(entityVertex.getIdForDisplay(), tagTypeName);
-            List<Tag> batchToDelete = pageToDelete.getTags();
-            int previousBatchSize = -1; // Track previous batch size for loop detection
-            int loopDetectionCounter = 0;
-            
-            while (!batchToDelete.isEmpty()) {
-                // Safety check to prevent infinite loops - if we get the same batch size twice in a row
-                int batchSize = batchToDelete.size();
-                if (batchSize == previousBatchSize) {
-                    loopDetectionCounter++;
-                    if (loopDetectionCounter > 3) {
-                        LOG.warn("Possible infinite loop detected in tag propagation for entity {}, tag type {}. Processed {} batches so far.", 
-                                sourceEntityGuid, tagTypeName, totalDeleted / batchSize);
-                        break;
-                    }
-                } else {
-                    loopDetectionCounter = 0;
-                }
-                previousBatchSize = batchSize;
-                
-                // collect the vertex IDs in this batch
-                List<String> vertexIds = batchToDelete.stream()
-                        .map(Tag::getVertexId)
-                        .toList();
-
-                // compute fresh classification‑text de‑norm attributes for this batch
-                Map<String, Map<String, Object>> deNormMap =
-                        TagDeNormAttributesUtil.getPropagatedTagDeNormForUpdateProp(
-                                tagDAO,
-                                sourceEntityGuid,
-                                vertexIds,
-                                typeRegistry,
-                                fullTextMapperV2
-                        );
-
-                // push them to ES
-                ESConnector.writeTagProperties(deNormMap);
-
-                // notify listeners (async) that these entities got their classification text updated
-                // entityChangeNotifier.onClassificationUpdatedToEntities(vertexIds, deNormMap);
-
-                totalDeleted += batchToDelete.size();
-                // grab next batch
-                if (pageToDelete.isDone()) {
+  public void deleteClassificationPropagationV2(String sourceEntityGuid, String tagTypeName) throws AtlasBaseException {
+    MetricRecorder metricRecorder = RequestContext.get().startMetricRecord("deleteClassificationPropagationNew");
+    try {
+        if (StringUtils.isEmpty(tagTypeName)) {
+            LOG.warn("deleteClassificationPropagation(classificationVertexId={}): classification type name is empty", tagTypeName);
+            return;
+        }
+
+        AtlasVertex entityVertex = graphHelper.getVertexForGUID(sourceEntityGuid);
+        if (entityVertex == null) {
+            LOG.error("propagateClassification(entityGuid={}, tagTypeName={}): entity vertex not found", sourceEntityGuid, tagTypeName);
+            throw new AtlasBaseException(
+                String.format("propagateClassification(entityGuid=%s, tagTypeName=%s): entity vertex not found",
+                              sourceEntityGuid, tagTypeName));
+        }
+
+        AtlasClassification classification = tagDAO.findDirectTagByVertexIdAndTagTypeName(
+            entityVertex.getIdForDisplay(), tagTypeName);
+
+        // TODO : Create this logic into a method and use that from refresh as well
+        // Get tags in batches and delete them
+        PaginatedTagResult pageToDelete = tagDAO.getPropagationsForAttachmentBatch(
+            entityVertex.getIdForDisplay(), tagTypeName);
+        List<Tag> batchToDelete = pageToDelete.getTags();
+        int previousBatchSize = -1; // Track previous batch size for loop detection
+        int loopDetectionCounter = 0;
+        int totalDeleted = 0;      // accumulate deletes
+
+        while (!batchToDelete.isEmpty()) {
+            // Safety check to prevent infinite loops - if we get the same batch size twice in a row
+            int batchSize = batchToDelete.size();
+            if (batchSize == previousBatchSize) {
+                loopDetectionCounter++;
+                if (loopDetectionCounter > 3) {
+                    LOG.warn("Possible infinite loop detected in tag propagation for entity {}, tag type {}. Processed {} batches so far.",
+                             sourceEntityGuid, tagTypeName, totalDeleted / (batchSize == 0 ? 1 : batchSize));
                     break;
                 }
-                pageToDelete = tagDAO.getPropagationsForAttachmentBatch(entityVertex.getIdForDisplay(), tagTypeName);
-                batchToDelete = pageToDelete.getTags();
-            }
-=======
-            List<Tag> batchToDelete = tagDAO.getPropagationsForAttachmentBatch(entityVertex.getIdForDisplay(), tagTypeName);
-            int totalDeleted = 0;
-            while (!batchToDelete.isEmpty()) {
-                totalDeleted += deletePropagations(batchToDelete, sourceEntityGuid, entityVertex, tagTypeName);
-
-                List<AtlasEntity> ret = batchToDelete.stream()
-                        .map(tag -> tag.getAssetMetadata().get(GUID) == null
-                             ? (String)tag.getAssetMetadata().get(GUID)
-                             : (String)tag.getAssetMetadata().get(GUID))
-                        .map(guid -> { try {
-                            return instanceConverter.getAndCacheEntity(guid, ENTITY_CHANGE_NOTIFY_IGNORE_RELATIONSHIP_ATTRIBUTES);
-                        } catch (AtlasBaseException e) {
-                            throw new RuntimeException(e);
-                        }})
-                        .collect(Collectors.toList());
-
-                entityChangeNotifier.onClassificationDeletedFromEntities(ret, classification);
-//                entityChangeNotifier.onClassificationDeletedFromEntities(propagatedEntities, classification);
-                batchToDelete = tagDAO.getPropagationsForAttachmentBatch(entityVertex.getIdForDisplay(), tagTypeName);
-            }
-            LOG.info("Deleted {} propagations for source entity {} and tag type {}, taskId: {}",
-                    totalDeleted, sourceEntityGuid, tagTypeName, RequestContext.get().getCurrentTask().getGuid());
-
-            //TODO: send special notification
->>>>>>> a52606b8
-
-            LOG.info("Updated classification text for {} propagations, taskId: {}",
-                    totalDeleted, RequestContext.get().getCurrentTask().getGuid());
-        } catch (Exception e) {
-            LOG.error("Error while updating classification text for tag type {}: {}", tagTypeName, e.getMessage());
-            throw new AtlasBaseException(e);
-        } finally {
-            // end metrics
-            RequestContext.get().endMetricRecord(metricRecorder);
-        }
-    }
+            } else {
+                loopDetectionCounter = 0;
+            }
+            previousBatchSize = batchSize;
+
+            // collect the vertex IDs in this batch
+            List<String> vertexIds = batchToDelete.stream()
+                    .map(Tag::getVertexId)
+                    .toList();
+
+            // compute fresh classification-text de-norm attributes for this batch
+            Map<String, Map<String, Object>> deNormMap =
+                    TagDeNormAttributesUtil.getPropagatedTagDeNormForUpdateProp(
+                            tagDAO,
+                            sourceEntityGuid,
+                            vertexIds,
+                            typeRegistry,
+                            fullTextMapperV2
+                    );
+
+            // push them to ES
+            ESConnector.writeTagProperties(deNormMap);
+
+            totalDeleted += batchToDelete.size();
+
+            // grab next batch
+            if (pageToDelete.isDone()) {
+                break;
+            }
+            pageToDelete = tagDAO.getPropagationsForAttachmentBatch(
+                entityVertex.getIdForDisplay(), tagTypeName);
+            batchToDelete = pageToDelete.getTags();
+        }
+
+        LOG.info("Updated classification text for {} propagations, taskId: {}",
+                 totalDeleted, RequestContext.get().getCurrentTask().getGuid());
+    } catch (Exception e) {
+        LOG.error("Error while updating classification text for tag type {}: {}", tagTypeName, e.getMessage());
+        throw new AtlasBaseException(e);
+    } finally {
+        // end metrics
+        RequestContext.get().endMetricRecord(metricRecorder);
+    }
+}
 
     public int deletePropagations(List<Tag> batchToDelete, String sourceEntityGuid, AtlasVertex entityVertex, String tagTypeName) throws AtlasBaseException {
         if(batchToDelete.isEmpty())
