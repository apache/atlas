/**
 * Licensed to the Apache Software Foundation (ASF) under one
 * or more contributor license agreements.  See the NOTICE file
 * distributed with this work for additional information
 * regarding copyright ownership.  The ASF licenses this file
 * to you under the Apache License, Version 2.0 (the
 * "License"); you may not use this file except in compliance
 * with the License.  You may obtain a copy of the License at
 *
 *     http://www.apache.org/licenses/LICENSE-2.0
 *
 * Unless required by applicable law or agreed to in writing, software
 * distributed under the License is distributed on an "AS IS" BASIS,
 * WITHOUT WARRANTIES OR CONDITIONS OF ANY KIND, either express or implied.
 * See the License for the specific language governing permissions and
 * limitations under the License.
 */
package org.apache.atlas.repository.store.graph.v2;

import com.google.common.annotations.VisibleForTesting;

import java.util.*;
import java.util.regex.Matcher;
import java.util.regex.Pattern;
import java.util.stream.Collectors;
import javax.inject.Inject;

import org.apache.atlas.*;
import org.apache.atlas.annotation.GraphTransaction;
import org.apache.atlas.authorize.AtlasEntityAccessRequest;
import org.apache.atlas.authorize.AtlasPrivilege;
import org.apache.atlas.authorizer.AtlasAuthorizationUtils;
import org.apache.atlas.exception.AtlasBaseException;
import org.apache.atlas.exception.EntityNotFoundException;
import org.apache.atlas.model.*;
import org.apache.atlas.model.instance.*;
import org.apache.atlas.model.instance.EntityMutations.EntityOperation;
import org.apache.atlas.model.tasks.AtlasTask;
import org.apache.atlas.model.typedef.AtlasEntityDef;
import org.apache.atlas.model.typedef.AtlasEntityDef.AtlasRelationshipAttributeDef;
import org.apache.atlas.model.typedef.AtlasRelationshipDef;
import org.apache.atlas.model.typedef.AtlasRelationshipEndDef;
import org.apache.atlas.model.typedef.AtlasStructDef.AtlasAttributeDef;
import org.apache.atlas.model.typedef.AtlasStructDef.AtlasAttributeDef.Cardinality;
import org.apache.atlas.repository.Constants;
import org.apache.atlas.repository.RepositoryException;
import org.apache.atlas.repository.converters.AtlasInstanceConverter;
import org.apache.atlas.repository.graph.GraphHelper;
import org.apache.atlas.repository.graph.IFullTextMapper;
import org.apache.atlas.repository.graphdb.AtlasEdge;
import org.apache.atlas.repository.graphdb.AtlasEdgeDirection;
import org.apache.atlas.repository.graphdb.AtlasGraph;
import org.apache.atlas.repository.graphdb.AtlasVertex;
import org.apache.atlas.repository.store.graph.AtlasRelationshipStore;
import org.apache.atlas.repository.store.graph.EntityGraphDiscoveryContext;
import org.apache.atlas.repository.store.graph.v1.DeleteHandlerDelegate;
import org.apache.atlas.repository.store.graph.v1.RestoreHandlerV1;
import org.apache.atlas.repository.store.graph.v2.tags.PaginatedTagResult;
import org.apache.atlas.repository.store.graph.v2.tags.TagDAO;
import org.apache.atlas.repository.store.graph.v2.tags.TagDAOCassandraImpl;
import org.apache.atlas.repository.store.graph.v2.tasks.ClassificationTask;
import org.apache.atlas.repository.store.graph.v2.utils.TagAttributeMapper;
import org.apache.atlas.repository.util.TagDeNormAttributesUtil;
import org.apache.atlas.service.FeatureFlagStore;
import org.apache.atlas.tasks.TaskManagement;
import org.apache.atlas.type.AtlasArrayType;
import org.apache.atlas.type.AtlasBuiltInTypes;
import org.apache.atlas.type.AtlasBusinessMetadataType.AtlasBusinessAttribute;
import org.apache.atlas.type.AtlasClassificationType;
import org.apache.atlas.type.AtlasEntityType;
import org.apache.atlas.type.AtlasMapType;
import org.apache.atlas.type.AtlasRelationshipType;
import org.apache.atlas.type.AtlasStructType;
import org.apache.atlas.type.AtlasStructType.AtlasAttribute;
import org.apache.atlas.type.AtlasStructType.AtlasAttribute.AtlasRelationshipEdgeDirection;
import org.apache.atlas.type.AtlasType;
import org.apache.atlas.type.AtlasTypeRegistry;
import org.apache.atlas.type.AtlasTypeUtil;
import org.apache.atlas.utils.AtlasEntityUtil;
import org.apache.atlas.utils.AtlasJson;
import org.apache.atlas.utils.AtlasPerfMetrics;
import org.apache.atlas.utils.AtlasPerfMetrics.MetricRecorder;
import org.apache.atlas.utils.AtlasPerfTracer;
import org.apache.commons.codec.digest.DigestUtils;
import org.apache.commons.collections.CollectionUtils;
import org.apache.commons.collections.MapUtils;
import org.apache.commons.lang3.StringUtils;
import org.jetbrains.annotations.NotNull;
import org.slf4j.Logger;
import org.slf4j.LoggerFactory;
import org.springframework.stereotype.Component;


import org.apache.commons.lang3.math.NumberUtils;
import static org.apache.atlas.AtlasConfiguration.LABEL_MAX_LENGTH;
import static org.apache.atlas.AtlasConfiguration.STORE_DIFFERENTIAL_AUDITS;
import static org.apache.atlas.model.TypeCategory.ARRAY;
import static org.apache.atlas.model.TypeCategory.CLASSIFICATION;
import static org.apache.atlas.model.instance.AtlasEntity.Status.ACTIVE;
import static org.apache.atlas.model.instance.AtlasEntity.Status.DELETED;
import static org.apache.atlas.model.instance.AtlasObjectId.KEY_TYPENAME;
import static org.apache.atlas.model.instance.AtlasRelatedObjectId.KEY_RELATIONSHIP_ATTRIBUTES;
import static org.apache.atlas.model.instance.EntityMutations.EntityOperation.CREATE;
import static org.apache.atlas.model.instance.EntityMutations.EntityOperation.DELETE;
import static org.apache.atlas.model.instance.EntityMutations.EntityOperation.PARTIAL_UPDATE;
import static org.apache.atlas.model.instance.EntityMutations.EntityOperation.UPDATE;
import static org.apache.atlas.model.tasks.AtlasTask.Status.IN_PROGRESS;
import static org.apache.atlas.model.typedef.AtlasStructDef.AtlasAttributeDef.Cardinality.SET;
import static org.apache.atlas.repository.Constants.*;
import static org.apache.atlas.repository.graph.GraphHelper.getClassificationEdge;
import static org.apache.atlas.repository.graph.GraphHelper.getCollectionElementsUsingRelationship;
import static org.apache.atlas.repository.graph.GraphHelper.getCreatedByAsString;
import static org.apache.atlas.repository.graph.GraphHelper.getCreatedTime;
import static org.apache.atlas.repository.graph.GraphHelper.getDelimitedClassificationNames;
import static org.apache.atlas.repository.graph.GraphHelper.getLabels;
import static org.apache.atlas.repository.graph.GraphHelper.getMapElementsProperty;
import static org.apache.atlas.repository.graph.GraphHelper.getModifiedByAsString;
import static org.apache.atlas.repository.graph.GraphHelper.getModifiedTime;
import static org.apache.atlas.repository.graph.GraphHelper.getStatus;
import static org.apache.atlas.repository.graph.GraphHelper.getTraitLabel;
import static org.apache.atlas.repository.graph.GraphHelper.handleGetTraitNames;
import static org.apache.atlas.repository.graph.GraphHelper.getTypeName;
import static org.apache.atlas.repository.graph.GraphHelper.isRelationshipEdge;
import static org.apache.atlas.repository.graph.GraphHelper.updateModificationMetadata;
import static org.apache.atlas.repository.graph.GraphHelper.getEntityHasLineage;
import static org.apache.atlas.repository.graph.GraphHelper.getPropagatedEdges;
import static org.apache.atlas.repository.graph.GraphHelper.getClassificationEntityGuid;
import static org.apache.atlas.repository.store.graph.v2.AtlasGraphUtilsV2.*;
import static org.apache.atlas.repository.store.graph.v2.ClassificationAssociator.Updater.PROCESS_ADD;
import static org.apache.atlas.repository.store.graph.v2.ClassificationAssociator.Updater.PROCESS_DELETE;
import static org.apache.atlas.repository.store.graph.v2.ClassificationAssociator.Updater.PROCESS_NOOP;
import static org.apache.atlas.repository.store.graph.v2.ClassificationAssociator.Updater.PROCESS_UPDATE;
import static org.apache.atlas.repository.store.graph.v2.preprocessor.PreProcessorUtils.INPUT_PORT_GUIDS_ATTR;
import static org.apache.atlas.repository.store.graph.v2.preprocessor.PreProcessorUtils.OUTPUT_PORT_GUIDS_ATTR;
import static org.apache.atlas.repository.store.graph.v2.tasks.ClassificationPropagateTaskFactory.*;
import static org.apache.atlas.repository.store.graph.v2.tasks.ClassificationTask.PARAM_ENTITY_GUID;
import static org.apache.atlas.repository.store.graph.v2.tasks.ClassificationTask.PARAM_SOURCE_VERTEX_ID;
import static org.apache.atlas.type.AtlasStructType.AtlasAttribute.AtlasRelationshipEdgeDirection.IN;
import static org.apache.atlas.type.AtlasStructType.AtlasAttribute.AtlasRelationshipEdgeDirection.OUT;
import static org.apache.atlas.type.Constants.PENDING_TASKS_PROPERTY_KEY;
import static org.apache.atlas.type.Constants.CATEGORIES_PARENT_PROPERTY_KEY;
import static org.apache.atlas.type.Constants.CATEGORIES_PROPERTY_KEY;
import static org.apache.atlas.type.Constants.GLOSSARY_PROPERTY_KEY;
import static org.apache.atlas.type.Constants.HAS_LINEAGE;
import static org.apache.atlas.type.Constants.MEANINGS_PROPERTY_KEY;
import static org.apache.atlas.type.Constants.MEANINGS_TEXT_PROPERTY_KEY;
import static org.apache.atlas.type.Constants.MEANING_NAMES_PROPERTY_KEY;


@Component
public class EntityGraphMapper {
    private static final Logger LOG      = LoggerFactory.getLogger(EntityGraphMapper.class);
    private static final Logger PERF_LOG = AtlasPerfTracer.getPerfLogger("entityGraphMapper");

    private static final String  SOFT_REF_FORMAT                   = "%s:%s";
    private static final int     INDEXED_STR_SAFE_LEN              = AtlasConfiguration.GRAPHSTORE_INDEXED_STRING_SAFE_LENGTH.getInt();
    private static final boolean WARN_ON_NO_RELATIONSHIP           = AtlasConfiguration.RELATIONSHIP_WARN_NO_RELATIONSHIPS.getBoolean();
    private static final String  CUSTOM_ATTRIBUTE_KEY_SPECIAL_PREFIX = AtlasConfiguration.CUSTOM_ATTRIBUTE_KEY_SPECIAL_PREFIX.getString();

    private static final String  CLASSIFICATION_NAME_DELIMITER     = "|";
    private static final Pattern CUSTOM_ATTRIBUTE_KEY_REGEX        = Pattern.compile("^[a-zA-Z0-9_-]*$");
    private static final Pattern LABEL_REGEX                       = Pattern.compile("^[a-zA-Z0-9_-]*$");
    private static final int     CUSTOM_ATTRIBUTE_KEY_MAX_LENGTH   = AtlasConfiguration.CUSTOM_ATTRIBUTE_KEY_MAX_LENGTH.getInt();
    private static final int     CUSTOM_ATTRIBUTE_VALUE_MAX_LENGTH = AtlasConfiguration.CUSTOM_ATTRIBUTE_VALUE_MAX_LENGTH.getInt();

    private static final String TYPE_GLOSSARY= "AtlasGlossary";
    private static final String TYPE_CATEGORY= "AtlasGlossaryCategory";
    private static final String TYPE_TERM = "AtlasGlossaryTerm";
    private static final String TYPE_PRODUCT = "DataProduct";
    private static final String TYPE_DOMAIN = "DataDomain";
    private static final String TYPE_PROCESS = "Process";
    private static final String ATTR_MEANINGS = "meanings";
    private static final String ATTR_ANCHOR = "anchor";
    private static final String ATTR_CATEGORIES = "categories";
    private static final List<String> ALLOWED_DATATYPES_FOR_DEFAULT_NULL = new ArrayList() {
        {
            add("int");
            add("long");
            add("float");
        }
    };

    private static final boolean ENTITY_CHANGE_NOTIFY_IGNORE_RELATIONSHIP_ATTRIBUTES = AtlasConfiguration.ENTITY_CHANGE_NOTIFY_IGNORE_RELATIONSHIP_ATTRIBUTES.getBoolean();
    private static final boolean CLASSIFICATION_PROPAGATION_DEFAULT                  = AtlasConfiguration.CLASSIFICATION_PROPAGATION_DEFAULT.getBoolean();
    private static final boolean RESTRICT_PROPAGATION_THROUGH_LINEAGE_DEFAULT        = false;

    private static final boolean RESTRICT_PROPAGATION_THROUGH_HIERARCHY_DEFAULT        = false;
    public static final int CLEANUP_BATCH_SIZE = 200000;
    public static final String GUID = "__guid";
    private              boolean DEFERRED_ACTION_ENABLED                             = AtlasConfiguration.TASKS_USE_ENABLED.getBoolean();
    private              boolean DIFFERENTIAL_AUDITS                                 = STORE_DIFFERENTIAL_AUDITS.getBoolean();

    private static final int MAX_NUMBER_OF_RETRIES = AtlasConfiguration.MAX_NUMBER_OF_RETRIES.getInt();
    private static final int CHUNK_SIZE            = AtlasConfiguration.TASKS_GRAPH_COMMIT_CHUNK_SIZE.getInt();
    private static final int UD_REL_THRESHOLD = AtlasConfiguration.ATLAS_UD_RELATIONSHIPS_MAX_COUNT.getInt();

    private final GraphHelper               graphHelper;
    private final AtlasGraph                graph;
    private final DeleteHandlerDelegate     deleteDelegate;
    private final RestoreHandlerV1          restoreHandlerV1;
    private final AtlasTypeRegistry         typeRegistry;
    private final AtlasRelationshipStore    relationshipStore;
    private final IAtlasEntityChangeNotifier entityChangeNotifier;
    private final AtlasInstanceConverter    instanceConverter;
    private final EntityGraphRetriever      entityRetriever;
    private final IFullTextMapper           fullTextMapperV2;
    private final TaskManagement            taskManagement;
    private final TransactionInterceptHelper   transactionInterceptHelper;
    private final EntityGraphRetriever       retrieverNoRelation;
    private final TagDAO                    tagDAO;
    private final TagAttributeMapper        tagAttributeMapper;
    private static final Set<String> excludedTypes = new HashSet<>(Arrays.asList(TYPE_GLOSSARY, TYPE_CATEGORY, TYPE_TERM, TYPE_PRODUCT, TYPE_DOMAIN));

    @Inject
    public EntityGraphMapper(DeleteHandlerDelegate deleteDelegate, RestoreHandlerV1 restoreHandlerV1, AtlasTypeRegistry typeRegistry, AtlasGraph graph,
                             AtlasRelationshipStore relationshipStore, IAtlasEntityChangeNotifier entityChangeNotifier,
                             AtlasInstanceConverter instanceConverter, IFullTextMapper fullTextMapperV2,
                             TaskManagement taskManagement, TransactionInterceptHelper transactionInterceptHelper,
                             EntityGraphRetriever entityRetriever, TagAttributeMapper tagAttributeMapper) {
        this.restoreHandlerV1 = restoreHandlerV1;
        this.graphHelper          = new GraphHelper(graph);
        this.deleteDelegate       = deleteDelegate;
        this.typeRegistry         = typeRegistry;
        this.graph                = graph;
        this.relationshipStore    = relationshipStore;
        this.entityChangeNotifier = entityChangeNotifier;
        this.instanceConverter    = instanceConverter;
        this.entityRetriever      = entityRetriever;
        this.retrieverNoRelation  = new EntityGraphRetriever(entityRetriever, true);
        this.fullTextMapperV2     = fullTextMapperV2;
        this.taskManagement       = taskManagement;
        this.transactionInterceptHelper = transactionInterceptHelper;
        this.tagDAO = TagDAOCassandraImpl.getInstance();
        this.tagAttributeMapper = tagAttributeMapper;
    }

    @VisibleForTesting
    public void setTasksUseFlag(boolean value) {
        DEFERRED_ACTION_ENABLED = value;
    }

    public AtlasVertex createVertex(AtlasEntity entity) throws AtlasBaseException {
        final String guid = UUID.randomUUID().toString();
        return createVertexWithGuid(entity, guid);
    }

    public AtlasVertex createShellEntityVertex(AtlasObjectId objectId, EntityGraphDiscoveryContext context) throws AtlasBaseException {
        if (LOG.isDebugEnabled()) {
            LOG.debug("==> createShellEntityVertex({})", objectId.getTypeName());
        }

        final String    guid       = UUID.randomUUID().toString();
        AtlasEntityType entityType = typeRegistry.getEntityTypeByName(objectId.getTypeName());
        AtlasVertex     ret        = createStructVertex(objectId);

        for (String superTypeName : entityType.getAllSuperTypes()) {
            AtlasGraphUtilsV2.addEncodedProperty(ret, SUPER_TYPES_PROPERTY_KEY, superTypeName);
        }

        AtlasGraphUtilsV2.setEncodedProperty(ret, GUID_PROPERTY_KEY, guid);
        AtlasGraphUtilsV2.setEncodedProperty(ret, VERSION_PROPERTY_KEY, getEntityVersion(null));
        AtlasGraphUtilsV2.setEncodedProperty(ret, IS_INCOMPLETE_PROPERTY_KEY, INCOMPLETE_ENTITY_VALUE);

        // map unique attributes
        Map<String, Object>   uniqueAttributes = objectId.getUniqueAttributes();
        EntityMutationContext mutationContext  = new EntityMutationContext(context);

        for (AtlasAttribute attribute : entityType.getUniqAttributes().values()) {
            String attrName  = attribute.getName();

            if (uniqueAttributes.containsKey(attrName)) {
                Object attrValue = attribute.getAttributeType().getNormalizedValue(uniqueAttributes.get(attrName));

                mapAttribute(attribute, attrValue, ret, CREATE, mutationContext);
            }
        }

        GraphTransactionInterceptor.addToVertexCache(guid, ret);

        return ret;
    }

    public AtlasVertex createVertexWithGuid(AtlasEntity entity, String guid) throws AtlasBaseException {
        if (LOG.isDebugEnabled()) {
            LOG.debug("==> createVertexWithGuid({})", entity.getTypeName());
        }

        AtlasEntityType entityType = typeRegistry.getEntityTypeByName(entity.getTypeName());
        AtlasVertex     ret        = createStructVertex(entity);

        for (String superTypeName : entityType.getAllSuperTypes()) {
            AtlasGraphUtilsV2.addEncodedProperty(ret, SUPER_TYPES_PROPERTY_KEY, superTypeName);
        }

        AtlasGraphUtilsV2.setEncodedProperty(ret, GUID_PROPERTY_KEY, guid);
        AtlasGraphUtilsV2.setEncodedProperty(ret, VERSION_PROPERTY_KEY, getEntityVersion(entity));

        setCustomAttributes(ret, entity);

        if (CollectionUtils.isNotEmpty(entity.getLabels())) {
            setLabels(ret, entity.getLabels());
        }

        GraphTransactionInterceptor.addToVertexCache(guid, ret);

        return ret;
    }

    public void updateSystemAttributes(AtlasVertex vertex, AtlasEntity entity) throws AtlasBaseException {
        if (entity.getVersion() != null) {
            AtlasGraphUtilsV2.setEncodedProperty(vertex, VERSION_PROPERTY_KEY, entity.getVersion());
        }

        if (entity.getCreateTime() != null) {
            AtlasGraphUtilsV2.setEncodedProperty(vertex, TIMESTAMP_PROPERTY_KEY, entity.getCreateTime().getTime());
        }

        if (entity.getUpdateTime() != null) {
            AtlasGraphUtilsV2.setEncodedProperty(vertex, MODIFICATION_TIMESTAMP_PROPERTY_KEY, entity.getUpdateTime().getTime());
        }

        if (StringUtils.isNotEmpty(entity.getCreatedBy())) {
            AtlasGraphUtilsV2.setEncodedProperty(vertex, CREATED_BY_KEY, entity.getCreatedBy());
        }

        if (StringUtils.isNotEmpty(entity.getUpdatedBy())) {
            AtlasGraphUtilsV2.setEncodedProperty(vertex, MODIFIED_BY_KEY, entity.getUpdatedBy());
        }

        if (StringUtils.isNotEmpty(entity.getHomeId())) {
            AtlasGraphUtilsV2.setEncodedProperty(vertex, HOME_ID_KEY, entity.getHomeId());
        }

        if (entity.isProxy() != null) {
            AtlasGraphUtilsV2.setEncodedProperty(vertex, IS_PROXY_KEY, entity.isProxy());
        }

        if (entity.getProvenanceType() != null) {
            AtlasGraphUtilsV2.setEncodedProperty(vertex, PROVENANCE_TYPE_KEY, entity.getProvenanceType());
        }

        if (entity.getCustomAttributes() != null) {
            setCustomAttributes(vertex, entity);
        }

        if (entity.getLabels() != null) {
            setLabels(vertex, entity.getLabels());
        }
    }

    public EntityMutationResponse mapAttributesAndClassifications(EntityMutationContext context,
                                                                  final boolean isPartialUpdate,
                                                                  BulkRequestContext bulkRequestContext) throws AtlasBaseException {

        MetricRecorder metric = RequestContext.get().startMetricRecord("mapAttributesAndClassifications");

        EntityMutationResponse resp = new EntityMutationResponse();
        RequestContext reqContext = RequestContext.get();

        if (CollectionUtils.isNotEmpty(context.getEntitiesToRestore())) {
            restoreHandlerV1.restoreEntities(context.getEntitiesToRestore());
        }

        Collection<AtlasEntity> createdEntities = context.getCreatedEntities();
        Collection<AtlasEntity> updatedEntities = context.getUpdatedEntities();
        Collection<AtlasEntity> appendEntities = context.getUpdatedEntitiesForAppendRelationshipAttribute();
        Collection<AtlasEntity> removeEntities = context.getEntitiesUpdatedWithRemoveRelationshipAttribute();

        if (CollectionUtils.isNotEmpty(createdEntities)) {
            for (AtlasEntity createdEntity : createdEntities) {
                try {
                    reqContext.getDeletedEdgesIds().clear();

                    String guid = createdEntity.getGuid();
                    AtlasVertex vertex = context.getVertex(guid);
                    AtlasEntityType entityType = context.getType(guid);

                    mapAttributes(createdEntity, entityType, vertex, CREATE, context);
                    mapRelationshipAttributes(createdEntity, entityType, vertex, CREATE, context);

                    setCustomAttributes(vertex, createdEntity);
                    setSystemAttributesToEntity(vertex, createdEntity);
                    resp.addEntity(CREATE, constructHeader(createdEntity, vertex, entityType.getAllAttributes()));

                    if (bulkRequestContext.isAppendTags()) {
                        if (CollectionUtils.isNotEmpty(createdEntity.getAddOrUpdateClassifications())) {
                            createdEntity.setClassifications(createdEntity.getAddOrUpdateClassifications());
                            createdEntity.setAddOrUpdateClassifications(null);
                        }

                        if (CollectionUtils.isNotEmpty(createdEntity.getRemoveClassifications())) {
                            createdEntity.setRemoveClassifications(null);
                        }
                    }

                    handleAddClassifications(context, guid, createdEntity.getClassifications());

                    if (MapUtils.isNotEmpty(createdEntity.getBusinessAttributes())) {
                        addOrUpdateBusinessAttributes(vertex, entityType, createdEntity.getBusinessAttributes());
                    }

                    Set<AtlasEdge> inOutEdges = getNewCreatedInputOutputEdges(guid);

                    if (inOutEdges != null && inOutEdges.size() > 0) {
                        boolean isRestoreEntity = false;
                        if (CollectionUtils.isNotEmpty(context.getEntitiesToRestore())) {
                            isRestoreEntity = context.getEntitiesToRestore().contains(vertex);
                        }
                        addHasLineage(inOutEdges, isRestoreEntity);
                    }

                    Set<AtlasEdge> removedEdges = getRemovedInputOutputEdges(guid);

                    if (removedEdges != null && removedEdges.size() > 0) {
                        deleteDelegate.getHandler().resetHasLineageOnInputOutputDelete(removedEdges, null);
                    }

                    reqContext.cache(createdEntity);

                    if (DEFERRED_ACTION_ENABLED) {
                        Set<String> deletedEdgeIds = reqContext.getDeletedEdgesIds();
                        for (String deletedEdgeId : deletedEdgeIds) {
                            AtlasEdge edge = graph.getEdge(deletedEdgeId);
                            deleteDelegate.getHandler().createAndQueueClassificationRefreshPropagationTask(edge);
                        }
                    }
                } catch (AtlasBaseException baseException) {
                    setEntityGuidToException(createdEntity, baseException, context);
                    throw baseException;
                }
            }
        }

        EntityOperation updateType = isPartialUpdate ? PARTIAL_UPDATE : UPDATE;

        if (CollectionUtils.isNotEmpty(updatedEntities)) {
            for (AtlasEntity updatedEntity : updatedEntities) {
                try {
                    reqContext.getDeletedEdgesIds().clear();

                    String guid = updatedEntity.getGuid();
                    AtlasVertex vertex = context.getVertex(guid);
                    AtlasEntityType entityType = context.getType(guid);

                    mapAttributes(updatedEntity, entityType, vertex, updateType, context);
                    mapRelationshipAttributes(updatedEntity, entityType, vertex, UPDATE, context);

                    setCustomAttributes(vertex, updatedEntity);

                    if (bulkRequestContext.isReplaceClassifications()) {
                        deleteClassifications(guid);
                        handleAddClassifications(context, guid, updatedEntity.getClassifications());

                    } else {
                        Map<String, List<AtlasClassification>> diff = RequestContext.get().getAndRemoveTagsDiff(guid);

                        if (MapUtils.isNotEmpty(diff)) {
                            List<AtlasClassification> finalTags = new ArrayList<>();
                            if (diff.containsKey(PROCESS_DELETE)) {
                                for (AtlasClassification tag : diff.get(PROCESS_DELETE)) {
                                    handleDirectDeleteClassification(updatedEntity.getGuid(), tag.getTypeName());
                                }
                            }

                            if (diff.containsKey(PROCESS_UPDATE)) {
                                finalTags.addAll(diff.get(PROCESS_UPDATE));
                                handleUpdateClassifications(context, updatedEntity.getGuid(), diff.get(PROCESS_UPDATE));
                            }

                            if (diff.containsKey(PROCESS_ADD)) {
                                finalTags.addAll(diff.get(PROCESS_ADD));
                                handleAddClassifications(context, updatedEntity.getGuid(), diff.get(PROCESS_ADD));
                            }

                            if (diff.containsKey(PROCESS_NOOP)) {
                                finalTags.addAll(diff.get(PROCESS_NOOP));
                            }

                            RequestContext.get().getDifferentialEntity(guid).setClassifications(finalTags);  // For notifications
                        }
                    }

                    if (bulkRequestContext.isReplaceBusinessAttributes()) {
                        if (MapUtils.isEmpty(updatedEntity.getBusinessAttributes()) && bulkRequestContext.isOverwriteBusinessAttributes()) {
                            Map<String, Map<String, Object>> businessMetadata = entityRetriever.getBusinessMetadata(vertex);
                            if (MapUtils.isNotEmpty(businessMetadata)) {
                                removeBusinessAttributes(vertex, entityType, businessMetadata);
                            }
                        } else {
                            addOrUpdateBusinessAttributes(guid, updatedEntity.getBusinessAttributes(), bulkRequestContext.isOverwriteBusinessAttributes());
                        }
                    }

                    setSystemAttributesToEntity(vertex, updatedEntity);
                    resp.addEntity(updateType, constructHeader(updatedEntity, vertex, entityType.getAllAttributes()));

                    // Add hasLineage for newly created edges
                    Set<AtlasEdge> newlyCreatedEdges = getNewCreatedInputOutputEdges(guid);
                    if (newlyCreatedEdges.size() > 0) {
                        addHasLineage(newlyCreatedEdges, false);
                    }

                    // Add hasLineage for restored edges
                    if (CollectionUtils.isNotEmpty(context.getEntitiesToRestore()) && context.getEntitiesToRestore().contains(vertex)) {
                        Set<AtlasEdge> restoredInputOutputEdges = getRestoredInputOutputEdges(vertex);
                        addHasLineage(restoredInputOutputEdges, true);
                    }

                    Set<AtlasEdge> removedEdges = getRemovedInputOutputEdges(guid);

                    if (removedEdges != null && removedEdges.size() > 0) {
                        deleteDelegate.getHandler().resetHasLineageOnInputOutputDelete(removedEdges, null);
                    }

                    reqContext.cache(updatedEntity);

                    if (DEFERRED_ACTION_ENABLED) {
                        Set<String> deletedEdgeIds = reqContext.getDeletedEdgesIds();
                        for (String deletedEdgeId : deletedEdgeIds) {
                            AtlasEdge edge = graph.getEdge(deletedEdgeId);
                            deleteDelegate.getHandler().createAndQueueClassificationRefreshPropagationTask(edge);
                        }
                    }

                } catch (AtlasBaseException baseException) {
                    setEntityGuidToException(updatedEntity, baseException, context);
                    throw baseException;
                }
            }
        }

        // If an entity is both appended and removed, remove it from both lists
        if (CollectionUtils.isNotEmpty(appendEntities) && CollectionUtils.isNotEmpty(removeEntities)) {
            Set<String> appendGuids = appendEntities.stream()
<<<<<<< HEAD
                .map(AtlasEntity::getGuid)
                .collect(Collectors.toSet());

            Set<String> removeGuids = removeEntities.stream()
                .map(AtlasEntity::getGuid)
                .collect(Collectors.toSet());
=======
                    .map(AtlasEntity::getGuid)
                    .collect(Collectors.toSet());

            Set<String> removeGuids = removeEntities.stream()
                    .map(AtlasEntity::getGuid)
                    .collect(Collectors.toSet());
>>>>>>> 45ce473f

            Set<String> commonGuids = new HashSet<>(appendGuids);
            commonGuids.retainAll(removeGuids);

            if (!commonGuids.isEmpty()) {
                appendEntities.removeIf(entity -> commonGuids.contains(entity.getGuid()));
                removeEntities.removeIf(entity -> commonGuids.contains(entity.getGuid()));
            }
        }
        if (CollectionUtils.isNotEmpty(appendEntities)) {
            for (AtlasEntity entity : appendEntities) {
                String guid = entity.getGuid();
                AtlasVertex vertex = context.getVertex(guid);
                AtlasEntityType entityType = context.getType(guid);
                mapAppendRemoveRelationshipAttributes(entity, entityType, vertex, UPDATE, context, true, false);

                // Update __hasLineage for edges impacted during append operation
                Set<AtlasEdge> newlyCreatedEdges = getNewCreatedInputOutputEdges(guid);
                if (CollectionUtils.isNotEmpty(newlyCreatedEdges)) {
                    addHasLineage(newlyCreatedEdges, false);
                }
            }
        }

        if (CollectionUtils.isNotEmpty(removeEntities)) {
            for (AtlasEntity entity : removeEntities) {
                String guid = entity.getGuid();
                AtlasVertex vertex = context.getVertex(guid);
                AtlasEntityType entityType = context.getType(guid);
                mapAppendRemoveRelationshipAttributes(entity, entityType, vertex, UPDATE, context, false, true);

                // Update __hasLineage for edges impacted during remove operation
                Set<AtlasEdge> removedEdges = getRemovedInputOutputEdges(guid);
                if (CollectionUtils.isNotEmpty(removedEdges)) {
                    deleteDelegate.getHandler().resetHasLineageOnInputOutputDelete(removedEdges, null);
                }
            }
        }


        if (CollectionUtils.isNotEmpty(context.getEntitiesToDelete())) {
            // TODO : HR : This needs better context to take action for V2
            deleteDelegate.getHandler().deleteEntities(context.getEntitiesToDelete());
        }

        RequestContext req = RequestContext.get();

        if(!req.isPurgeRequested()) {
            for (AtlasEntityHeader entity : req.getDeletedEntities()) {
                resp.addEntity(DELETE, entity);
            }
        }

        for (AtlasEntityHeader entity : req.getUpdatedEntities()) {
            resp.addEntity(updateType, entity);
        }

        if (req.getRestoredEntities() != null && req.getRestoredEntities().size() > 0) {
            for (AtlasEntityHeader entity : req.getRestoredEntities()) {
                resp.addEntity(UPDATE, entity);
            }
        }

        RequestContext.get().endMetricRecord(metric);

        return resp;
    }

    private void setSystemAttributesToEntity(AtlasVertex entityVertex, AtlasEntity createdEntity) {

        createdEntity.setCreatedBy(GraphHelper.getCreatedByAsString(entityVertex));
        createdEntity.setUpdatedBy(GraphHelper.getModifiedByAsString(entityVertex));
        createdEntity.setCreateTime(new Date(GraphHelper.getCreatedTime(entityVertex)));
        createdEntity.setUpdateTime(new Date(GraphHelper.getModifiedTime(entityVertex)));


        if (DIFFERENTIAL_AUDITS) {
            AtlasEntity diffEntity = RequestContext.get().getDifferentialEntity(createdEntity.getGuid());
            if (diffEntity != null) {
                diffEntity.setUpdateTime(createdEntity.getUpdateTime());
                diffEntity.setUpdatedBy(createdEntity.getUpdatedBy());
            }
        }
    }


    private void setEntityGuidToException(AtlasEntity entity, AtlasBaseException exception, EntityMutationContext context) {
        String guid;
        try {
            guid = context.getGuidAssignments().entrySet().stream().filter(x -> entity.getGuid().equals(x.getValue())).findFirst().get().getKey();
        } catch (NoSuchElementException noSuchElementException) {
            guid = entity.getGuid();
        }

        exception.setEntityGuid(guid);
    }

    public void setCustomAttributes(AtlasVertex vertex, AtlasEntity entity) {
        String customAttributesString = getCustomAttributesString(entity);

        if (customAttributesString != null) {
            AtlasGraphUtilsV2.setEncodedProperty(vertex, CUSTOM_ATTRIBUTES_PROPERTY_KEY, customAttributesString);
        }
    }

    public void mapGlossaryRelationshipAttribute(AtlasAttribute attribute, AtlasObjectId glossaryObjectId,
                                                 AtlasVertex entityVertex, EntityMutationContext context) throws AtlasBaseException {

        mapAttribute(attribute, glossaryObjectId, entityVertex, EntityMutations.EntityOperation.UPDATE, context);
    }

    public void setLabels(AtlasVertex vertex, Set<String> labels) throws AtlasBaseException {
        final Set<String> currentLabels = getLabels(vertex);
        final Set<String> addedLabels;
        final Set<String> removedLabels;

        if (CollectionUtils.isEmpty(currentLabels)) {
            addedLabels   = labels;
            removedLabels = null;
        } else if (CollectionUtils.isEmpty(labels)) {
            addedLabels   = null;
            removedLabels = currentLabels;
        } else {
            addedLabels   = new HashSet<String>(CollectionUtils.subtract(labels, currentLabels));
            removedLabels = new HashSet<String>(CollectionUtils.subtract(currentLabels, labels));
        }

        updateLabels(vertex, labels);

        entityChangeNotifier.onLabelsUpdatedFromEntity(graphHelper.getGuid(vertex), addedLabels, removedLabels);
    }

    public void addLabels(AtlasVertex vertex, Set<String> labels) throws AtlasBaseException {
        if (CollectionUtils.isNotEmpty(labels)) {
            final Set<String> existingLabels = graphHelper.getLabels(vertex);
            final Set<String> updatedLabels;

            if (CollectionUtils.isEmpty(existingLabels)) {
                updatedLabels = labels;
            } else {
                updatedLabels = new HashSet<>(existingLabels);
                updatedLabels.addAll(labels);
            }
            if (!updatedLabels.equals(existingLabels)) {
                updateLabels(vertex, updatedLabels);
                updatedLabels.removeAll(existingLabels);
                entityChangeNotifier.onLabelsUpdatedFromEntity(graphHelper.getGuid(vertex), updatedLabels, null);
            }
        }
    }

    public void removeLabels(AtlasVertex vertex, Set<String> labels) throws AtlasBaseException {
        if (CollectionUtils.isNotEmpty(labels)) {
            final Set<String> existingLabels = graphHelper.getLabels(vertex);
            Set<String> updatedLabels;

            if (CollectionUtils.isNotEmpty(existingLabels)) {
                updatedLabels = new HashSet<>(existingLabels);
                updatedLabels.removeAll(labels);

                if (!updatedLabels.equals(existingLabels)) {
                    updateLabels(vertex, updatedLabels);
                    existingLabels.removeAll(updatedLabels);
                    entityChangeNotifier.onLabelsUpdatedFromEntity(graphHelper.getGuid(vertex), null, existingLabels);
                }
            }
        }
    }

    public void addOrUpdateBusinessAttributes(String guid, Map<String, Map<String, Object>> businessAttrbutes, boolean isOverwrite) throws AtlasBaseException {
        if (StringUtils.isEmpty(guid)) {
            throw new AtlasBaseException(AtlasErrorCode.INVALID_PARAMETERS, "guid is null/empty");
        }

        if (MapUtils.isEmpty(businessAttrbutes)) {
            return;
        }

        AtlasVertex entityVertex = AtlasGraphUtilsV2.findByGuid(graph, guid);

        if (entityVertex == null) {
            throw new AtlasBaseException(AtlasErrorCode.INSTANCE_GUID_NOT_FOUND, guid);
        }

        String                           typeName                     = getTypeName(entityVertex);
        AtlasEntityType                  entityType                   = typeRegistry.getEntityTypeByName(typeName);
        AtlasEntityHeader                entityHeader                 = entityRetriever.toAtlasEntityHeaderWithClassifications(entityVertex);
        Map<String, Map<String, Object>> currEntityBusinessAttributes = entityRetriever.getBusinessMetadata(entityVertex);
        Set<String>                      updatedBusinessMetadataNames = new HashSet<>();

        for (String bmName : entityType.getBusinessAttributes().keySet()) {
            Map<String, Object> bmAttrs     = businessAttrbutes.get(bmName);
            Map<String, Object> currBmAttrs = currEntityBusinessAttributes != null ? currEntityBusinessAttributes.get(bmName) : null;

            if (MapUtils.isEmpty(bmAttrs) && MapUtils.isEmpty(currBmAttrs)) { // no change
                continue;
            } else if (Objects.equals(bmAttrs, currBmAttrs)) { // no change
                continue;
            }

            updatedBusinessMetadataNames.add(bmName);
        }

        AtlasEntityAccessRequest.AtlasEntityAccessRequestBuilder requestBuilder = new AtlasEntityAccessRequest.AtlasEntityAccessRequestBuilder(typeRegistry, AtlasPrivilege.ENTITY_UPDATE_BUSINESS_METADATA, entityHeader);

        for (String bmName : updatedBusinessMetadataNames) {
            requestBuilder.setBusinessMetadata(bmName);

            AtlasAuthorizationUtils.verifyAccess(requestBuilder.build(), "add/update business-metadata: guid=", guid, ", business-metadata-name=", bmName);
        }

        if (isOverwrite) {
            setBusinessAttributes(entityVertex, entityType, businessAttrbutes);
        } else {
            addOrUpdateBusinessAttributes(entityVertex, entityType, businessAttrbutes);
        }
    }

    /*
     * reset/overwrite business attributes of the entity with given values
     */
    public void setBusinessAttributes(AtlasVertex entityVertex, AtlasEntityType entityType, Map<String, Map<String, Object>> businessAttributes) throws AtlasBaseException {
        if (LOG.isDebugEnabled()) {
            LOG.debug("==> setBusinessAttributes(entityVertex={}, entityType={}, businessAttributes={}", entityVertex, entityType.getTypeName(), businessAttributes);
        }

        validateBusinessAttributes(entityVertex, entityType, businessAttributes, true);

        Map<String, Map<String, AtlasBusinessAttribute>> entityTypeBusinessAttributes = entityType.getBusinessAttributes();
        Map<String, Map<String, Object>>                 updatedBusinessAttributes    = new HashMap<>();

        for (Map.Entry<String, Map<String, AtlasBusinessAttribute>> entry : entityTypeBusinessAttributes.entrySet()) {
            String                              bmName             = entry.getKey();
            Map<String, AtlasBusinessAttribute> bmAttributes       = entry.getValue();
            Map<String, Object>                 entityBmAttributes = MapUtils.isEmpty(businessAttributes) ? null : businessAttributes.get(bmName);

            for (AtlasBusinessAttribute bmAttribute : bmAttributes.values()) {
                String bmAttrName          = bmAttribute.getName();
                Object bmAttrExistingValue = null;
                boolean isArrayOfPrimitiveType = false;
                boolean isArrayOfEnum = false;
                if (bmAttribute.getAttributeType().getTypeCategory().equals(ARRAY)) {
                    AtlasArrayType bmAttributeType = (AtlasArrayType) bmAttribute.getAttributeType();
                    AtlasType elementType = bmAttributeType.getElementType();
                    isArrayOfPrimitiveType = elementType.getTypeCategory().equals(TypeCategory.PRIMITIVE);
                    isArrayOfEnum = elementType.getTypeCategory().equals(TypeCategory.ENUM);
                }
                if (isArrayOfPrimitiveType || isArrayOfEnum) {
                    bmAttrExistingValue = entityVertex.getPropertyValues(bmAttribute.getVertexPropertyName(), Object.class);
                } else {
                    bmAttrExistingValue = entityVertex.getProperty(bmAttribute.getVertexPropertyName(), Object.class);
                }
                Object bmAttrNewValue      = MapUtils.isEmpty(entityBmAttributes) ? null : entityBmAttributes.get(bmAttrName);

                if (bmAttrExistingValue == null) {
                    if (bmAttrNewValue != null) {
                        if (LOG.isDebugEnabled()) {
                            LOG.debug("setBusinessAttributes(): adding {}.{}={}", bmName, bmAttribute.getName(), bmAttrNewValue);
                        }

                        mapAttribute(bmAttribute, bmAttrNewValue, entityVertex, CREATE, new EntityMutationContext());

                        addToUpdatedBusinessAttributes(updatedBusinessAttributes, bmAttribute, bmAttrNewValue);
                    }
                } else {
                    if (bmAttrNewValue != null) {
                        if (!Objects.equals(bmAttrExistingValue, bmAttrNewValue)) {
                            if (LOG.isDebugEnabled()) {
                                LOG.debug("setBusinessAttributes(): updating {}.{}={}", bmName, bmAttribute.getName(), bmAttrNewValue);
                            }

                            mapAttribute(bmAttribute, bmAttrNewValue, entityVertex, UPDATE, new EntityMutationContext());

                            addToUpdatedBusinessAttributes(updatedBusinessAttributes, bmAttribute, bmAttrNewValue);
                        }
                    } else {
                        if (LOG.isDebugEnabled()) {
                            LOG.debug("setBusinessAttributes(): removing {}.{}", bmName, bmAttribute.getName());
                        }

                        entityVertex.removeProperty(bmAttribute.getVertexPropertyName());

                        addToUpdatedBusinessAttributes(updatedBusinessAttributes, bmAttribute, bmAttrNewValue);
                    }
                }
            }
        }

        if (MapUtils.isNotEmpty(updatedBusinessAttributes)) {
            updateModificationMetadata(entityVertex);
            entityChangeNotifier.onBusinessAttributesUpdated(AtlasGraphUtilsV2.getIdFromVertex(entityVertex), updatedBusinessAttributes);
        }

        if (LOG.isDebugEnabled()) {
            LOG.debug("<== setBusinessAttributes(entityVertex={}, entityType={}, businessAttributes={}", entityVertex, entityType.getTypeName(), businessAttributes);
        }
    }

    /*
     * add or update the given business attributes on the entity
     */
    public void addOrUpdateBusinessAttributes(AtlasVertex entityVertex, AtlasEntityType entityType, Map<String, Map<String, Object>> businessAttributes) throws AtlasBaseException {
        if (LOG.isDebugEnabled()) {
            LOG.debug("==> addOrUpdateBusinessAttributes(entityVertex={}, entityType={}, businessAttributes={}", entityVertex, entityType.getTypeName(), businessAttributes);
        }

        validateBusinessAttributes(entityVertex, entityType, businessAttributes, true);

        Map<String, Map<String, AtlasBusinessAttribute>> entityTypeBusinessAttributes = entityType.getBusinessAttributes();
        Map<String, Map<String, Object>>                 updatedBusinessAttributes    = new HashMap<>();

        if (MapUtils.isNotEmpty(entityTypeBusinessAttributes) && MapUtils.isNotEmpty(businessAttributes)) {
            for (Map.Entry<String, Map<String, AtlasBusinessAttribute>> entry : entityTypeBusinessAttributes.entrySet()) {
                String                              bmName             = entry.getKey();
                Map<String, AtlasBusinessAttribute> bmAttributes       = entry.getValue();
                Map<String, Object>                 entityBmAttributes = businessAttributes.get(bmName);

                if (MapUtils.isEmpty(entityBmAttributes) && !businessAttributes.containsKey(bmName)) {
                    continue;
                }

                for (AtlasBusinessAttribute bmAttribute : bmAttributes.values()) {
                    String bmAttrName = bmAttribute.getName();

                    if (MapUtils.isEmpty(entityBmAttributes)) {
                        entityVertex.removeProperty(bmAttribute.getVertexPropertyName());
                        addToUpdatedBusinessAttributes(updatedBusinessAttributes, bmAttribute, null);
                        continue;

                    } else if (!entityBmAttributes.containsKey(bmAttrName)) {
                        //since overwriteBusinessAttributes is false, ignore in case BM attr is not passed at all
                        continue;
                    }

                    Object bmAttrValue   = entityBmAttributes.get(bmAttrName);
                    Object existingValue = null;
                    boolean isArrayOfPrimitiveType = false;
                    boolean isArrayOfEnum = false;
                    if (bmAttribute.getAttributeType().getTypeCategory().equals(ARRAY)) {
                        AtlasArrayType bmAttributeType = (AtlasArrayType) bmAttribute.getAttributeType();
                        AtlasType elementType = bmAttributeType.getElementType();
                        isArrayOfPrimitiveType = elementType.getTypeCategory().equals(TypeCategory.PRIMITIVE);
                        isArrayOfEnum = elementType.getTypeCategory().equals(TypeCategory.ENUM);
                    }
                    if (isArrayOfPrimitiveType || isArrayOfEnum) {
                        existingValue = entityVertex.getPropertyValues(bmAttribute.getVertexPropertyName(), Object.class);
                    } else {
                        existingValue = entityVertex.getProperty(bmAttribute.getVertexPropertyName(), Object.class);
                    }

                    if (existingValue == null) {
                        if (bmAttrValue != null) {
                            mapAttribute(bmAttribute, bmAttrValue, entityVertex, CREATE, new EntityMutationContext());

                            addToUpdatedBusinessAttributes(updatedBusinessAttributes, bmAttribute, bmAttrValue);
                        }
                    } else {
                        if (!Objects.equals(existingValue, bmAttrValue)) {

                            if( bmAttrValue != null) {
                                mapAttribute(bmAttribute, bmAttrValue, entityVertex, UPDATE, new EntityMutationContext());

                                addToUpdatedBusinessAttributes(updatedBusinessAttributes, bmAttribute, bmAttrValue);
                            } else {
                                entityVertex.removeProperty(bmAttribute.getVertexPropertyName());
                                addToUpdatedBusinessAttributes(updatedBusinessAttributes, bmAttribute, null);
                            }
                        }
                    }
                }
            }
        }

        if (MapUtils.isNotEmpty(updatedBusinessAttributes)) {
            updateModificationMetadata(entityVertex);
            entityChangeNotifier.onBusinessAttributesUpdated(AtlasGraphUtilsV2.getIdFromVertex(entityVertex), updatedBusinessAttributes);
        }

        if (LOG.isDebugEnabled()) {
            LOG.debug("<== addOrUpdateBusinessAttributes(entityVertex={}, entityType={}, businessAttributes={}", entityVertex, entityType.getTypeName(), businessAttributes);
        }
    }

    /*
     * remove the given business attributes from the entity
     */
    public void removeBusinessAttributes(AtlasVertex entityVertex, AtlasEntityType entityType, Map<String, Map<String, Object>> businessAttributes) throws AtlasBaseException {
        if (LOG.isDebugEnabled()) {
            LOG.debug("==> removeBusinessAttributes(entityVertex={}, entityType={}, businessAttributes={}", entityVertex, entityType.getTypeName(), businessAttributes);
        }

        AtlasEntityHeader               entityHeader   = entityRetriever.toAtlasEntityHeaderWithClassifications(entityVertex);
        AtlasEntityAccessRequest.AtlasEntityAccessRequestBuilder requestBuilder = new AtlasEntityAccessRequest.AtlasEntityAccessRequestBuilder(typeRegistry, AtlasPrivilege.ENTITY_UPDATE_BUSINESS_METADATA, entityHeader);

        for (String bmName : businessAttributes.keySet()) {
            requestBuilder.setBusinessMetadata(bmName);

            AtlasAuthorizationUtils.verifyAccess(requestBuilder.build(), "remove business-metadata: guid=", entityHeader.getGuid(), ", business-metadata=", bmName);
        }

        Map<String, Map<String, AtlasBusinessAttribute>> entityTypeBusinessAttributes = entityType.getBusinessAttributes();
        Map<String, Map<String, Object>>                 updatedBusinessAttributes    = new HashMap<>();

        if (MapUtils.isNotEmpty(entityTypeBusinessAttributes) && MapUtils.isNotEmpty(businessAttributes)) {
            for (Map.Entry<String, Map<String, AtlasBusinessAttribute>> entry : entityTypeBusinessAttributes.entrySet()) {
                String                              bmName       = entry.getKey();
                Map<String, AtlasBusinessAttribute> bmAttributes = entry.getValue();

                if (!businessAttributes.containsKey(bmName)) { // nothing to remove for this business-metadata
                    continue;
                }

                Map<String, Object> entityBmAttributes = businessAttributes.get(bmName);

                for (AtlasBusinessAttribute bmAttribute : bmAttributes.values()) {
                    // if (entityBmAttributes is empty) remove all attributes in this business-metadata
                    // else remove the attribute only if its given in entityBmAttributes
                    if (MapUtils.isEmpty(entityBmAttributes) || entityBmAttributes.containsKey(bmAttribute.getName())) {
                        entityVertex.removeProperty(bmAttribute.getVertexPropertyName());

                        addToUpdatedBusinessAttributes(updatedBusinessAttributes, bmAttribute, null);
                    }
                }
            }
        }

        if (MapUtils.isNotEmpty(updatedBusinessAttributes)) {
            updateModificationMetadata(entityVertex);
            entityChangeNotifier.onBusinessAttributesUpdated(AtlasGraphUtilsV2.getIdFromVertex(entityVertex), updatedBusinessAttributes);
        }

        if (LOG.isDebugEnabled()) {
            LOG.debug("<== removeBusinessAttributes(entityVertex={}, entityType={}, businessAttributes={}", entityVertex, entityType.getTypeName(), businessAttributes);
        }
    }

    private AtlasVertex createStructVertex(AtlasStruct struct) {
        return createStructVertex(struct.getTypeName());
    }

    private AtlasVertex createStructVertex(AtlasObjectId objectId) {
        return createStructVertex(objectId.getTypeName());
    }

    private AtlasVertex createStructVertex(String typeName) {
        if (LOG.isDebugEnabled()) {
            LOG.debug("==> createStructVertex({})", typeName);
        }

        final AtlasVertex ret = graph.addVertex();

        AtlasGraphUtilsV2.setEncodedProperty(ret, ENTITY_TYPE_PROPERTY_KEY, typeName);
        AtlasGraphUtilsV2.setEncodedProperty(ret, STATE_PROPERTY_KEY, AtlasEntity.Status.ACTIVE.name());
        AtlasGraphUtilsV2.setEncodedProperty(ret, TIMESTAMP_PROPERTY_KEY, RequestContext.get().getRequestTime());
        AtlasGraphUtilsV2.setEncodedProperty(ret, MODIFICATION_TIMESTAMP_PROPERTY_KEY, RequestContext.get().getRequestTime());
        AtlasGraphUtilsV2.setEncodedProperty(ret, CREATED_BY_KEY, RequestContext.get().getUser());
        AtlasGraphUtilsV2.setEncodedProperty(ret, MODIFIED_BY_KEY, RequestContext.get().getUser());

        if (LOG.isDebugEnabled()) {
            LOG.debug("<== createStructVertex({})", typeName);
        }

        return ret;
    }

    private AtlasVertex createClassificationVertex(AtlasClassification classification) {
        if (LOG.isDebugEnabled()) {
            LOG.debug("==> createVertex({})", classification.getTypeName());
        }

        AtlasClassificationType classificationType = typeRegistry.getClassificationTypeByName(classification.getTypeName());

        AtlasVertex ret = createStructVertex(classification);

        AtlasGraphUtilsV2.addEncodedProperty(ret, SUPER_TYPES_PROPERTY_KEY, classificationType.getAllSuperTypes());
        AtlasGraphUtilsV2.setEncodedProperty(ret, CLASSIFICATION_ENTITY_GUID, classification.getEntityGuid());
        AtlasGraphUtilsV2.setEncodedProperty(ret, CLASSIFICATION_ENTITY_STATUS, classification.getEntityStatus().name());

        return ret;
    }

    private void mapAttributes(AtlasStruct struct, AtlasVertex vertex, EntityOperation op, EntityMutationContext context) throws AtlasBaseException {
        mapAttributes(struct, getStructType(struct.getTypeName()), vertex, op, context);
    }

    public void mapAttributes(AtlasStruct struct, AtlasStructType structType, AtlasVertex vertex, EntityOperation op, EntityMutationContext context) throws AtlasBaseException {
        if (LOG.isDebugEnabled()) {
            LOG.debug("==> mapAttributes({}, {})", op, struct.getTypeName());
        }

        if (MapUtils.isNotEmpty(struct.getAttributes())) {
            MetricRecorder metric = RequestContext.get().startMetricRecord("mapAttributes");

            List<String> timestampAutoUpdateAttributes = new ArrayList<>();
            List<String> userAutoUpdateAttributes = new ArrayList<>();

            if (op.equals(CREATE)) {
                for (AtlasAttribute attribute : structType.getAllAttributes().values()) {
                    Object attrValue = struct.getAttribute(attribute.getName());
                    Object attrOldValue = null;
                    boolean isArrayOfPrimitiveType = false;
                    boolean isArrayOfEnum = false;
                    if (attribute.getAttributeType().getTypeCategory().equals(ARRAY)) {
                        AtlasArrayType attributeType = (AtlasArrayType) attribute.getAttributeType();
                        AtlasType elementType = attributeType.getElementType();
                        isArrayOfPrimitiveType = elementType.getTypeCategory().equals(TypeCategory.PRIMITIVE);
                        isArrayOfEnum = elementType.getTypeCategory().equals(TypeCategory.ENUM);
                    }
                    if (isArrayOfPrimitiveType || isArrayOfEnum) {
                        attrOldValue = vertex.getPropertyValues(attribute.getVertexPropertyName(),attribute.getClass());
                    } else {
                        attrOldValue = vertex.getProperty(attribute.getVertexPropertyName(),attribute.getClass());
                    }
                    if (attrValue!= null && !attrValue.equals(attrOldValue)) {
                        addValuesToAutoUpdateAttributesList(attribute, userAutoUpdateAttributes, timestampAutoUpdateAttributes);
                    }

                    mapAttribute(attribute, attrValue, vertex, op, context);
                }

            } else if (op.equals(UPDATE) || op.equals(PARTIAL_UPDATE)) {
                for (String attrName : struct.getAttributes().keySet()) {
                    AtlasAttribute attribute = structType.getAttribute(attrName);

                    if (attribute != null) {
                        Object attrValue = struct.getAttribute(attrName);
                        Object attrOldValue = null;
                        boolean isArrayOfPrimitiveType = false;
                        boolean isArrayOfEnum = false;

                        boolean isStruct = (TypeCategory.STRUCT == attribute.getDefinedInType().getTypeCategory()
                                || TypeCategory.STRUCT == attribute.getAttributeType().getTypeCategory());

                        if (attribute.getAttributeType().getTypeCategory().equals(ARRAY)) {
                            AtlasArrayType attributeType = (AtlasArrayType) attribute.getAttributeType();
                            AtlasType elementType = attributeType.getElementType();
                            isArrayOfPrimitiveType = elementType.getTypeCategory().equals(TypeCategory.PRIMITIVE);
                            isArrayOfEnum = elementType.getTypeCategory().equals(TypeCategory.ENUM);
                        }

                        if (isArrayOfPrimitiveType || isArrayOfEnum) {
                            attrOldValue = vertex.getPropertyValues(attribute.getVertexPropertyName(),attribute.getClass());
                        } else if (isStruct) {
                            String edgeLabel = AtlasGraphUtilsV2.getEdgeLabel(attribute.getName());
                            attrOldValue = getCollectionElementsUsingRelationship(vertex, attribute, edgeLabel);
                        } else {
                            attrOldValue = vertex.getProperty(attribute.getVertexPropertyName(),attribute.getClass());
                        }

                        if (attrValue != null && !attrValue.equals(attrOldValue)) {
                            addValuesToAutoUpdateAttributesList(attribute, userAutoUpdateAttributes, timestampAutoUpdateAttributes);
                        }

                        mapAttribute(attribute, attrValue, vertex, op, context);
                    } else {
                        LOG.warn("mapAttributes(): invalid attribute {}.{}. Ignored..", struct.getTypeName(), attrName);
                    }
                }
            }

            updateModificationMetadata(vertex);
            graphHelper.updateMetadataAttributes(vertex, timestampAutoUpdateAttributes, "timestamp");
            graphHelper.updateMetadataAttributes(vertex, userAutoUpdateAttributes, "user");

            RequestContext.get().endMetricRecord(metric);
        }

        if (LOG.isDebugEnabled()) {
            LOG.debug("<== mapAttributes({}, {})", op, struct.getTypeName());
        }
    }

    private void addValuesToAutoUpdateAttributesList(AtlasAttribute attribute, List<String> userAutoUpdateAttributes, List<String> timestampAutoUpdateAttributes) {
        HashMap<String, ArrayList> autoUpdateAttributes =  attribute.getAttributeDef().getAutoUpdateAttributes();
        if (autoUpdateAttributes != null) {
            List<String> userAttributes = autoUpdateAttributes.get("user");
            if (userAttributes != null && userAttributes.size() > 0) {
                userAutoUpdateAttributes.addAll(userAttributes);
            }
            List<String> timestampAttributes = autoUpdateAttributes.get("timestamp");
            if (timestampAttributes != null && timestampAttributes.size() > 0) {
                timestampAutoUpdateAttributes.addAll(timestampAttributes);
            }
        }
    }

    private void mapRelationshipAttributes(AtlasEntity entity, AtlasEntityType entityType, AtlasVertex vertex, EntityOperation op,
                                           EntityMutationContext context) throws AtlasBaseException {
        if (LOG.isDebugEnabled()) {
            LOG.debug("==> mapRelationshipAttributes({}, {})", op, entity.getTypeName());
        }

        if (MapUtils.isNotEmpty(entity.getRelationshipAttributes())) {
            MetricRecorder metric = RequestContext.get().startMetricRecord("mapRelationshipAttributes");

            if (op.equals(CREATE)) {
                for (String attrName : entityType.getRelationshipAttributes().keySet()) {
                    Object         attrValue    = entity.getRelationshipAttribute(attrName);
                    String         relationType = AtlasEntityUtil.getRelationshipType(attrValue);
                    AtlasAttribute attribute    = entityType.getRelationshipAttribute(attrName, relationType);

                    mapAttribute(attribute, attrValue, vertex, op, context);
                }

            } else if (op.equals(UPDATE) || op.equals(PARTIAL_UPDATE)) {
                // relationship attributes mapping
                for (String attrName : entityType.getRelationshipAttributes().keySet()) {
                    if (entity.hasRelationshipAttribute(attrName)) {
                        Object         attrValue    = entity.getRelationshipAttribute(attrName);
                        String         relationType = AtlasEntityUtil.getRelationshipType(attrValue);
                        AtlasAttribute attribute    = entityType.getRelationshipAttribute(attrName, relationType);

                        mapAttribute(attribute, attrValue, vertex, op, context);
                    }
                }
            }
            updateModificationMetadata(vertex);

            RequestContext.get().endMetricRecord(metric);
        }

        if (LOG.isDebugEnabled()) {
            LOG.debug("<== mapRelationshipAttributes({}, {})", op, entity.getTypeName());
        }
    }

    private void mapAppendRemoveRelationshipAttributes(AtlasEntity entity, AtlasEntityType entityType, AtlasVertex vertex, EntityOperation op,
                                                       EntityMutationContext context, boolean isAppendOp, boolean isRemoveOp) throws AtlasBaseException {
        if (LOG.isDebugEnabled()) {
            LOG.debug("==> mapAppendRemoveRelationshipAttributes({}, {})", op, entity.getTypeName());
        }

        MetricRecorder metric = RequestContext.get().startMetricRecord("mapAppendRemoveRelationshipAttributes");

        if (isAppendOp && MapUtils.isNotEmpty(entity.getAppendRelationshipAttributes())) {
            if (op.equals(UPDATE) || op.equals(PARTIAL_UPDATE)) {
                // relationship attributes mapping
                for (String attrName : entityType.getRelationshipAttributes().keySet()) {
                    if (entity.hasAppendRelationshipAttribute(attrName)) {
                        Object         attrValue    = entity.getAppendRelationshipAttribute(attrName);
                        String         relationType = AtlasEntityUtil.getRelationshipType(attrValue);
                        AtlasAttribute attribute    = entityType.getRelationshipAttribute(attrName, relationType);
                        mapAttribute(attribute, attrValue, vertex, op, context, true, isRemoveOp);
                    }
                }
            }
        }

        if (isRemoveOp && MapUtils.isNotEmpty(entity.getRemoveRelationshipAttributes())) {
            if (op.equals(UPDATE) || op.equals(PARTIAL_UPDATE)) {
                // relationship attributes mapping
                for (String attrName : entityType.getRelationshipAttributes().keySet()) {
                    if (entity.hasRemoveRelationshipAttribute(attrName)) {
                        Object         attrValue    = entity.getRemoveRelationshipAttribute(attrName);
                        String         relationType = AtlasEntityUtil.getRelationshipType(attrValue);
                        AtlasAttribute attribute    = entityType.getRelationshipAttribute(attrName, relationType);
                        mapAttribute(attribute, attrValue, vertex, op, context, isAppendOp, true);
                    }
                }
            }
        }

        RequestContext.get().endMetricRecord(metric);

        if (LOG.isDebugEnabled()) {
            LOG.debug("<== mapAppendRemoveRelationshipAttributes({}, {})", op, entity.getTypeName());
        }
    }

    private void mapAttribute(AtlasAttribute attribute, Object attrValue, AtlasVertex vertex, EntityOperation op, EntityMutationContext context) throws AtlasBaseException {
        mapAttribute(attribute, attrValue, vertex, op, context, false, false);
    }

    private void mapAttribute(AtlasAttribute attribute, Object attrValue, AtlasVertex vertex, EntityOperation op, EntityMutationContext context, boolean isAppendOp, boolean isRemoveOp) throws AtlasBaseException {
        AtlasPerfMetrics.MetricRecorder metricRecorder = RequestContext.get().startMetricRecord("mapAttribute");
        try {
            boolean isDeletedEntity = context.isDeletedEntity(vertex);
            AtlasType         attrType     = attribute.getAttributeType();
            if (attrValue == null) {
                AtlasAttributeDef attributeDef = attribute.getAttributeDef();

                if (attrType.getTypeCategory() == TypeCategory.PRIMITIVE) {
                    if (attributeDef.getDefaultValue() != null) {
                        attrValue = attrType.createDefaultValue(attributeDef.getDefaultValue());
                    } else if (attributeDef.getIsDefaultValueNull() && ALLOWED_DATATYPES_FOR_DEFAULT_NULL.contains(attribute.getTypeName())) {
                        attrValue = null;
                    } else {
                        if (attribute.getAttributeDef().getIsOptional()) {
                            attrValue = attrType.createOptionalDefaultValue();
                        } else {
                            attrValue = attrType.createDefaultValue();
                        }
                    }
                }
            }

            if (attrType.getTypeCategory() == TypeCategory.PRIMITIVE || attrType.getTypeCategory() == TypeCategory.ENUM) {
                mapPrimitiveValue(vertex, attribute, attrValue, isDeletedEntity);
            } else {
                AttributeMutationContext ctx = new AttributeMutationContext(op, vertex, attribute, attrValue);
                mapToVertexByTypeCategory(ctx, context, isAppendOp, isRemoveOp);
            }
        } finally {
            RequestContext.get().endMetricRecord(metricRecorder);
        }
    }

    private Object mapToVertexByTypeCategory(AttributeMutationContext ctx, EntityMutationContext context, boolean isAppendOp, boolean isRemoveOp) throws AtlasBaseException {
        AtlasPerfMetrics.MetricRecorder metricRecorder = RequestContext.get().startMetricRecord("mapToVertexByTypeCategory");

        try {
            if (ctx.getOp() == CREATE && ctx.getValue() == null) {
                return null;
            }

            switch (ctx.getAttrType().getTypeCategory()) {
                case PRIMITIVE:
                case ENUM:
                    return mapPrimitiveValue(ctx, context);

                case STRUCT: {
                    String    edgeLabel   = AtlasGraphUtilsV2.getEdgeLabel(ctx.getVertexProperty());
                    AtlasEdge currentEdge = graphHelper.getEdgeForLabel(ctx.getReferringVertex(), edgeLabel);
                    AtlasEdge edge        = currentEdge != null ? currentEdge : null;

                    ctx.setExistingEdge(edge);

                    AtlasEdge newEdge = mapStructValue(ctx, context);

                    if (currentEdge != null && !currentEdge.equals(newEdge)) {
                        deleteDelegate.getHandler().deleteEdgeReference(currentEdge, ctx.getAttrType().getTypeCategory(), false, true, ctx.getReferringVertex());
                    }

                    return newEdge;
                }

                case OBJECT_ID_TYPE: {
                    if (ctx.getAttributeDef().isSoftReferenced()) {
                        return mapSoftRefValueWithUpdate(ctx, context);
                    }

                    AtlasRelationshipEdgeDirection edgeDirection = ctx.getAttribute().getRelationshipEdgeDirection();
                    String edgeLabel = ctx.getAttribute().getRelationshipEdgeLabel();

                    // if relationshipDefs doesn't exist, use legacy way of finding edge label.
                    if (StringUtils.isEmpty(edgeLabel)) {
                        edgeLabel = AtlasGraphUtilsV2.getEdgeLabel(ctx.getVertexProperty());
                    }

                    String    relationshipGuid = getRelationshipGuid(ctx.getValue());
                    AtlasEdge currentEdge;

                    // if relationshipGuid is assigned in AtlasRelatedObjectId use it to fetch existing AtlasEdge
                    if (StringUtils.isNotEmpty(relationshipGuid) && !RequestContext.get().isImportInProgress()) {
                        currentEdge = graphHelper.getEdgeForGUID(relationshipGuid);
                    } else {
                        currentEdge = graphHelper.getEdgeForLabel(ctx.getReferringVertex(), edgeLabel, edgeDirection);
                    }

                    AtlasEdge newEdge = null;

                    if (ctx.getValue() != null) {
                        AtlasEntityType instanceType = getInstanceType(ctx.getValue(), context);
                        AtlasEdge       edge         = currentEdge != null ? currentEdge : null;

                        ctx.setElementType(instanceType);
                        ctx.setExistingEdge(edge);

                        newEdge = mapObjectIdValueUsingRelationship(ctx, context);

                        // legacy case update inverse attribute
                        if (ctx.getAttribute().getInverseRefAttribute() != null) {
                            // Update the inverse reference using relationship on the target entity
                            addInverseReference(context, ctx.getAttribute().getInverseRefAttribute(), newEdge, getRelationshipAttributes(ctx.getValue()));
                        }
                    }

                    // created new relationship,
                    // record entity update on both vertices of the new relationship
                    if (currentEdge == null && newEdge != null) {

                        // based on relationship edge direction record update only on attribute vertex
                        if (edgeDirection == IN) {
                            recordEntityUpdate(newEdge.getOutVertex());

                        } else {
                            recordEntityUpdate(newEdge.getInVertex());
                        }
                    }

                    // update references, if current and new edge don't match
                    // record entity update on new reference and delete(edge) old reference.
                    if (currentEdge != null && !currentEdge.equals(newEdge)) {

                        //record entity update on new edge
                        if (isRelationshipEdge(newEdge)) {
                            AtlasVertex attrVertex = context.getDiscoveryContext().getResolvedEntityVertex(getGuid(ctx.getValue()));

                            recordEntityUpdate(attrVertex);
                        }

                        //delete old reference
                        deleteDelegate.getHandler().deleteEdgeReference(currentEdge, ctx.getAttrType().getTypeCategory(), ctx.getAttribute().isOwnedRef(),
                                true, ctx.getAttribute().getRelationshipEdgeDirection(), ctx.getReferringVertex());
                        if (IN == edgeDirection) {
                            recordEntityUpdate(currentEdge.getOutVertex(), ctx, false);
                        } else {
                            recordEntityUpdate(currentEdge.getInVertex(), ctx, false);
                        }
                    }

                    if (edgeLabel.equals(GLOSSARY_TERMS_EDGE_LABEL) || edgeLabel.equals(GLOSSARY_CATEGORY_EDGE_LABEL)) {
                        addGlossaryAttr(ctx, newEdge);
                    }

                    if (CATEGORY_PARENT_EDGE_LABEL.equals(edgeLabel)) {
                        addCatParentAttr(ctx, newEdge);
                    }

                    return newEdge;
                }

                case MAP:
                    return mapMapValue(ctx, context);

                case ARRAY:
                    if (isAppendOp){
                        return appendArrayValue(ctx, context);
                    }

                    if (isRemoveOp){
                        return removeArrayValue(ctx, context);
                    }

                    return mapArrayValue(ctx, context);

                default:
                    throw new AtlasBaseException(AtlasErrorCode.TYPE_CATEGORY_INVALID, ctx.getAttrType().getTypeCategory().name());
            }
        } finally {
            RequestContext.get().endMetricRecord(metricRecorder);
        }
    }

    private String mapSoftRefValue(AttributeMutationContext ctx, EntityMutationContext context) {
        String ret = null;

        if (ctx.getValue() instanceof AtlasObjectId) {
            AtlasObjectId objectId = (AtlasObjectId) ctx.getValue();
            String        typeName = objectId.getTypeName();
            String        guid     = AtlasTypeUtil.isUnAssignedGuid(objectId.getGuid()) ? context.getGuidAssignments().get(objectId.getGuid()) : objectId.getGuid();

            ret = AtlasEntityUtil.formatSoftRefValue(typeName, guid);
        } else {
            if (ctx.getValue() != null) {
                LOG.warn("mapSoftRefValue: Was expecting AtlasObjectId, but found: {}", ctx.getValue().getClass());
            }
        }

        setAssignedGuid(ctx.getValue(), context);

        return ret;
    }

    private Object mapSoftRefValueWithUpdate(AttributeMutationContext ctx, EntityMutationContext context) {
        String softRefValue = mapSoftRefValue(ctx, context);

        AtlasGraphUtilsV2.setProperty(ctx.getReferringVertex(), ctx.getVertexProperty(), softRefValue);

        return softRefValue;
    }

    private void addInverseReference(EntityMutationContext context, AtlasAttribute inverseAttribute, AtlasEdge edge, Map<String, Object> relationshipAttributes) throws AtlasBaseException {
        AtlasStructType inverseType      = inverseAttribute.getDefinedInType();
        AtlasVertex     inverseVertex    = edge.getInVertex();
        String          inverseEdgeLabel = inverseAttribute.getRelationshipEdgeLabel();
        AtlasEdge       inverseEdge      = graphHelper.getEdgeForLabel(inverseVertex, inverseEdgeLabel);
        String          propertyName     = AtlasGraphUtilsV2.getQualifiedAttributePropertyKey(inverseType, inverseAttribute.getName());

        // create new inverse reference
        AtlasEdge newEdge = createInverseReferenceUsingRelationship(context, inverseAttribute, edge, relationshipAttributes);

        boolean inverseUpdated = true;
        switch (inverseAttribute.getAttributeType().getTypeCategory()) {
            case OBJECT_ID_TYPE:
                if (inverseEdge != null) {
                    if (!inverseEdge.equals(newEdge)) {
                        // Disconnect old reference
                        deleteDelegate.getHandler().deleteEdgeReference(inverseEdge, inverseAttribute.getAttributeType().getTypeCategory(),
                                inverseAttribute.isOwnedRef(), true, inverseVertex);
                    }
                    else {
                        // Edge already exists for this attribute between these vertices.
                        inverseUpdated = false;
                    }
                }
                break;
            case ARRAY:
                // Add edge ID to property value
                List<String> elements = inverseVertex.getProperty(propertyName, List.class);
                if (newEdge != null && elements == null) {
                    elements = new ArrayList<>();
                    elements.add(newEdge.getId().toString());
                    inverseVertex.setProperty(propertyName, elements);
                }
                else {
                    if (newEdge != null && !elements.contains(newEdge.getId().toString())) {
                        elements.add(newEdge.getId().toString());
                        inverseVertex.setProperty(propertyName, elements);
                    }
                    else {
                        // Property value list already contains the edge ID.
                        inverseUpdated = false;
                    }
                }
                break;
            default:
                break;
        }

        if (inverseUpdated) {
            RequestContext requestContext = RequestContext.get();

            if (!requestContext.isDeletedEntity(graphHelper.getGuid(inverseVertex))) {
                updateModificationMetadata(inverseVertex);

                requestContext.recordEntityUpdate(entityRetriever.toAtlasEntityHeader(inverseVertex));
            }
        }
    }

    private AtlasEdge createInverseReferenceUsingRelationship(EntityMutationContext context, AtlasAttribute inverseAttribute, AtlasEdge edge, Map<String, Object> relationshipAttributes) throws AtlasBaseException {
        if (LOG.isDebugEnabled()) {
            LOG.debug("==> createInverseReferenceUsingRelationship()");
        }

        String      inverseAttributeName   = inverseAttribute.getName();
        AtlasType   inverseAttributeType   = inverseAttribute.getDefinedInType();
        AtlasVertex inverseVertex          = edge.getInVertex();
        AtlasVertex vertex                 = edge.getOutVertex();
        AtlasEdge   ret;

        if (inverseAttributeType instanceof AtlasEntityType) {
            AtlasEntityType entityType = (AtlasEntityType) inverseAttributeType;

            if (entityType.hasRelationshipAttribute(inverseAttributeName)) {
                String relationshipName = graphHelper.getRelationshipTypeName(inverseVertex, entityType, inverseAttributeName);

                ret = getOrCreateRelationship(inverseVertex, vertex, relationshipName, relationshipAttributes);

            } else {
                if (LOG.isDebugEnabled()) {
                    LOG.debug("No RelationshipDef defined between {} and {} on attribute: {}", inverseAttributeType,
                            AtlasGraphUtilsV2.getTypeName(vertex), inverseAttributeName);
                }
                // if no RelationshipDef found, use legacy way to create edges
                ret = createInverseReference(inverseAttribute, (AtlasStructType) inverseAttributeType, inverseVertex, vertex);
            }
        } else {
            // inverseAttribute not of type AtlasEntityType, use legacy way to create edges
            ret = createInverseReference(inverseAttribute, (AtlasStructType) inverseAttributeType, inverseVertex, vertex);
        }

        if (LOG.isDebugEnabled()) {
            LOG.debug("<== createInverseReferenceUsingRelationship()");
        }

        updateRelationshipGuidForImport(context, inverseAttributeName, inverseVertex, ret);

        return ret;
    }

    private void updateRelationshipGuidForImport(EntityMutationContext context, String inverseAttributeName, AtlasVertex inverseVertex, AtlasEdge edge) throws AtlasBaseException {
        if (!RequestContext.get().isImportInProgress()) {
            return;
        }

        String parentGuid = graphHelper.getGuid(inverseVertex);
        if(StringUtils.isEmpty(parentGuid)) {
            return;
        }

        AtlasEntity entity = context.getCreatedOrUpdatedEntity(parentGuid);
        if(entity == null) {
            return;
        }

        String parentRelationshipGuid = getRelationshipGuid(entity.getRelationshipAttribute(inverseAttributeName));
        if(StringUtils.isEmpty(parentRelationshipGuid)) {
            return;
        }

        AtlasGraphUtilsV2.setEncodedProperty(edge, RELATIONSHIP_GUID_PROPERTY_KEY, parentRelationshipGuid);
    }

    // legacy method to create edges for inverse reference
    private AtlasEdge createInverseReference(AtlasAttribute inverseAttribute, AtlasStructType inverseAttributeType,
                                             AtlasVertex inverseVertex, AtlasVertex vertex) throws AtlasBaseException {

        String propertyName     = AtlasGraphUtilsV2.getQualifiedAttributePropertyKey(inverseAttributeType, inverseAttribute.getName());
        String inverseEdgeLabel = AtlasGraphUtilsV2.getEdgeLabel(propertyName);
        AtlasEdge ret;

        try {
            ret = graphHelper.getOrCreateEdge(inverseVertex, vertex, inverseEdgeLabel);

        } catch (RepositoryException e) {
            throw new AtlasBaseException(AtlasErrorCode.INTERNAL_ERROR, e);
        }

        return ret;
    }

    private Object mapPrimitiveValue(AttributeMutationContext ctx, EntityMutationContext context) {
        return mapPrimitiveValue(ctx.getReferringVertex(), ctx.getAttribute(), ctx.getValue(), context.isDeletedEntity(ctx.referringVertex));
    }

    private Object mapPrimitiveValue(AtlasVertex vertex, AtlasAttribute attribute, Object valueFromEntity, boolean isDeletedEntity) {
        boolean isIndexableStrAttr = attribute.getAttributeDef().getIsIndexable() && attribute.getAttributeType() instanceof AtlasBuiltInTypes.AtlasStringType;

        Object ret = valueFromEntity;

        // Janus bug, when an indexed string attribute has a value longer than a certain length then the reverse indexed key generated by JanusGraph
        // exceeds the HBase row length's hard limit (Short.MAX). This trimming and hashing procedure is to circumvent that limitation
        if (ret != null && isIndexableStrAttr) {
            String value = ret.toString();

            if (value.length() > INDEXED_STR_SAFE_LEN) {
                RequestContext requestContext = RequestContext.get();

                final int trimmedLength;

                if (requestContext.getAttemptCount() <= 1) { // if this is the first attempt, try saving as it is; trim on retry
                    trimmedLength = value.length();
                } else if (requestContext.getAttemptCount() >= requestContext.getMaxAttempts()) { // if this is the last attempt, set to 'safe_len'
                    trimmedLength = INDEXED_STR_SAFE_LEN;
                } else if (requestContext.getAttemptCount() == 2) { // based on experimentation, string length of 4 times 'safe_len' succeeds
                    trimmedLength = Math.min(4 * INDEXED_STR_SAFE_LEN, value.length());
                } else if (requestContext.getAttemptCount() == 3) { // if length of 4 times 'safe_len' failed, try twice 'safe_len'
                    trimmedLength = Math.min(2 * INDEXED_STR_SAFE_LEN, value.length());
                } else { // if twice the 'safe_len' failed, trim to 'safe_len'
                    trimmedLength = INDEXED_STR_SAFE_LEN;
                }

                if (trimmedLength < value.length()) {
                    LOG.warn("Length of indexed attribute {} is {} characters, longer than safe-limit {}; trimming to {} - attempt #{}", attribute.getQualifiedName(), value.length(), INDEXED_STR_SAFE_LEN, trimmedLength, requestContext.getAttemptCount());

                    String checksumSuffix = ":" + DigestUtils.shaHex(value); // Storing SHA checksum in case verification is needed after retrieval

                    ret = value.substring(0, trimmedLength - checksumSuffix.length()) + checksumSuffix;
                } else {
                    LOG.warn("Length of indexed attribute {} is {} characters, longer than safe-limit {}", attribute.getQualifiedName(), value.length(), INDEXED_STR_SAFE_LEN);
                }
            }
        }

        AtlasGraphUtilsV2.setEncodedProperty(vertex, attribute.getVertexPropertyName(), ret);

        String uniqPropName = attribute != null ? attribute.getVertexUniquePropertyName() : null;

        if (uniqPropName != null) {
            // Removing AtlasGraphUtilsV2.getState(vertex) == DELETED condition below to keep the unique contrain even if asset is deleted.
            if (isDeletedEntity) {
                vertex.removeProperty(uniqPropName);
            } else {
                AtlasGraphUtilsV2.setEncodedProperty(vertex, uniqPropName, ret);
            }
        }

        return ret;
    }

    private AtlasEdge mapStructValue(AttributeMutationContext ctx, EntityMutationContext context) throws AtlasBaseException {
        if (LOG.isDebugEnabled()) {
            LOG.debug("==> mapStructValue({})", ctx);
        }

        AtlasEdge ret = null;

        if (ctx.getCurrentEdge() != null) {
            AtlasStruct structVal = null;
            if (ctx.getValue() instanceof AtlasStruct) {
                structVal = (AtlasStruct)ctx.getValue();
            } else if (ctx.getValue() instanceof Map) {
                structVal = new AtlasStruct(ctx.getAttrType().getTypeName(), (Map) AtlasTypeUtil.toStructAttributes((Map)ctx.getValue()));
            }

            if (structVal != null) {
                updateVertex(structVal, ctx.getCurrentEdge().getInVertex(), context);
                ret = ctx.getCurrentEdge();
            } else {
                ret = null;
            }

        } else if (ctx.getValue() != null) {
            String edgeLabel = AtlasGraphUtilsV2.getEdgeLabel(ctx.getVertexProperty());

            AtlasStruct structVal = null;
            if (ctx.getValue() instanceof AtlasStruct) {
                structVal = (AtlasStruct) ctx.getValue();
            } else if (ctx.getValue() instanceof Map) {
                structVal = new AtlasStruct(ctx.getAttrType().getTypeName(), (Map) AtlasTypeUtil.toStructAttributes((Map)ctx.getValue()));
            }

            if (structVal != null) {
                ret = createVertex(structVal, ctx.getReferringVertex(), edgeLabel, context);
            }
        }

        if (LOG.isDebugEnabled()) {
            LOG.debug("<== mapStructValue({})", ctx);
        }

        return ret;
    }

    private AtlasEdge mapObjectIdValue(AttributeMutationContext ctx, EntityMutationContext context) throws AtlasBaseException {
        if (LOG.isDebugEnabled()) {
            LOG.debug("==> mapObjectIdValue({})", ctx);
        }

        AtlasEdge ret = null;

        String guid = getGuid(ctx.getValue());

        AtlasVertex entityVertex = context.getDiscoveryContext().getResolvedEntityVertex(guid);

        if (entityVertex == null) {
            if (AtlasTypeUtil.isAssignedGuid(guid)) {
                entityVertex = context.getVertex(guid);
            }

            if (entityVertex == null) {
                AtlasObjectId objId = getObjectId(ctx.getValue());

                if (objId != null) {
                    entityVertex = context.getDiscoveryContext().getResolvedEntityVertex(objId);
                }
            }
        }

        if (entityVertex == null) {
            throw new AtlasBaseException(AtlasErrorCode.INVALID_OBJECT_ID, (ctx.getValue() == null ? null : ctx.getValue().toString()));
        }

        if (ctx.getCurrentEdge() != null) {
            ret = updateEdge(ctx.getAttributeDef(), ctx.getValue(), ctx.getCurrentEdge(), entityVertex);
        } else if (ctx.getValue() != null) {
            String edgeLabel = AtlasGraphUtilsV2.getEdgeLabel(ctx.getVertexProperty());

            try {
                ret = graphHelper.getOrCreateEdge(ctx.getReferringVertex(), entityVertex, edgeLabel);
            } catch (RepositoryException e) {
                throw new AtlasBaseException(AtlasErrorCode.INTERNAL_ERROR, e);
            }
        }

        if (LOG.isDebugEnabled()) {
            LOG.debug("<== mapObjectIdValue({})", ctx);
        }

        return ret;
    }

    private AtlasEdge mapObjectIdValueUsingRelationship(AttributeMutationContext ctx, EntityMutationContext context) throws AtlasBaseException {
        AtlasPerfMetrics.MetricRecorder metricRecorder = RequestContext.get().startMetricRecord("mapObjectIdValueUsingRelationship");
        try {
            if (LOG.isDebugEnabled()) {
                LOG.debug("==> mapObjectIdValueUsingRelationship({})", ctx);
            }

            String      guid            = getGuid(ctx.getValue());
            AtlasVertex attributeVertex = context.getDiscoveryContext().getResolvedEntityVertex(guid);
            AtlasVertex entityVertex    = ctx.getReferringVertex();
            AtlasEdge   ret;

            if (attributeVertex == null) {
                if (AtlasTypeUtil.isAssignedGuid(guid)) {
                    attributeVertex = context.getVertex(guid);
                }

                if (attributeVertex == null) {
                    AtlasObjectId objectId = getObjectId(ctx.getValue());

                    attributeVertex = (objectId != null) ? context.getDiscoveryContext().getResolvedEntityVertex(objectId) : null;
                }
            }

            if (attributeVertex == null) {
                if(RequestContext.get().isImportInProgress()) {
                    return null;
                }

                throw new AtlasBaseException(AtlasErrorCode.INVALID_OBJECT_ID, (ctx.getValue() == null ? null : ctx.getValue().toString()));
            }

            AtlasType type = typeRegistry.getType(AtlasGraphUtilsV2.getTypeName(entityVertex));

            if (type instanceof AtlasEntityType) {
                AtlasEntityType entityType = (AtlasEntityType) type;
                AtlasAttribute  attribute     = ctx.getAttribute();
                String          attributeName = attribute.getName();

                // use relationship to create/update edges
                if (entityType.hasRelationshipAttribute(attributeName)) {
                    Map<String, Object> relationshipAttributes = getRelationshipAttributes(ctx.getValue());

                    if (ctx.getCurrentEdge() != null && getStatus(ctx.getCurrentEdge()) != DELETED) {
                        ret = updateRelationship(ctx, entityVertex, attributeVertex, attribute.getRelationshipEdgeDirection(), relationshipAttributes);
                    } else {
                        String      relationshipName = attribute.getRelationshipName();
                        AtlasVertex fromVertex;
                        AtlasVertex toVertex;

                        if (StringUtils.isEmpty(relationshipName)) {
                            relationshipName = graphHelper.getRelationshipTypeName(entityVertex, entityType, attributeName);
                        }

                        if (attribute.getRelationshipEdgeDirection() == IN) {
                            fromVertex = attributeVertex;
                            toVertex   = entityVertex;

                        } else {
                            fromVertex = entityVertex;
                            toVertex   = attributeVertex;
                        }

                        ret = getOrCreateRelationship(fromVertex, toVertex, relationshipName, relationshipAttributes);

                        boolean isCreated = getCreatedTime(ret) == RequestContext.get().getRequestTime();

                        if (isCreated) {
                            // if relationship did not exist before and new relationship was created
                            // record entity update on both relationship vertices
                            recordEntityUpdate(attributeVertex, ctx, true);
                        }

                        // for import use the relationship guid provided
                        if (RequestContext.get().isImportInProgress()) {
                            String relationshipGuid = getRelationshipGuid(ctx.getValue());

                            if(!StringUtils.isEmpty(relationshipGuid)) {
                                AtlasGraphUtilsV2.setEncodedProperty(ret, RELATIONSHIP_GUID_PROPERTY_KEY, relationshipGuid);
                            }
                        }
                    }
                } else {
                    // use legacy way to create/update edges
                    if (WARN_ON_NO_RELATIONSHIP || LOG.isDebugEnabled()) {
                        LOG.warn("No RelationshipDef defined between {} and {} on attribute: {}. This can lead to severe performance degradation.",
                                getTypeName(entityVertex), getTypeName(attributeVertex), attributeName);
                    }

                    ret = mapObjectIdValue(ctx, context);
                }

            } else {
                // if type is StructType having objectid as attribute
                ret = mapObjectIdValue(ctx, context);
            }

            setAssignedGuid(ctx.getValue(), context);

            if (LOG.isDebugEnabled()) {
                LOG.debug("<== mapObjectIdValueUsingRelationship({})", ctx);
            }

            return ret;
        } finally {
            RequestContext.get().endMetricRecord(metricRecorder);
        }
    }

    private AtlasEdge getEdgeUsingRelationship(AttributeMutationContext ctx, EntityMutationContext context, boolean createEdge) throws AtlasBaseException {
        if (LOG.isDebugEnabled()) {
            LOG.debug("==> getEdgeUsingRelationship({})", ctx);
        }

        String      guid            = getGuid(ctx.getValue());
        AtlasVertex attributeVertex = context.getDiscoveryContext().getResolvedEntityVertex(guid);
        AtlasVertex entityVertex    = ctx.getReferringVertex();
        AtlasEdge   ret = null;

        if (attributeVertex == null) {
            if (AtlasTypeUtil.isAssignedGuid(guid)) {
                attributeVertex = context.getVertex(guid);
            }

            if (attributeVertex == null) {
                AtlasObjectId objectId = getObjectId(ctx.getValue());

                attributeVertex = (objectId != null) ? context.getDiscoveryContext().getResolvedEntityVertex(objectId) : null;
            }
        }


        if (attributeVertex == null) {
            if(RequestContext.get().isImportInProgress()) {
                return null;
            }

            throw new AtlasBaseException(AtlasErrorCode.INVALID_OBJECT_ID, (ctx.getValue() == null ? null : ctx.getValue().toString()));
        }

        AtlasType type = typeRegistry.getType(AtlasGraphUtilsV2.getTypeName(entityVertex));

        if (type instanceof AtlasEntityType) {
            AtlasEntityType entityType = (AtlasEntityType) type;
            AtlasAttribute  attribute     = ctx.getAttribute();
            AtlasType atlasType = attribute.getAttributeType();
            String          attributeName = attribute.getName();

            if (entityType.hasRelationshipAttribute(attributeName)) {
                String      relationshipName = attribute.getRelationshipName();
                AtlasVertex fromVertex;
                AtlasVertex toVertex;


                if (StringUtils.isEmpty(relationshipName)) {
                    relationshipName = graphHelper.getRelationshipTypeName(entityVertex, entityType, attributeName);
                }

                if (attribute.getRelationshipEdgeDirection() == IN) {
                    fromVertex = attributeVertex;
                    toVertex   = entityVertex;

                } else {
                    fromVertex = entityVertex;
                    toVertex   = attributeVertex;
                }

                AtlasEdge newEdge = null;

                Map<String, Object> relationshipAttributes = getRelationshipAttributes(ctx.getValue());
                AtlasRelationship relationship = new AtlasRelationship(relationshipName, relationshipAttributes);
                String relationshipLabel = StringUtils.EMPTY;

                if (createEdge) {
                    // hard delete the edge if it exists and is  soft deleted
                    if (relationshipStore instanceof  AtlasRelationshipStoreV2){
                        relationshipLabel = ((AtlasRelationshipStoreV2)relationshipStore).getRelationshipEdgeLabel(fromVertex, toVertex,  relationship.getTypeName());
                    }
                    if (StringUtils.isNotEmpty(relationshipLabel)) {
                        Iterator<AtlasEdge> edges = fromVertex.getEdges(AtlasEdgeDirection.OUT, relationshipLabel).iterator();
                        while (edges.hasNext()) {
                            AtlasEdge edge = edges.next();
                            if (edge.getInVertex().equals(toVertex) && getStatus(edge) == DELETED) {
                                // Hard delete the newEdge
                                if (atlasType instanceof AtlasArrayType) {
                                    deleteDelegate.getHandler(DeleteType.HARD).deleteEdgeReference(edge, ((AtlasArrayType) atlasType).getElementType().getTypeCategory(), attribute.isOwnedRef(),
                                            true, attribute.getRelationshipEdgeDirection(), entityVertex);
                                } else {
                                    deleteDelegate.getHandler(DeleteType.HARD).deleteEdgeReference(edge, attribute.getAttributeType().getTypeCategory(), attribute.isOwnedRef(),
                                            true, attribute.getRelationshipEdgeDirection(), entityVertex);
                                }

                            }
                        }
                    }
                    newEdge = relationshipStore.getOrCreate(fromVertex, toVertex, relationship, false);
                    boolean isCreated = graphHelper.getCreatedTime(newEdge) == RequestContext.get().getRequestTime();

                    if (isCreated) {
                        // if relationship did not exist before and new relationship was created
                        // record entity update on both relationship vertices
                        recordEntityUpdateForNonRelationsipAttribute(fromVertex);
                        recordEntityUpdateForNonRelationsipAttribute(toVertex);
                    }

                } else {
                    newEdge = relationshipStore.getRelationship(fromVertex, toVertex, relationship);
                }
                ret = newEdge;
            }
        }

        if (LOG.isDebugEnabled()) {
            LOG.debug("<== getEdgeUsingRelationship({})", ctx);
        }

        return ret;
    }

    private Map<String, Object> mapMapValue(AttributeMutationContext ctx, EntityMutationContext context) throws AtlasBaseException {
        if (LOG.isDebugEnabled()) {
            LOG.debug("==> mapMapValue({})", ctx);
        }

        Map<Object, Object> newVal      = (Map<Object, Object>) ctx.getValue();
        Map<String, Object> newMap      = new HashMap<>();
        AtlasMapType        mapType     = (AtlasMapType) ctx.getAttrType();
        AtlasAttribute      attribute   = ctx.getAttribute();
        Map<String, Object> currentMap  = getMapElementsProperty(mapType, ctx.getReferringVertex(), ctx.getVertexProperty(), attribute);
        boolean             isReference = isReference(mapType.getValueType());
        boolean             isSoftReference = ctx.getAttribute().getAttributeDef().isSoftReferenced();

        if (PARTIAL_UPDATE.equals(ctx.getOp()) && attribute.getAttributeDef().isAppendOnPartialUpdate() && MapUtils.isNotEmpty(currentMap)) {
            if (MapUtils.isEmpty(newVal)) {
                newVal = new HashMap<>(currentMap);
            } else {
                Map<Object, Object> mergedVal = new HashMap<>(currentMap);

                for (Map.Entry<Object, Object> entry : newVal.entrySet()) {
                    String newKey = entry.getKey().toString();

                    mergedVal.put(newKey, entry.getValue());
                }

                newVal = mergedVal;
            }
        }

        boolean isNewValNull = newVal == null;

        if (isNewValNull) {
            newVal = new HashMap<>();
        }

        String propertyName = ctx.getVertexProperty();

        if (isReference) {
            for (Map.Entry<Object, Object> entry : newVal.entrySet()) {
                String    key          = entry.getKey().toString();
                AtlasEdge existingEdge = isSoftReference ? null : getEdgeIfExists(mapType, currentMap, key);

                AttributeMutationContext mapCtx =  new AttributeMutationContext(ctx.getOp(), ctx.getReferringVertex(), attribute, entry.getValue(),
                        propertyName, mapType.getValueType(), existingEdge);
                // Add/Update/Remove property value
                Object newEntry = mapCollectionElementsToVertex(mapCtx, context);

                if (!isSoftReference && newEntry instanceof AtlasEdge) {
                    AtlasEdge edge = (AtlasEdge) newEntry;

                    edge.setProperty(ATTRIBUTE_KEY_PROPERTY_KEY, key);

                    // If value type indicates this attribute is a reference, and the attribute has an inverse reference attribute,
                    // update the inverse reference value.
                    AtlasAttribute inverseRefAttribute = attribute.getInverseRefAttribute();

                    if (inverseRefAttribute != null) {
                        addInverseReference(context, inverseRefAttribute, edge, getRelationshipAttributes(ctx.getValue()));
                    }

                    updateInConsistentOwnedMapVertices(ctx, mapType, newEntry);

                    newMap.put(key, newEntry);
                }

                if (isSoftReference) {
                    newMap.put(key, newEntry);
                }
            }

            Map<String, Object> finalMap = removeUnusedMapEntries(attribute, ctx.getReferringVertex(), currentMap, newMap);
            newMap.putAll(finalMap);
        } else {
            // primitive type map
            if (isNewValNull) {
                ctx.getReferringVertex().setProperty(propertyName, null);
            } else {
                ctx.getReferringVertex().setProperty(propertyName, new HashMap<>(newVal));
            }
            newVal.forEach((key, value) -> newMap.put(key.toString(), value));
        }

        if (isSoftReference) {
            if (isNewValNull) {
                ctx.getReferringVertex().setProperty(propertyName,null);
            } else {
                ctx.getReferringVertex().setProperty(propertyName, new HashMap<>(newMap));
            }
        }

        if (LOG.isDebugEnabled()) {
            LOG.debug("<== mapMapValue({})", ctx);
        }

        return newMap;
    }

    public List mapArrayValue(AttributeMutationContext ctx, EntityMutationContext context) throws AtlasBaseException {
        if (LOG.isDebugEnabled()) {
            LOG.debug("==> mapArrayValue({})", ctx);
        }

        AtlasAttribute attribute           = ctx.getAttribute();
        List           newElements         = (List) ctx.getValue();
        AtlasArrayType arrType             = (AtlasArrayType) attribute.getAttributeType();
        AtlasType      elementType         = arrType.getElementType();
        boolean        isStructType        = (TypeCategory.STRUCT == elementType.getTypeCategory()) ||
                (TypeCategory.STRUCT == attribute.getDefinedInType().getTypeCategory());
        boolean        isReference         = isReference(elementType);
        boolean        isSoftReference     = ctx.getAttribute().getAttributeDef().isSoftReferenced();
        AtlasAttribute inverseRefAttribute = attribute.getInverseRefAttribute();
        Cardinality    cardinality         = attribute.getAttributeDef().getCardinality();
        List<AtlasEdge> removedElements    = new ArrayList<>();
        List<Object>   newElementsCreated  = new ArrayList<>();
        List<Object>   allArrayElements    = null;
        List<Object>   currentElements;
        boolean deleteExistingRelations = shouldDeleteExistingRelations(ctx, attribute);

        if (isReference && !isSoftReference) {
            currentElements = (List) getCollectionElementsUsingRelationship(ctx.getReferringVertex(), attribute, isStructType);
        } else {
            currentElements = (List) getArrayElementsProperty(elementType, isSoftReference, ctx.getReferringVertex(), ctx.getVertexProperty());
        }

        if (PARTIAL_UPDATE.equals(ctx.getOp()) && attribute.getAttributeDef().isAppendOnPartialUpdate() && CollectionUtils.isNotEmpty(currentElements)) {
            if (CollectionUtils.isEmpty(newElements)) {
                newElements = new ArrayList<>(currentElements);
            } else {
                List<Object> mergedVal = new ArrayList<>(currentElements);

                mergedVal.addAll(newElements);

                newElements = mergedVal;
            }
        }

        boolean isNewElementsNull = newElements == null;

        if (isNewElementsNull) {
            newElements = new ArrayList();
        }

        if (cardinality == SET) {
            newElements = (List) newElements.stream().distinct().collect(Collectors.toList());
        }

        for (int index = 0; index < newElements.size(); index++) {
            AtlasEdge               existingEdge = (isSoftReference) ? null : getEdgeAt(currentElements, index, elementType);
            AttributeMutationContext arrCtx      = new AttributeMutationContext(ctx.getOp(), ctx.getReferringVertex(), ctx.getAttribute(), newElements.get(index),
                    ctx.getVertexProperty(), elementType, existingEdge);
            if (deleteExistingRelations) {
                removeExistingRelationWithOtherVertex(arrCtx, ctx, context);
            }

            Object newEntry = mapCollectionElementsToVertex(arrCtx, context);
            if (isReference && newEntry != null && newEntry instanceof AtlasEdge && inverseRefAttribute != null) {
                // Update the inverse reference value.
                AtlasEdge newEdge = (AtlasEdge) newEntry;

                addInverseReference(context, inverseRefAttribute, newEdge, getRelationshipAttributes(ctx.getValue()));
            }

            // not null
            if(newEntry != null) {
                newElementsCreated.add(newEntry);
            }
        }

        if (isReference && !isSoftReference ) {
            boolean isAppendOnPartialUpdate = !isStructType ? getAppendOptionForRelationship(ctx.getReferringVertex(), attribute.getName()) : false;

            if (isAppendOnPartialUpdate) {
                allArrayElements = unionCurrentAndNewElements(attribute, (List) currentElements, (List) newElementsCreated);
            } else {
                removedElements = removeUnusedArrayEntries(attribute, (List) currentElements, (List) newElementsCreated, ctx);

                allArrayElements = unionCurrentAndNewElements(attribute, removedElements, (List) newElementsCreated);
            }
        } else {
            allArrayElements = newElementsCreated;
        }

        // add index to attributes of array type
        for (int index = 0; allArrayElements != null && index < allArrayElements.size(); index++) {
            Object element = allArrayElements.get(index);

            if ((element instanceof AtlasEdge)) {
                AtlasEdge edge = (AtlasEdge) element;
                if ((removedElements.contains(element)) && ((EDGE_LABELS_FOR_HARD_DELETION).contains(edge.getLabel()))) {
                    continue;
                }
                else {
                    AtlasGraphUtilsV2.setEncodedProperty((AtlasEdge) element, ATTRIBUTE_INDEX_PROPERTY_KEY, index);
                }
            }
        }

        if (isNewElementsNull) {
            setArrayElementsProperty(elementType, isSoftReference, ctx.getReferringVertex(), ctx.getVertexProperty(), null, null, cardinality);
        } else {
            // executes
            setArrayElementsProperty(elementType, isSoftReference, ctx.getReferringVertex(), ctx.getVertexProperty(), allArrayElements, currentElements, cardinality);
        }

        switch (ctx.getAttribute().getRelationshipEdgeLabel()) {
            case TERM_ASSIGNMENT_LABEL:
                addMeaningsToEntity(ctx, newElementsCreated, new ArrayList<>(0), false);
                break;
            case CATEGORY_TERMS_EDGE_LABEL: addCategoriesToTermEntity(ctx, newElementsCreated, removedElements);
                break;

            case CATEGORY_PARENT_EDGE_LABEL: addCatParentAttr(ctx, newElementsCreated, removedElements);
                break;

            case PROCESS_INPUTS:
            case PROCESS_OUTPUTS: addEdgesToContext(GraphHelper.getGuid(ctx.referringVertex), newElementsCreated,  removedElements);
                break;

            case INPUT_PORT_PRODUCT_EDGE_LABEL:
            case OUTPUT_PORT_PRODUCT_EDGE_LABEL:
                addInternalProductAttr(ctx, newElementsCreated, removedElements, currentElements);
                break;

            case UD_RELATIONSHIP_EDGE_LABEL:
                validateCustomRelationship(ctx, newElementsCreated, false);
                break;
        }

        if (LOG.isDebugEnabled()) {
            LOG.debug("<== mapArrayValue({})", ctx);
        }

        return allArrayElements;
    }

    public List appendArrayValue(AttributeMutationContext ctx, EntityMutationContext context) throws AtlasBaseException {
        if (LOG.isDebugEnabled()) {
            LOG.debug("==> mapArrayValue({})", ctx);
        }


        AtlasAttribute attribute           = ctx.getAttribute();
        List           newElements         = (List) ctx.getValue();
        AtlasArrayType arrType             = (AtlasArrayType) attribute.getAttributeType();
        AtlasType      elementType         = arrType.getElementType();
        boolean        isStructType        = (TypeCategory.STRUCT == elementType.getTypeCategory()) ||
                (TypeCategory.STRUCT == attribute.getDefinedInType().getTypeCategory());
        boolean        isReference         = isReference(elementType);
        boolean        isSoftReference     = ctx.getAttribute().getAttributeDef().isSoftReferenced();
        AtlasAttribute inverseRefAttribute = attribute.getInverseRefAttribute();
        Cardinality    cardinality         = attribute.getAttributeDef().getCardinality();
        List<Object>   newElementsCreated  = new ArrayList<>();

        boolean isNewElementsNull = newElements == null;

        if (isNewElementsNull) {
            newElements = new ArrayList();
        }

        if (cardinality == SET) {
            newElements = (List) newElements.stream().distinct().collect(Collectors.toList());
        }


        for (int index = 0; index < newElements.size(); index++) {
            AttributeMutationContext arrCtx      = new AttributeMutationContext(ctx.getOp(), ctx.getReferringVertex(), ctx.getAttribute(), newElements.get(index),
                    ctx.getVertexProperty(), elementType);


            Object newEntry = getEdgeUsingRelationship(arrCtx, context, true);

            if (isReference && newEntry != null && newEntry instanceof AtlasEdge && inverseRefAttribute != null) {
                // Update the inverse reference value.
                AtlasEdge newEdge = (AtlasEdge) newEntry;

                addInverseReference(context, inverseRefAttribute, newEdge, getRelationshipAttributes(ctx.getValue()));
            }

            if(newEntry != null) {
                newElementsCreated.add(newEntry);
            }
        }

        // add index to attributes of array type
        for (int index = 0; newElements != null && index < newElements.size(); index++) {
            Object element = newElements.get(index);

            if (element instanceof AtlasEdge) {
                AtlasGraphUtilsV2.setEncodedProperty((AtlasEdge) element, ATTRIBUTE_INDEX_PROPERTY_KEY, index);
            }
        }

        if (isNewElementsNull) {
            setArrayElementsProperty(elementType, isSoftReference, ctx.getReferringVertex(), ctx.getVertexProperty(),  new ArrayList<>(0),  new ArrayList<>(0), cardinality);
        } else {
            setArrayElementsProperty(elementType, isSoftReference, ctx.getReferringVertex(), ctx.getVertexProperty(), newElements,  new ArrayList<>(0), cardinality);
        }

        switch (ctx.getAttribute().getRelationshipEdgeLabel()) {
            case TERM_ASSIGNMENT_LABEL:
                addMeaningsToEntity(ctx, newElementsCreated, new ArrayList<>(0), true);
                break;

            case CATEGORY_TERMS_EDGE_LABEL: addCategoriesToTermEntity(ctx, newElementsCreated, new ArrayList<>(0));
                break;

            case CATEGORY_PARENT_EDGE_LABEL: addCatParentAttr(ctx, newElementsCreated, new ArrayList<>(0));
                break;

            case PROCESS_INPUTS:
            case PROCESS_OUTPUTS: addEdgesToContext(GraphHelper.getGuid(ctx.referringVertex), newElementsCreated,  new ArrayList<>(0));
                break;

            case INPUT_PORT_PRODUCT_EDGE_LABEL:
            case OUTPUT_PORT_PRODUCT_EDGE_LABEL:
                addInternalProductAttr(ctx, newElementsCreated, null, null);
                break;

            case UD_RELATIONSHIP_EDGE_LABEL:
                validateCustomRelationship(ctx, newElementsCreated, true);
                break;
        }

        if (LOG.isDebugEnabled()) {
            LOG.debug("<== mapArrayValue({})", ctx);
        }

        return newElementsCreated;
    }

    public List removeArrayValue(AttributeMutationContext ctx, EntityMutationContext context) throws AtlasBaseException {
        if (LOG.isDebugEnabled()) {
            LOG.debug("==> removeArrayValue({})", ctx);
        }

        AtlasAttribute attribute           = ctx.getAttribute();
        List           elementsDeleted         = (List) ctx.getValue();
        AtlasArrayType arrType             = (AtlasArrayType) attribute.getAttributeType();
        AtlasType      elementType         = arrType.getElementType();
        boolean        isStructType        = (TypeCategory.STRUCT == elementType.getTypeCategory()) ||
                (TypeCategory.STRUCT == attribute.getDefinedInType().getTypeCategory());
        Cardinality    cardinality         = attribute.getAttributeDef().getCardinality();
        List<AtlasEdge> removedElements    = new ArrayList<>();
        List<Object>   entityRelationsDeleted  = new ArrayList<>();


        boolean isNewElementsNull = elementsDeleted == null;

        if (isNewElementsNull) {
            elementsDeleted = new ArrayList();
        }

        if (cardinality == SET) {
            elementsDeleted = (List) elementsDeleted.stream().distinct().collect(Collectors.toList());
        }

        for (int index = 0; index < elementsDeleted.size(); index++) {
            AttributeMutationContext arrCtx      = new AttributeMutationContext(ctx.getOp(), ctx.getReferringVertex(), ctx.getAttribute(), elementsDeleted.get(index),
                    ctx.getVertexProperty(), elementType);

            Object deleteEntry =  getEdgeUsingRelationship(arrCtx, context, false);

            // throw error if relation does not exist but requested to remove
            if (deleteEntry == null) {
                AtlasVertex attributeVertex = context.getDiscoveryContext().getResolvedEntityVertex(getGuid(arrCtx.getValue()));
                throw new AtlasBaseException(AtlasErrorCode.RELATIONSHIP_DOES_NOT_EXIST, attribute.getRelationshipName(),
                        AtlasGraphUtilsV2.getIdFromVertex(attributeVertex), AtlasGraphUtilsV2.getIdFromVertex(ctx.getReferringVertex()));
            }

            entityRelationsDeleted.add(deleteEntry);
        }

        removedElements = removeArrayEntries(attribute, (List)entityRelationsDeleted, ctx);


        switch (ctx.getAttribute().getRelationshipEdgeLabel()) {
            case TERM_ASSIGNMENT_LABEL:
                addMeaningsToEntity(ctx, new ArrayList<>(0), removedElements, true);
                break;
            case CATEGORY_TERMS_EDGE_LABEL: addCategoriesToTermEntity(ctx, new ArrayList<>(0), removedElements);
                break;

            case CATEGORY_PARENT_EDGE_LABEL: addCatParentAttr(ctx, new ArrayList<>(0), removedElements);
                break;

            case PROCESS_INPUTS:
            case PROCESS_OUTPUTS: addEdgesToContext(GraphHelper.getGuid(ctx.referringVertex), new ArrayList<>(0),  removedElements);
                break;

            case INPUT_PORT_PRODUCT_EDGE_LABEL:
            case OUTPUT_PORT_PRODUCT_EDGE_LABEL:
                addInternalProductAttr(ctx, null , removedElements, null);
                break;
        }

        if (LOG.isDebugEnabled()) {
            LOG.debug("<== removeArrayValue({})", ctx);
        }

        return entityRelationsDeleted;
    }

    private void addEdgesToContext(String guid, List<Object> newElementsCreated, List<AtlasEdge> removedElements) {

        if (newElementsCreated.size() > 0) {
            List<Object> elements = (RequestContext.get().getNewElementsCreatedMap()).get(guid);
            if (elements == null) {
                ArrayList newElements = new ArrayList<>();
                newElements.addAll(newElementsCreated);
                (RequestContext.get().getNewElementsCreatedMap()).put(guid, newElements);
            } else {
                elements.addAll(newElementsCreated);
                RequestContext.get().getNewElementsCreatedMap().put(guid, elements);
            }
        }

        if (removedElements.size() > 0) {
            List<Object> removedElement = (RequestContext.get().getRemovedElementsMap()).get(guid);

            if (removedElement == null) {
                removedElement = new ArrayList<>();
                removedElement.addAll(removedElements);
                (RequestContext.get().getRemovedElementsMap()).put(guid, removedElement);
            } else {
                removedElement.addAll(removedElements);
                (RequestContext.get().getRemovedElementsMap()).put(guid, removedElement);
            }
        }
    }

    public void validateCustomRelationship(AttributeMutationContext ctx, List<Object> newElements, boolean isAppend) throws AtlasBaseException {
        validateCustomRelationshipCount(ctx, newElements, isAppend);
        validateCustomRelationshipAttributes(ctx, newElements);
    }

    public void validateCustomRelationshipCount(AttributeMutationContext ctx, List<Object> newElements, boolean isAppend) throws AtlasBaseException {
        long currentSize;
        boolean isEdgeDirectionIn = ctx.getAttribute().getRelationshipEdgeDirection() == AtlasRelationshipEdgeDirection.IN;

        if (isAppend) {
            currentSize = ctx.getReferringVertex().getEdgesCount(isEdgeDirectionIn ? AtlasEdgeDirection.IN : AtlasEdgeDirection.OUT,
                    UD_RELATIONSHIP_EDGE_LABEL);
        } else {
            currentSize = newElements.size();
        }

        validateCustomRelationshipCount(currentSize, ctx.getReferringVertex());

        AtlasEdgeDirection direction;
        if (isEdgeDirectionIn) {
            direction = AtlasEdgeDirection.OUT;
        } else {
            direction = AtlasEdgeDirection.IN;
        }

        for (Object obj : newElements) {
            AtlasEdge edge = (AtlasEdge) obj;

            AtlasVertex targetVertex;
            if (isEdgeDirectionIn) {
                targetVertex = edge.getOutVertex();
            } else {
                targetVertex = edge.getInVertex();
            }

            currentSize = targetVertex.getEdgesCount(direction, UD_RELATIONSHIP_EDGE_LABEL);
            validateCustomRelationshipCount(currentSize, targetVertex);
        }
    }

    public void validateCustomRelationshipAttributes(AttributeMutationContext ctx, List<Object> newElements) throws AtlasBaseException {
        List<AtlasRelatedObjectId> customRelationships = (List<AtlasRelatedObjectId>) ctx.getValue();

        if (CollectionUtils.isNotEmpty(customRelationships)) {
            for (AtlasObjectId objectId : customRelationships) {
                if (objectId instanceof AtlasRelatedObjectId) {
                    AtlasRelatedObjectId relatedObjectId = (AtlasRelatedObjectId) objectId;
                    if (relatedObjectId.getRelationshipAttributes() != null) {
                        validateCustomRelationshipAttributeValueCase(relatedObjectId.getRelationshipAttributes().getAttributes());
                    }
                }
            }
        }
    }

    public static void validateCustomRelationshipAttributeValueCase(Map<String, Object> attributes) throws AtlasBaseException {
        if (MapUtils.isEmpty(attributes)) {
            return;
        }

        for (String key : attributes.keySet()) {
            if (key.equals("toTypeLabel") || key.equals("fromTypeLabel")) {
                String value = (String) attributes.get(key);

                if (StringUtils.isNotEmpty(value)) {
                    StringBuilder finalValue = new StringBuilder();

                    finalValue.append(Character.toUpperCase(value.charAt(0)));
                    String sub = value.substring(1);
                    if (StringUtils.isNotEmpty(sub)) {
                        finalValue.append(sub.toLowerCase());
                    }

                    attributes.put(key, finalValue.toString());
                }
            }
        }
    }

    public static void validateCustomRelationship(AtlasVertex end1Vertex, AtlasVertex end2Vertex) throws AtlasBaseException {
        long currentSize = end1Vertex.getEdgesCount(AtlasEdgeDirection.OUT, UD_RELATIONSHIP_EDGE_LABEL) + 1;
        validateCustomRelationshipCount(currentSize, end1Vertex);

        currentSize = end2Vertex.getEdgesCount(AtlasEdgeDirection.IN, UD_RELATIONSHIP_EDGE_LABEL) + 1;
        validateCustomRelationshipCount(currentSize, end2Vertex);
    }

    private static void validateCustomRelationshipCount(long size, AtlasVertex vertex) throws AtlasBaseException {
        if (UD_REL_THRESHOLD < size) {
            throw new AtlasBaseException(AtlasErrorCode.OPERATION_NOT_SUPPORTED,
                    "Custom relationships size is more than " + UD_REL_THRESHOLD + ", current is " + size + " for " + vertex.getProperty(NAME, String.class));
        }
    }

    private void addInternalProductAttr(AttributeMutationContext ctx, List<Object> createdElements, List<AtlasEdge> deletedElements, List<Object> currentElements) throws AtlasBaseException {
        MetricRecorder metricRecorder = RequestContext.get().startMetricRecord("addInternalProductAttrForAppend");
        AtlasVertex toVertex = ctx.getReferringVertex();
        String toVertexType = getTypeName(toVertex);

        if (CollectionUtils.isEmpty(createdElements) && CollectionUtils.isEmpty(deletedElements)){
            RequestContext.get().endMetricRecord(metricRecorder);
            return;
        }

        if (TYPE_PRODUCT.equals(toVertexType)) {
            String attrName = ctx.getAttribute().getRelationshipEdgeLabel().equals(OUTPUT_PORT_PRODUCT_EDGE_LABEL)
                    ? OUTPUT_PORT_GUIDS_ATTR
                    : INPUT_PORT_GUIDS_ATTR;

            addOrRemoveDaapInternalAttr(toVertex, attrName, createdElements, deletedElements, currentElements);
        }else{
            throw new AtlasBaseException(AtlasErrorCode.BAD_REQUEST, "Can not update product relations while updating any asset");
        }
        RequestContext.get().endMetricRecord(metricRecorder);
    }

    private void addOrRemoveDaapInternalAttr(AtlasVertex toVertex, String internalAttr, List<Object> createdElements, List<AtlasEdge> deletedElements, List<Object> currentElements) {
        List<String> addedGuids = new ArrayList<>();
        List<String> removedGuids = new ArrayList<>();
        if (CollectionUtils.isNotEmpty(createdElements)) {
            addedGuids = createdElements.stream().map(x -> ((AtlasEdge) x).getOutVertex().getProperty("__guid", String.class)).collect(Collectors.toList());
            addedGuids.forEach(guid -> AtlasGraphUtilsV2.addEncodedProperty(toVertex, internalAttr, guid));
        }

        if (CollectionUtils.isNotEmpty(deletedElements)) {
            removedGuids = deletedElements.stream().map(x -> x.getOutVertex().getProperty("__guid", String.class)).collect(Collectors.toList());
            removedGuids.forEach(guid -> AtlasGraphUtilsV2.removeItemFromListPropertyValue(toVertex, internalAttr, guid));
        }

        // Add more info to outputPort update event.
        if (internalAttr.equals(OUTPUT_PORT_GUIDS_ATTR)) {
            if (CollectionUtils.isNotEmpty(currentElements)) {
                List<String> currentElementGuids = currentElements.stream()
                        .filter(x -> ((AtlasEdge) x).getProperty(STATE_PROPERTY_KEY, String.class).equals("ACTIVE"))
                        .map(x -> ((AtlasEdge) x).getOutVertex().getProperty("__guid", String.class))
                        .collect(Collectors.toList());

                addedGuids = addedGuids.stream()
                        .filter(guid -> !currentElementGuids.contains(guid))
                        .collect(Collectors.toList());
            }

            String productGuid = toVertex.getProperty("__guid", String.class);
            AtlasEntity diffEntity = RequestContext.get().getDifferentialEntity(productGuid);
            if (diffEntity != null){
                // make change to not add following attributes to diff entity if they are empty
                diffEntity.setAddedRelationshipAttribute(OUTPUT_PORTS, addedGuids);
                diffEntity.setRemovedRelationshipAttribute(OUTPUT_PORTS, removedGuids);
            }
        }
    }

    private boolean shouldDeleteExistingRelations(AttributeMutationContext ctx, AtlasAttribute attribute) {
        boolean ret = false;
        AtlasEntityType entityType = typeRegistry.getEntityTypeByName(AtlasGraphUtilsV2.getTypeName(ctx.getReferringVertex()));
        if (entityType !=null && entityType.hasRelationshipAttribute(attribute.getName())) {
            AtlasRelationshipDef relationshipDef = typeRegistry.getRelationshipDefByName(ctx.getAttribute().getRelationshipName());
            ret = !(relationshipDef.getEndDef1().getCardinality() == SET && relationshipDef.getEndDef2().getCardinality() == SET);
        }
        return ret;
    }

    /*
     * Before creating new edges between referring vertex & new vertex coming from array,
     * delete old relationship with same relationship type between new vertex coming from array & any other vertex.
     * e.g
     *   table_a has columns as col_0 & col_1
     *   create new table_b add columns col_0 & col_1
     *   Now creating new relationships between table_b -> col_0 & col_1
     *   This should also delete existing relationships between table_a -> col_0 & col_1
     *   this behaviour is needed because endDef1 has SINGLE cardinality
     *
     * This method will delete existing edges.
     * Skip if both ends are of SET cardinality, e.g. Catalog.inputs, Catalog.outputs
     * */
    private void removeExistingRelationWithOtherVertex(AttributeMutationContext arrCtx, AttributeMutationContext ctx,
                                                       EntityMutationContext context) throws AtlasBaseException {
        MetricRecorder metric = RequestContext.get().startMetricRecord("removeExistingRelationWithOtherVertex");

        AtlasObjectId entityObject = (AtlasObjectId) arrCtx.getValue();
        String entityGuid = entityObject.getGuid();

        AtlasVertex referredVertex = null;

        if (StringUtils.isNotEmpty(entityGuid)) {
            referredVertex = context.getVertex(entityGuid);
        }

        if (referredVertex == null) {
            try {
                if (StringUtils.isNotEmpty(entityGuid)) {
                    referredVertex = entityRetriever.getEntityVertex(((AtlasObjectId) arrCtx.getValue()).getGuid());
                } else {
                    AtlasEntityType entityType = typeRegistry.getEntityTypeByName(entityObject.getTypeName());
                    if (entityType != null && MapUtils.isNotEmpty(entityObject.getUniqueAttributes())) {
                        referredVertex = AtlasGraphUtilsV2.findByUniqueAttributes(this.graph, entityType, entityObject.getUniqueAttributes());
                    }
                }
            } catch (AtlasBaseException e) {
                //in case if importing zip, referredVertex might not have been create yet
                //e.g. importing zip with db & its tables, while processing db edges, tables vertices are not yet created
                LOG.warn("removeExistingRelationWithOtherVertex - vertex not found!", e);
            }
        }

        if (referredVertex != null) {
            Iterator<AtlasEdge> edgeIterator = referredVertex.getEdges(getInverseEdgeDirection(
                    arrCtx.getAttribute().getRelationshipEdgeDirection()), ctx.getAttribute().getRelationshipEdgeLabel()).iterator();

            while (edgeIterator.hasNext()) {
                AtlasEdge existingEdgeToReferredVertex = edgeIterator.next();

                if (existingEdgeToReferredVertex != null && getStatus(existingEdgeToReferredVertex) != DELETED) {
                    AtlasVertex referredVertexToExistingEdge;
                    if (arrCtx.getAttribute().getRelationshipEdgeDirection().equals(IN)) {
                        referredVertexToExistingEdge = existingEdgeToReferredVertex.getInVertex();
                    } else {
                        referredVertexToExistingEdge = existingEdgeToReferredVertex.getOutVertex();
                    }

                    if (!arrCtx.getReferringVertex().equals(referredVertexToExistingEdge)) {
                        if (LOG.isDebugEnabled()) {
                            LOG.debug("Delete existing relation");
                        }

                        deleteDelegate.getHandler().deleteEdgeReference(existingEdgeToReferredVertex, ctx.getAttrType().getTypeCategory(),
                                ctx.getAttribute().isOwnedRef(), true, ctx.getAttribute().getRelationshipEdgeDirection(), ctx.getReferringVertex());
                    }
                }
            }
        }

        RequestContext.get().endMetricRecord(metric);
    }

    private AtlasEdgeDirection getInverseEdgeDirection(AtlasRelationshipEdgeDirection direction) {
        switch (direction) {
            case IN: return AtlasEdgeDirection.OUT;
            case OUT: return AtlasEdgeDirection.IN;
            default: return AtlasEdgeDirection.BOTH;
        }
    }

    private void addGlossaryAttr(AttributeMutationContext ctx, AtlasEdge edge) {
        MetricRecorder metricRecorder = RequestContext.get().startMetricRecord("addGlossaryAttr");
        AtlasVertex toVertex = ctx.getReferringVertex();
        String toVertexType = getTypeName(toVertex);

        if (TYPE_TERM.equals(toVertexType) || TYPE_CATEGORY.equals(toVertexType)) {
            // handle __glossary attribute of term or category entity
            String gloQname = edge.getOutVertex().getProperty(QUALIFIED_NAME, String.class);
            AtlasGraphUtilsV2.setEncodedProperty(toVertex, GLOSSARY_PROPERTY_KEY, gloQname);
        }
        RequestContext.get().endMetricRecord(metricRecorder);
    }

    private void addCatParentAttr(AttributeMutationContext ctx, AtlasEdge edge) {
        MetricRecorder metricRecorder = RequestContext.get().startMetricRecord("addCatParentAttr");
        AtlasVertex toVertex = ctx.getReferringVertex();
        String toVertexType = getTypeName(toVertex);

        if (TYPE_CATEGORY.equals(toVertexType)) {
            if (edge == null) {
                toVertex.removeProperty(CATEGORIES_PARENT_PROPERTY_KEY);

            } else {
                //add __parentCategory attribute of category entity
                String parentQName = edge.getOutVertex().getProperty(QUALIFIED_NAME, String.class);
                AtlasGraphUtilsV2.setEncodedProperty(toVertex, CATEGORIES_PARENT_PROPERTY_KEY, parentQName);
            }
        }
        RequestContext.get().endMetricRecord(metricRecorder);
    }

    public void removeAttrForCategoryDelete(Collection<AtlasVertex> categories) {
        for (AtlasVertex vertex : categories) {
            Iterator<AtlasEdge> edgeIterator = vertex.getEdges(AtlasEdgeDirection.OUT, CATEGORY_PARENT_EDGE_LABEL).iterator();
            while (edgeIterator.hasNext()) {
                AtlasEdge childEdge = edgeIterator.next();
                AtlasEntity.Status edgeStatus = getStatus(childEdge);
                if (ACTIVE.equals(edgeStatus)) {
                    childEdge.getInVertex().removeProperty(CATEGORIES_PARENT_PROPERTY_KEY);
                }
            }

            String catQualifiedName = vertex.getProperty(QUALIFIED_NAME, String.class);
            edgeIterator = vertex.getEdges(AtlasEdgeDirection.OUT, CATEGORY_TERMS_EDGE_LABEL).iterator();
            while (edgeIterator.hasNext()) {
                AtlasEdge termEdge = edgeIterator.next();
                termEdge.getInVertex().removePropertyValue(CATEGORIES_PROPERTY_KEY, catQualifiedName);
            }

        }
    }

    private void addCatParentAttr(AttributeMutationContext ctx, List<Object> newElementsCreated, List<AtlasEdge> removedElements) {
        MetricRecorder metricRecorder = RequestContext.get().startMetricRecord("addCatParentAttr_1");
        AtlasVertex toVertex = ctx.getReferringVertex();

        //add __parentCategory attribute of child category entities
        if (CollectionUtils.isNotEmpty(newElementsCreated)) {
            String parentQName = toVertex.getProperty(QUALIFIED_NAME, String.class);
            List<AtlasVertex> catVertices = newElementsCreated.stream().map(x -> ((AtlasEdge) x).getInVertex()).collect(Collectors.toList());
            catVertices.stream().forEach(v -> AtlasGraphUtilsV2.setEncodedProperty(v, CATEGORIES_PARENT_PROPERTY_KEY, parentQName));
        }

        if (CollectionUtils.isNotEmpty(removedElements)) {
            List<AtlasVertex> termVertices = removedElements.stream().map(x -> x.getInVertex()).collect(Collectors.toList());
            termVertices.stream().forEach(v -> v.removeProperty(CATEGORIES_PROPERTY_KEY));
        }
        RequestContext.get().endMetricRecord(metricRecorder);
    }


    private void addCategoriesToTermEntity(AttributeMutationContext ctx, List<Object> newElementsCreated, List<AtlasEdge> removedElements) {
        MetricRecorder metricRecorder = RequestContext.get().startMetricRecord("addCategoriesToTermEntity");
        AtlasVertex termVertex = ctx.getReferringVertex();

        if (TYPE_CATEGORY.equals(getTypeName(termVertex))) {
            String catQName = ctx.getReferringVertex().getProperty(QUALIFIED_NAME, String.class);

            if (CollectionUtils.isNotEmpty(newElementsCreated)) {
                List<AtlasVertex> termVertices = newElementsCreated.stream().map(x -> ((AtlasEdge) x).getInVertex()).collect(Collectors.toList());
                termVertices.stream().forEach(v -> AtlasGraphUtilsV2.addEncodedProperty(v, CATEGORIES_PROPERTY_KEY, catQName));
            }

            if (CollectionUtils.isNotEmpty(removedElements)) {
                List<AtlasVertex> termVertices = removedElements.stream().map(x -> x.getInVertex()).collect(Collectors.toList());
                termVertices.stream().forEach(v -> AtlasGraphUtilsV2.removeItemFromListPropertyValue(v, CATEGORIES_PROPERTY_KEY, catQName));
            }
        }

        if (TYPE_TERM.equals(getTypeName(termVertex))) {
            List<AtlasVertex> categoryVertices = newElementsCreated.stream().map(x -> ((AtlasEdge)x).getOutVertex()).collect(Collectors.toList());
            Set<String> catQnames = categoryVertices.stream().map(x -> x.getProperty(QUALIFIED_NAME, String.class)).collect(Collectors.toSet());

            termVertex.removeProperty(CATEGORIES_PROPERTY_KEY);
            catQnames.stream().forEach(q -> AtlasGraphUtilsV2.addEncodedProperty(termVertex, CATEGORIES_PROPERTY_KEY, q));
        }
        RequestContext.get().endMetricRecord(metricRecorder);
    }

    /**
     * Add meanings to entity relations.
     * @param ctx
     * @param createdElements
     * @param deletedElements
     *
     * Notes : This case exists when user requests to add a meaning to multiple assets at a time.
     * TODO: Term.relationshipAttributes.assignedEntities case is not handled
     *
     */
    private void addMeaningsToEntityRelations(AttributeMutationContext ctx, List<Object> createdElements, List<AtlasEdge> deletedElements) {
        MetricRecorder metricRecorder = RequestContext.get().startMetricRecord("addMeaningsToEntityRelations");
        List<AtlasVertex> assignedEntitiesVertices ;
        List<String> currentMeaningsQNames ;
        String newMeaningName = ctx.referringVertex.getProperty(NAME, String.class);
        String newMeaningPropertyKey = ctx.referringVertex.getProperty(QUALIFIED_NAME, String.class);

        // createdElements = all the entities user passes in assignedEntities
        // it may contain entities which are already assigned to the relations
        if (!createdElements.isEmpty()) {

            assignedEntitiesVertices = createdElements.stream()
                    .map(x -> ((AtlasEdge) x).getInVertex())
                    .filter(x -> ACTIVE.name().equals(x.getProperty(STATE_PROPERTY_KEY, String.class)))
                    .collect(Collectors.toList());

            for (AtlasVertex relationVertex : assignedEntitiesVertices) {
                currentMeaningsQNames = relationVertex.getMultiValuedProperty(MEANINGS_PROPERTY_KEY, String.class);

                if (!currentMeaningsQNames.contains(newMeaningPropertyKey)) {
                    addMeaningsAttributes(relationVertex, newMeaningPropertyKey, newMeaningName);
                }
            }
        }

        if (CollectionUtils.isNotEmpty(deletedElements)) {
            List<AtlasVertex> relations = deletedElements.stream().map(x -> x.getInVertex())
                    .collect(Collectors.toList());
            relations.forEach(relationVertex -> {
                removeMeaningsAttribute(relationVertex, MEANINGS_PROPERTY_KEY, newMeaningPropertyKey);
                removeMeaningsAttribute(relationVertex, MEANINGS_TEXT_PROPERTY_KEY, newMeaningName);
                removeMeaningsAttribute(relationVertex, MEANING_NAMES_PROPERTY_KEY, newMeaningName);
            });
        }

        RequestContext.get().endMetricRecord(metricRecorder);
    }

    private void addMeaningsAttributes(AtlasVertex atlasVertex, String newMeaningPropertyKey, String newMeaningName){
        addMeaningsAttribute(atlasVertex, MEANINGS_PROPERTY_KEY, newMeaningPropertyKey);
        addMeaningsAttribute(atlasVertex, MEANINGS_TEXT_PROPERTY_KEY, newMeaningName);
        addMeaningsAttribute(atlasVertex, MEANING_NAMES_PROPERTY_KEY, newMeaningName);
    }

    private void addMeaningsToEntity(AttributeMutationContext ctx, List<Object> createdElements, List<AtlasEdge> deletedElements, boolean isAppend) {
        if (ctx.getReferringVertex().getProperty(ENTITY_TYPE_PROPERTY_KEY, String.class).equals(ATLAS_GLOSSARY_TERM_ENTITY_TYPE) && isAppend) {
            addMeaningsToEntityRelations(ctx, createdElements, deletedElements);
        } else {
            addMeaningsToEntityV1(ctx, createdElements, deletedElements, isAppend);
        }
    }

    /***
     * Add meanings to entity.
     * @param ctx
     * @param createdElements
     * @param deletedElements
     * @param isAppend
     *
     * Notes : This case exists when user requests to add multiple meanings to an asset at a time.
     */
    private void addMeaningsToEntityV1(AttributeMutationContext ctx, List<Object> createdElements, List<AtlasEdge> deletedElements, boolean isAppend) {
        MetricRecorder metricRecorder = RequestContext.get().startMetricRecord("addMeaningsToEntityV1");
        // handle __terms attribute of entity
        List<AtlasVertex> meanings = createdElements.stream()
                .map(x -> ((AtlasEdge) x).getOutVertex())
                .filter(x -> ACTIVE.name().equals(x.getProperty(STATE_PROPERTY_KEY, String.class)))
                .collect(Collectors.toList());

        List<String> currentMeaningsQNames = ctx.getReferringVertex().getMultiValuedProperty(MEANINGS_PROPERTY_KEY,String.class);
        Set<String> qNames = meanings.stream().map(x -> x.getProperty(QUALIFIED_NAME, String.class)).collect(Collectors.toSet());
        List<String> names = meanings.stream().map(x -> x.getProperty(NAME, String.class)).collect(Collectors.toList());

        List<String> deletedMeaningsNames = deletedElements.stream().map(x -> x.getOutVertex())
                . map(x -> x.getProperty(NAME,String.class))
                .collect(Collectors.toList());

        List<String> newMeaningsNames = meanings.stream()
                .filter(x -> !currentMeaningsQNames.contains(x.getProperty(QUALIFIED_NAME,String.class)))
                .map(x -> x.getProperty(NAME, String.class))
                .collect(Collectors.toList());

        if (!isAppend){
            ctx.getReferringVertex().removeProperty(MEANINGS_PROPERTY_KEY);
            ctx.getReferringVertex().removeProperty(MEANINGS_TEXT_PROPERTY_KEY);
        }

        if (CollectionUtils.isNotEmpty(qNames)) {
            qNames.forEach(q -> AtlasGraphUtilsV2.addEncodedProperty(ctx.getReferringVertex(), MEANINGS_PROPERTY_KEY, q));
        }

        if (CollectionUtils.isNotEmpty(names)) {
            AtlasGraphUtilsV2.setEncodedProperty(ctx.referringVertex, MEANINGS_TEXT_PROPERTY_KEY, StringUtils.join(names, ","));
        }

        if (CollectionUtils.isNotEmpty(newMeaningsNames)) {
            newMeaningsNames.forEach(q -> AtlasGraphUtilsV2.addListProperty(ctx.getReferringVertex(), MEANING_NAMES_PROPERTY_KEY, q, true));
        }

        if(createdElements.isEmpty()){
            ctx.getReferringVertex().removeProperty(MEANING_NAMES_PROPERTY_KEY);

        } else if (CollectionUtils.isNotEmpty(deletedMeaningsNames)) {
            deletedMeaningsNames.forEach(q -> AtlasGraphUtilsV2.removeItemFromListPropertyValue(ctx.getReferringVertex(), MEANING_NAMES_PROPERTY_KEY, q));

        }

        RequestContext.get().endMetricRecord(metricRecorder);
    }

    private void addMeaningsAttribute(AtlasVertex vertex, String propName, String propValue) {
        if (MEANINGS_PROPERTY_KEY.equals(propName)) {
            AtlasGraphUtilsV2.addEncodedProperty(vertex, propName, propValue);

        } else if (MEANINGS_TEXT_PROPERTY_KEY.equals(propName)) {
            String names = AtlasGraphUtilsV2.getProperty(vertex, MEANINGS_TEXT_PROPERTY_KEY, String.class);

            if (org.apache.commons.lang3.StringUtils.isNotEmpty(names)) {
                propValue = propValue + "," + names;
            }

            AtlasGraphUtilsV2.setEncodedProperty(vertex, MEANINGS_TEXT_PROPERTY_KEY, propValue);
        } else if (MEANING_NAMES_PROPERTY_KEY.equals(propName)){

            AtlasGraphUtilsV2.addListProperty(vertex, MEANING_NAMES_PROPERTY_KEY, propValue,true);
        }
    }

    private void removeMeaningsAttribute(AtlasVertex vertex, String propName, String propValue) {
        if (MEANINGS_PROPERTY_KEY.equals(propName) || CATEGORIES_PROPERTY_KEY.equals(propName)) {
            AtlasGraphUtilsV2.removeItemFromListPropertyValue(vertex, propName, propValue);

        }  else if (MEANINGS_TEXT_PROPERTY_KEY.equals(propName)) {
            String names = AtlasGraphUtilsV2.getProperty(vertex, propName, String.class);

            if (org.apache.commons.lang.StringUtils.isNotEmpty(names)){
                List<String> nameList = new ArrayList<>(Arrays.asList(names.split(",")));
                Iterator<String> iterator = nameList.iterator();
                while (iterator.hasNext()) {
                    if (propValue.equals(iterator.next())) {
                        iterator.remove();
                        break;
                    }
                }
                AtlasGraphUtilsV2.setEncodedProperty(vertex, propName, org.apache.commons.lang3.StringUtils.join(nameList, ","));
            }
        } else if (MEANING_NAMES_PROPERTY_KEY.equals(propName)){
            AtlasGraphUtilsV2.removeItemFromListPropertyValue(vertex, MEANING_NAMES_PROPERTY_KEY, propValue);

        }
    }


    private boolean getAppendOptionForRelationship(AtlasVertex entityVertex, String relationshipAttributeName) {
        boolean                             ret                       = false;
        String                              entityTypeName            = AtlasGraphUtilsV2.getTypeName(entityVertex);
        AtlasEntityDef                      entityDef                 = typeRegistry.getEntityDefByName(entityTypeName);
        List<AtlasRelationshipAttributeDef> relationshipAttributeDefs = entityDef.getRelationshipAttributeDefs();

        if (CollectionUtils.isNotEmpty(relationshipAttributeDefs)) {
            ret = relationshipAttributeDefs.stream().anyMatch(relationshipAttrDef -> relationshipAttrDef.getName().equals(relationshipAttributeName)
                    && relationshipAttrDef.isAppendOnPartialUpdate());
        }

        return ret;
    }

    private AtlasEdge createVertex(AtlasStruct struct, AtlasVertex referringVertex, String edgeLabel, EntityMutationContext context) throws AtlasBaseException {
        AtlasVertex vertex = createStructVertex(struct);

        mapAttributes(struct, vertex, CREATE, context);

        try {
            //TODO - Map directly in AtlasGraphUtilsV1
            return graphHelper.getOrCreateEdge(referringVertex, vertex, edgeLabel);
        } catch (RepositoryException e) {
            throw new AtlasBaseException(AtlasErrorCode.INTERNAL_ERROR, e);
        }
    }

    private void updateVertex(AtlasStruct struct, AtlasVertex vertex, EntityMutationContext context) throws AtlasBaseException {
        mapAttributes(struct, vertex, UPDATE, context);
    }

    private Long getEntityVersion(AtlasEntity entity) {
        Long ret = entity != null ? entity.getVersion() : null;
        return (ret != null) ? ret : 0;
    }

    private String getCustomAttributesString(AtlasEntity entity) {
        String              ret              = null;
        Map<String, String> customAttributes = entity.getCustomAttributes();

        if (customAttributes != null) {
            ret = AtlasType.toJson(customAttributes);
        }

        return ret;
    }

    private AtlasStructType getStructType(String typeName) throws AtlasBaseException {
        AtlasType objType = typeRegistry.getType(typeName);

        if (!(objType instanceof AtlasStructType)) {
            throw new AtlasBaseException(AtlasErrorCode.TYPE_NAME_INVALID, typeName);
        }

        return (AtlasStructType)objType;
    }

    private AtlasEntityType getEntityType(String typeName) throws AtlasBaseException {
        AtlasType objType = typeRegistry.getType(typeName);

        if (!(objType instanceof AtlasEntityType)) {
            throw new AtlasBaseException(AtlasErrorCode.TYPE_NAME_INVALID, typeName);
        }

        return (AtlasEntityType)objType;
    }

    private Object mapCollectionElementsToVertex(AttributeMutationContext ctx, EntityMutationContext context) throws AtlasBaseException {
        switch(ctx.getAttrType().getTypeCategory()) {
            case PRIMITIVE:
            case ENUM:
            case MAP:
            case ARRAY:
                return ctx.getValue();

            case STRUCT:
                return mapStructValue(ctx, context);

            case OBJECT_ID_TYPE:
                AtlasEntityType instanceType = getInstanceType(ctx.getValue(), context);
                ctx.setElementType(instanceType);
                if (ctx.getAttributeDef().isSoftReferenced()) {
                    return mapSoftRefValue(ctx, context);
                }

                return mapObjectIdValueUsingRelationship(ctx, context);

            default:
                throw new AtlasBaseException(AtlasErrorCode.TYPE_CATEGORY_INVALID, ctx.getAttrType().getTypeCategory().name());
        }
    }

    private static AtlasObjectId getObjectId(Object val) throws AtlasBaseException {
        AtlasObjectId ret = null;

        if (val != null) {
            if ( val instanceof  AtlasObjectId) {
                ret = ((AtlasObjectId) val);
            } else if (val instanceof Map) {
                Map map = (Map) val;

                if (map.containsKey(AtlasRelatedObjectId.KEY_RELATIONSHIP_TYPE)) {
                    ret = new AtlasRelatedObjectId(map);
                } else {
                    ret = new AtlasObjectId((Map) val);
                }

                if (!AtlasTypeUtil.isValid(ret)) {
                    throw new AtlasBaseException(AtlasErrorCode.INVALID_OBJECT_ID, val.toString());
                }
            } else {
                throw new AtlasBaseException(AtlasErrorCode.INVALID_OBJECT_ID, val.toString());
            }
        }

        return ret;
    }

    private static String getGuid(Object val) throws AtlasBaseException {
        if (val != null) {
            if ( val instanceof  AtlasObjectId) {
                return ((AtlasObjectId) val).getGuid();
            } else if (val instanceof Map) {
                Object guidVal = ((Map)val).get(AtlasObjectId.KEY_GUID);

                return guidVal != null ? guidVal.toString() : null;
            }
        }

        return null;
    }

    private void setAssignedGuid(Object val, EntityMutationContext context) {
        if (val != null) {
            Map<String, String> guidAssignements = context.getGuidAssignments();

            if (val instanceof AtlasObjectId) {
                AtlasObjectId objId        = (AtlasObjectId) val;
                String        guid         = objId.getGuid();
                String        assignedGuid = null;

                if (StringUtils.isNotEmpty(guid)) {
                    if (!AtlasTypeUtil.isAssignedGuid(guid) && MapUtils.isNotEmpty(guidAssignements)) {
                        assignedGuid = guidAssignements.get(guid);
                    }
                } else {
                    AtlasVertex vertex = context.getDiscoveryContext().getResolvedEntityVertex(objId);

                    if (vertex != null) {
                        assignedGuid = graphHelper.getGuid(vertex);
                    }
                }

                if (StringUtils.isNotEmpty(assignedGuid)) {
                    RequestContext.get().recordEntityGuidUpdate(objId, guid);

                    objId.setGuid(assignedGuid);
                }
            } else if (val instanceof Map) {
                Map    mapObjId     = (Map) val;
                Object guidVal      = mapObjId.get(AtlasObjectId.KEY_GUID);
                String guid         = guidVal != null ? guidVal.toString() : null;
                String assignedGuid = null;

                if (StringUtils.isNotEmpty(guid) ) {
                    if (!AtlasTypeUtil.isAssignedGuid(guid) && MapUtils.isNotEmpty(guidAssignements)) {
                        assignedGuid = guidAssignements.get(guid);
                    }
                } else {
                    AtlasVertex vertex = context.getDiscoveryContext().getResolvedEntityVertex(new AtlasObjectId(mapObjId));

                    if (vertex != null) {
                        assignedGuid = graphHelper.getGuid(vertex);
                    }
                }

                if (StringUtils.isNotEmpty(assignedGuid)) {
                    RequestContext.get().recordEntityGuidUpdate(mapObjId, guid);

                    mapObjId.put(AtlasObjectId.KEY_GUID, assignedGuid);
                }
            }
        }
    }

    private static Map<String, Object> getRelationshipAttributes(Object val) throws AtlasBaseException {
        if (val instanceof AtlasRelatedObjectId) {
            AtlasStruct relationshipStruct = ((AtlasRelatedObjectId) val).getRelationshipAttributes();

            return (relationshipStruct != null) ? relationshipStruct.getAttributes() : null;
        } else if (val instanceof Map) {
            Object relationshipStruct = ((Map) val).get(KEY_RELATIONSHIP_ATTRIBUTES);

            if (relationshipStruct instanceof Map) {
                return AtlasTypeUtil.toStructAttributes(((Map) relationshipStruct));
            }
        } else if (val instanceof AtlasObjectId) {
            return ((AtlasObjectId) val).getAttributes();
        }

        return null;
    }

    private static String getRelationshipGuid(Object val) throws AtlasBaseException {
        if (val instanceof AtlasRelatedObjectId) {
            return ((AtlasRelatedObjectId) val).getRelationshipGuid();
        } else if (val instanceof Map) {
            Object relationshipGuidVal = ((Map) val).get(AtlasRelatedObjectId.KEY_RELATIONSHIP_GUID);

            return relationshipGuidVal != null ? relationshipGuidVal.toString() : null;
        }

        return null;
    }

    private AtlasEntityType getInstanceType(Object val, EntityMutationContext context) throws AtlasBaseException {
        AtlasEntityType ret = null;

        if (val != null) {
            String typeName = null;
            String guid     = null;

            if (val instanceof AtlasObjectId) {
                AtlasObjectId objId = (AtlasObjectId) val;

                typeName = objId.getTypeName();
                guid     = objId.getGuid();
            } else if (val instanceof Map) {
                Map map = (Map) val;

                Object typeNameVal = map.get(KEY_TYPENAME);
                Object guidVal     = map.get(AtlasObjectId.KEY_GUID);

                if (typeNameVal != null) {
                    typeName = typeNameVal.toString();
                }

                if (guidVal != null) {
                    guid = guidVal.toString();
                }
            }

            if (typeName == null) {
                if (guid != null) {
                    ret = context.getType(guid);

                    if (ret == null) {
                        AtlasVertex vertex = context.getDiscoveryContext().getResolvedEntityVertex(guid);

                        if (vertex != null) {
                            typeName = AtlasGraphUtilsV2.getTypeName(vertex);
                        }
                    }
                }
            }

            if (ret == null && typeName != null) {
                ret = typeRegistry.getEntityTypeByName(typeName);
            }

            if (ret == null) {
                throw new AtlasBaseException(AtlasErrorCode.INVALID_OBJECT_ID, val.toString());
            }
        }

        return ret;
    }

    //Remove unused entries for reference map
    private Map<String, Object> removeUnusedMapEntries(AtlasAttribute attribute, AtlasVertex vertex, Map<String, Object> currentMap,
                                                       Map<String, Object> newMap) throws AtlasBaseException {
        Map<String, Object> additionalMap = new HashMap<>();
        AtlasMapType        mapType       = (AtlasMapType) attribute.getAttributeType();

        for (String currentKey : currentMap.keySet()) {
            //Delete the edge reference if its not part of new edges created/updated
            AtlasEdge currentEdge = (AtlasEdge) currentMap.get(currentKey);

            if (!newMap.values().contains(currentEdge)) {
                boolean deleted = deleteDelegate.getHandler().deleteEdgeReference(currentEdge, mapType.getValueType().getTypeCategory(), attribute.isOwnedRef(), true, vertex);

                if (!deleted) {
                    additionalMap.put(currentKey, currentEdge);
                }
            }
        }

        return additionalMap;
    }

    private static AtlasEdge getEdgeIfExists(AtlasMapType mapType, Map<String, Object> currentMap, String keyStr) {
        AtlasEdge ret = null;

        if (isReference(mapType.getValueType())) {
            Object val = currentMap.get(keyStr);

            if (val != null) {
                ret = (AtlasEdge) val;
            }
        }

        return ret;
    }

    private AtlasEdge updateEdge(AtlasAttributeDef attributeDef, Object value, AtlasEdge currentEdge, final AtlasVertex entityVertex) throws AtlasBaseException {
        if (LOG.isDebugEnabled()) {
            LOG.debug("Updating entity reference {} for reference attribute {}",  attributeDef.getName());
        }

        AtlasVertex currentVertex   = currentEdge.getInVertex();
        String      currentEntityId = getIdFromVertex(currentVertex);
        String      newEntityId     = getIdFromVertex(entityVertex);
        AtlasEdge   newEdge         = currentEdge;

        if (!currentEntityId.equals(newEntityId) && entityVertex != null) {
            try {
                newEdge = graphHelper.getOrCreateEdge(currentEdge.getOutVertex(), entityVertex, currentEdge.getLabel());
            } catch (RepositoryException e) {
                throw new AtlasBaseException(AtlasErrorCode.INTERNAL_ERROR, e);
            }
        }

        return newEdge;
    }


    private AtlasEdge updateRelationship(AttributeMutationContext ctx, final AtlasVertex parentEntityVertex, final AtlasVertex newEntityVertex,
                                         AtlasRelationshipEdgeDirection edgeDirection,  Map<String, Object> relationshipAttributes)
            throws AtlasBaseException {
        if (LOG.isDebugEnabled()) {
            LOG.debug("Updating entity reference using relationship {} for reference attribute {}", getTypeName(newEntityVertex), ctx.getAttribute().getName());
        }

        AtlasEdge currentEdge = ctx.getCurrentEdge();

        // Max's manager updated from Jane to Julius (Max.manager --> Jane.subordinates)
        // manager attribute (OUT direction), current manager vertex (Jane) (IN vertex)

        // Max's mentor updated from John to Jane (John.mentee --> Max.mentor)
        // mentor attribute (IN direction), current mentee vertex (John) (OUT vertex)
        String currentEntityId;

        if (edgeDirection == IN) {
            currentEntityId = getIdFromOutVertex(currentEdge);
        } else if (edgeDirection == OUT) {
            currentEntityId = getIdFromInVertex(currentEdge);
        } else {
            currentEntityId = getIdFromBothVertex(currentEdge, parentEntityVertex);
        }

        String    newEntityId = getIdFromVertex(newEntityVertex);
        AtlasEdge ret         = currentEdge;

        if (StringUtils.isEmpty(currentEntityId) || !currentEntityId.equals(newEntityId)) {
            // Checking if currentEntityId is null or empty as corrupted vertex on the other side of the edge should result into creation of new edge
            // create a new relationship edge to the new attribute vertex from the instance
            String relationshipName = AtlasGraphUtilsV2.getTypeName(currentEdge);

            if (relationshipName == null) {
                relationshipName = currentEdge.getLabel();
            }

            if (edgeDirection == IN) {
                ret = getOrCreateRelationship(newEntityVertex, currentEdge.getInVertex(), relationshipName, relationshipAttributes);

            } else if (edgeDirection == OUT) {
                ret = getOrCreateRelationship(currentEdge.getOutVertex(), newEntityVertex, relationshipName, relationshipAttributes);
            } else {
                ret = getOrCreateRelationship(newEntityVertex, parentEntityVertex, relationshipName, relationshipAttributes);
            }

            boolean isCreated = getCreatedTime(ret) == RequestContext.get().getRequestTime();
            if (isCreated) {
                // This flow is executed even if edge was only updated, or even the different order in payload
                // Necessary to call recordEntityUpdate for only new edge creation, hence checking `isCreated`
                recordEntityUpdate(newEntityVertex, ctx, true);
            }
        }

        return ret;
    }

    public static List<Object> getArrayElementsProperty(AtlasType elementType, boolean isSoftReference, AtlasVertex vertex, String vertexPropertyName) {
        boolean isArrayOfPrimitiveType = elementType.getTypeCategory().equals(TypeCategory.PRIMITIVE);
        boolean isArrayOfEnum = elementType.getTypeCategory().equals(TypeCategory.ENUM);
        if (!isSoftReference && isReference(elementType)) {
            return (List)vertex.getListProperty(vertexPropertyName, AtlasEdge.class);
        } else if (isArrayOfPrimitiveType || isArrayOfEnum) {
            return (List) vertex.getMultiValuedProperty(vertexPropertyName, elementType.getClass());
        } else {
            return (List)vertex.getListProperty(vertexPropertyName);
        }
    }

    private AtlasEdge getEdgeAt(List<Object> currentElements, int index, AtlasType elemType) {
        AtlasEdge ret = null;

        if (isReference(elemType)) {
            if (currentElements != null && index < currentElements.size()) {
                ret = (AtlasEdge) currentElements.get(index);
            }
        }

        return ret;
    }

    private List<AtlasEdge> unionCurrentAndNewElements(AtlasAttribute attribute, List<AtlasEdge> currentElements, List<AtlasEdge> newElements) {
        Collection<AtlasEdge> ret              = null;
        AtlasType             arrayElementType = ((AtlasArrayType) attribute.getAttributeType()).getElementType();

        if (arrayElementType != null && isReference(arrayElementType)) {
            ret = CollectionUtils.union(currentElements, newElements);
        }

        return CollectionUtils.isNotEmpty(ret) ? new ArrayList<>(ret) : Collections.emptyList();
    }

    //Removes unused edges from the old collection, compared to the new collection

    private List<AtlasEdge> removeUnusedArrayEntries(AtlasAttribute attribute, List<AtlasEdge> currentEntries, List<AtlasEdge> newEntries, AttributeMutationContext ctx) throws AtlasBaseException {
        if (CollectionUtils.isNotEmpty(currentEntries)) {
            AtlasType entryType = ((AtlasArrayType) attribute.getAttributeType()).getElementType();
            AtlasVertex entityVertex = ctx.getReferringVertex();

            if (isReference(entryType)) {
                Collection<AtlasEdge> edgesToRemove = CollectionUtils.subtract(currentEntries, newEntries);

                if (CollectionUtils.isNotEmpty(edgesToRemove)) {
                    List<AtlasEdge> removedElements = new ArrayList<>();

                    for (AtlasEdge edge : edgesToRemove) {
                        if (getStatus(edge) == DELETED) {
                            continue;
                        }

                        try {
                            boolean deleted = deleteDelegate.getHandler().deleteEdgeReference(edge, entryType.getTypeCategory(), attribute.isOwnedRef(),
                                    true, attribute.getRelationshipEdgeDirection(), entityVertex);

                            if (!deleted) {
                                removedElements.add(edge);

                                if (IN == attribute.getRelationshipEdgeDirection()) {
                                    recordEntityUpdate(edge.getOutVertex(), ctx, false);
                                } else {
                                    recordEntityUpdate(edge.getInVertex(), ctx, false);
                                }
                            }
                        } catch (NullPointerException npe) {
                            LOG.warn("Ignoring deleting edge with corrupted vertex: {}", edge.getId());
                        }
                    }

                    return removedElements;
                }
            }
        }

        return Collections.emptyList();
    }

    private List<AtlasEdge> removeArrayEntries(AtlasAttribute attribute, List<AtlasEdge> tobeDeletedEntries, AttributeMutationContext ctx) throws AtlasBaseException {
        if (CollectionUtils.isNotEmpty(tobeDeletedEntries)) {
            AtlasType entryType = ((AtlasArrayType) attribute.getAttributeType()).getElementType();
            AtlasVertex entityVertex = ctx.getReferringVertex();

            if (isReference(entryType)) {

                if (CollectionUtils.isNotEmpty(tobeDeletedEntries)) {
                    List<AtlasEdge> additionalElements = new ArrayList<>();

                    for (AtlasEdge edge : tobeDeletedEntries) {
                        if (getStatus(edge) == DELETED ) {
                            continue;
                        }

                        // update both sides of relationship wen edge is deleted
                        recordEntityUpdateForNonRelationsipAttribute(edge.getInVertex());
                        recordEntityUpdateForNonRelationsipAttribute(edge.getOutVertex());

                        deleteDelegate.getHandler().deleteEdgeReference(edge, entryType.getTypeCategory(), attribute.isOwnedRef(),
                                true, attribute.getRelationshipEdgeDirection(), entityVertex);

                        additionalElements.add(edge);

                    }

                    return additionalElements;
                }
            }
        }

        return Collections.emptyList();
    }
    private void setArrayElementsProperty(AtlasType elementType, boolean isSoftReference, AtlasVertex vertex, String vertexPropertyName, List<Object> allValues, List<Object> currentValues, Cardinality cardinality) {
        boolean isArrayOfPrimitiveType = elementType.getTypeCategory().equals(TypeCategory.PRIMITIVE);
        boolean isArrayOfEnum = elementType.getTypeCategory().equals(TypeCategory.ENUM);

        if (!isReference(elementType) || isSoftReference) {
            if (isArrayOfPrimitiveType || isArrayOfEnum) {
                vertex.removeProperty(vertexPropertyName);
                if (CollectionUtils.isNotEmpty(allValues)) {
                    for (Object value: allValues) {
                        AtlasGraphUtilsV2.addEncodedProperty(vertex, vertexPropertyName, value);
                    }
                }
            } else {
                AtlasGraphUtilsV2.setEncodedProperty(vertex, vertexPropertyName, allValues);
            }
        }
    }


    private Set<AtlasEdge> getNewCreatedInputOutputEdges(String guid) {
        List<Object> newElementsCreated = RequestContext.get().getNewElementsCreatedMap().get(guid);

        Set<AtlasEdge> newEdge = new HashSet<>();
        if (newElementsCreated != null && newElementsCreated.size() > 0) {
            newEdge = newElementsCreated.stream().map(x -> (AtlasEdge) x).collect(Collectors.toSet());
        }

        return newEdge;
    }

    private Set<AtlasEdge> getRestoredInputOutputEdges(AtlasVertex vertex) {
        Set<AtlasEdge> activatedEdges = new HashSet<>();
        Iterator<AtlasEdge> iterator = vertex.getEdges(AtlasEdgeDirection.BOTH, new String[]{PROCESS_INPUTS, PROCESS_OUTPUTS}).iterator();
        while (iterator.hasNext()) {
            AtlasEdge edge = iterator.next();
            if (edge.getProperty(STATE_PROPERTY_KEY, String.class).equalsIgnoreCase(ACTIVE_STATE_VALUE)) {
                activatedEdges.add(edge);
            }
        }
        return activatedEdges;
    }

    private Set<AtlasEdge> getRemovedInputOutputEdges(String guid) {
        List<Object> removedElements = RequestContext.get().getRemovedElementsMap().get(guid);
        Set<AtlasEdge> removedEdges = null;

        if (removedElements != null) {
            removedEdges = removedElements.stream().map(x -> (AtlasEdge) x).collect(Collectors.toSet());
        }

        return removedEdges;
    }


    private AtlasEntityHeader constructHeader(AtlasEntity entity, AtlasVertex vertex, Map<String, AtlasAttribute> attributeMap ) throws AtlasBaseException {
        AtlasEntityHeader header = entityRetriever.toAtlasEntityHeaderWithClassifications(vertex, attributeMap.keySet());
        if (entity.getClassifications() == null) {
            entity.setClassifications(header.getClassifications());
        }

        return header;
    }

    private void updateInConsistentOwnedMapVertices(AttributeMutationContext ctx, AtlasMapType mapType, Object val) {
        if (mapType.getValueType().getTypeCategory() == TypeCategory.OBJECT_ID_TYPE && !ctx.getAttributeDef().isSoftReferenced()) {
            AtlasEdge edge = (AtlasEdge) val;

            if (ctx.getAttribute().isOwnedRef() && getStatus(edge) == DELETED && getStatus(edge.getInVertex()) == DELETED) {

                //Resurrect the vertex and edge to ACTIVE state
                AtlasGraphUtilsV2.setEncodedProperty(edge, STATE_PROPERTY_KEY, ACTIVE.name());
                AtlasGraphUtilsV2.setEncodedProperty(edge.getInVertex(), STATE_PROPERTY_KEY, ACTIVE.name());
            }
        }
    }


    public void cleanUpClassificationPropagation(String classificationName, int batchLimit) {
        int CLEANUP_MAX = batchLimit <= 0 ? CLEANUP_BATCH_SIZE : batchLimit * CLEANUP_BATCH_SIZE;
        int cleanedUpCount = 0;
        long classificationEdgeCount = 0;
        long classificationEdgeInMemoryCount = 0;
        Iterator<AtlasVertex> tagVertices = GraphHelper.getClassificationVertices(graph, classificationName, CLEANUP_BATCH_SIZE);
        List<AtlasVertex> tagVerticesProcessed = new ArrayList<>(0);
        List<AtlasVertex> currentAssetVerticesBatch = new ArrayList<>(0);

        while (tagVertices != null && tagVertices.hasNext()) {
            if (cleanedUpCount >= CLEANUP_MAX){
                return;
            }

            while (tagVertices.hasNext() && currentAssetVerticesBatch.size() < CLEANUP_BATCH_SIZE) {
                AtlasVertex tagVertex = tagVertices.next();

                int availableSlots = CLEANUP_BATCH_SIZE - currentAssetVerticesBatch.size();
                long assetCountForCurrentTagVertex = GraphHelper.getAssetsCountOfClassificationVertex(tagVertex);
                currentAssetVerticesBatch.addAll(GraphHelper.getAllAssetsWithClassificationVertex(tagVertex, availableSlots));
                LOG.info("Available slots : {}, assetCountForCurrentTagVertex : {}, queueSize : {}",availableSlots, assetCountForCurrentTagVertex, currentAssetVerticesBatch.size());
                if (assetCountForCurrentTagVertex <= availableSlots) {
                    tagVerticesProcessed.add(tagVertex);
                }
            }

            int currentAssetsBatchSize = currentAssetVerticesBatch.size();
            if (currentAssetsBatchSize > 0) {
                LOG.info("To clean up tag {} from {} entities", classificationName, currentAssetsBatchSize);
                int offset = 0;
                do {
                    try {
                        int toIndex = Math.min((offset + CHUNK_SIZE), currentAssetsBatchSize);
                        List<AtlasVertex> entityVertices = currentAssetVerticesBatch.subList(offset, toIndex);
                        for (AtlasVertex vertex : entityVertices) {
                            List<AtlasClassification> deletedClassifications = new ArrayList<>();
                            GraphTransactionInterceptor.lockObjectAndReleasePostCommit(graphHelper.getGuid(vertex));
                            List<AtlasEdge> classificationEdges = GraphHelper.getClassificationEdges(vertex, null, classificationName);
                            classificationEdgeCount += classificationEdges.size();
                            int batchSize = CHUNK_SIZE;
                            for (int i = 0; i < classificationEdges.size(); i += batchSize) {
                                int end = Math.min(i + batchSize, classificationEdges.size());
                                List<AtlasEdge> batch = classificationEdges.subList(i, end);
                                for (AtlasEdge edge : batch) {
                                    try {
                                        AtlasClassification classification = entityRetriever.toAtlasClassification(edge.getInVertex());
                                        deletedClassifications.add(classification);
                                        deleteDelegate.getHandler().deleteEdgeReference(edge, CLASSIFICATION, false, true, null, vertex);
                                        classificationEdgeInMemoryCount++;
                                    } catch (IllegalStateException | AtlasBaseException e) {
                                        e.printStackTrace();
                                    }
                                }
                                if(classificationEdgeInMemoryCount >= CHUNK_SIZE){
                                    transactionInterceptHelper.intercept();
                                    classificationEdgeInMemoryCount = 0;
                                }
                            }
                            try {
                                AtlasEntity entity = repairClassificationMappings(vertex);
                                entityChangeNotifier.onClassificationDeletedFromEntity(entity, deletedClassifications);
                            } catch (IllegalStateException | AtlasBaseException e) {
                                e.printStackTrace();
                            }
                        }

                        transactionInterceptHelper.intercept();

                        offset += CHUNK_SIZE;
                    } finally {
                        LOG.info("For offset {} , classificationEdge were : {}", offset, classificationEdgeCount);
                        classificationEdgeCount = 0;
                        LOG.info("Cleaned up {} entities for classification {}", offset, classificationName);
                    }

                } while (offset < currentAssetsBatchSize);

                for (AtlasVertex classificationVertex : tagVerticesProcessed) {
                    try {
                        deleteDelegate.getHandler().deleteClassificationVertex(classificationVertex, true);
                    } catch (IllegalStateException e) {
                        e.printStackTrace();
                    }
                }
                transactionInterceptHelper.intercept();

                cleanedUpCount += currentAssetsBatchSize;
                currentAssetVerticesBatch.clear();
                tagVerticesProcessed.clear();
            }
            tagVertices = GraphHelper.getClassificationVertices(graph, classificationName, CLEANUP_BATCH_SIZE);
        }

        LOG.info("Completed cleaning up classification {}", classificationName);
    }

    public AtlasEntity repairClassificationMappings(AtlasVertex entityVertex) throws AtlasBaseException {
        //TODO: support V2
        String guid = GraphHelper.getGuid(entityVertex);
        AtlasEntity entity = instanceConverter.getEntity(guid, ENTITY_CHANGE_NOTIFY_IGNORE_RELATIONSHIP_ATTRIBUTES);

        AtlasAuthorizationUtils.verifyAccess(new AtlasEntityAccessRequest(typeRegistry, AtlasPrivilege.ENTITY_UPDATE_CLASSIFICATION, new AtlasEntityHeader(entity)), "repair classification mappings: guid=", guid);
        List<String> classificationNames = new ArrayList<>();
        List<String> propagatedClassificationNames = new ArrayList<>();

        if (entity.getClassifications() != null) {
            List<AtlasClassification> classifications = entity.getClassifications();
            for (AtlasClassification classification : classifications) {
                if (isPropagatedClassification(classification, guid)) {
                    propagatedClassificationNames.add(classification.getTypeName());
                } else {
                    classificationNames.add(classification.getTypeName());
                }
            }
        }
        //Delete array/set properties first
        entityVertex.removeProperty(TRAIT_NAMES_PROPERTY_KEY);
        entityVertex.removeProperty(PROPAGATED_TRAIT_NAMES_PROPERTY_KEY);


        //Update classificationNames and propagatedClassificationNames in entityVertex
        entityVertex.setProperty(CLASSIFICATION_NAMES_KEY, getDelimitedClassificationNames(classificationNames));
        entityVertex.setProperty(PROPAGATED_CLASSIFICATION_NAMES_KEY, getDelimitedClassificationNames(propagatedClassificationNames));
        entityVertex.setProperty(CLASSIFICATION_TEXT_KEY, fullTextMapperV2.getClassificationTextForEntity(entity));
        // Make classificationNames unique list as it is of type SET
        classificationNames = classificationNames.stream().distinct().collect(Collectors.toList());
        //Update classificationNames and propagatedClassificationNames in entityHeader
        for(String classificationName : classificationNames) {
            AtlasGraphUtilsV2.addEncodedProperty(entityVertex, TRAIT_NAMES_PROPERTY_KEY, classificationName);
        }
        for (String classificationName : propagatedClassificationNames) {
            entityVertex.addListProperty(PROPAGATED_TRAIT_NAMES_PROPERTY_KEY, classificationName);
        }

        return entity;
    }

    public void addClassificationsV1(final EntityMutationContext context, String guid, List<AtlasClassification> classifications) throws AtlasBaseException {
        if (CollectionUtils.isNotEmpty(classifications)) {
            MetricRecorder metric = RequestContext.get().startMetricRecord("addClassifications");

            final AtlasVertex                              entityVertex          = context.getVertex(guid);
            final AtlasEntityType                          entityType            = context.getType(guid);
            List<AtlasVertex>                              entitiesToPropagateTo = null;
            Map<AtlasClassification, HashSet<AtlasVertex>> addedClassifications  = new HashMap<>();
            List<AtlasClassification>                      addClassifications    = new ArrayList<>(classifications.size());
            entityRetriever.verifyClassificationsPropagationMode(classifications);
            for (AtlasClassification c : classifications) {
                AtlasClassification classification      = new AtlasClassification(c);
                String              classificationName  = classification.getTypeName();
                Boolean             propagateTags       = classification.isPropagate();
                Boolean             removePropagations  = classification.getRemovePropagationsOnEntityDelete();
                Boolean restrictPropagationThroughLineage = classification.getRestrictPropagationThroughLineage();
                Boolean restrictPropagationThroughHierarchy = classification.getRestrictPropagationThroughHierarchy();

                if (propagateTags != null && propagateTags &&
                        classification.getEntityGuid() != null &&
                        !StringUtils.equals(classification.getEntityGuid(), guid)) {
                    continue;
                }

                if (propagateTags == null) {
                    RequestContext reqContext = RequestContext.get();

                    if(reqContext.isImportInProgress() || reqContext.isInNotificationProcessing()) {
                        propagateTags = false;
                    } else {
                        propagateTags = CLASSIFICATION_PROPAGATION_DEFAULT;
                    }

                    classification.setPropagate(propagateTags);
                }

                if (removePropagations == null) {
                    removePropagations = graphHelper.getDefaultRemovePropagations();

                    classification.setRemovePropagationsOnEntityDelete(removePropagations);
                }

                if (restrictPropagationThroughLineage == null) {
                    classification.setRestrictPropagationThroughLineage(RESTRICT_PROPAGATION_THROUGH_LINEAGE_DEFAULT);
                }

                if (restrictPropagationThroughHierarchy == null) {
                    classification.setRestrictPropagationThroughHierarchy(RESTRICT_PROPAGATION_THROUGH_HIERARCHY_DEFAULT);
                }

                // set associated entity id to classification
                if (classification.getEntityGuid() == null) {
                    classification.setEntityGuid(guid);
                }

                // set associated entity status to classification
                if (classification.getEntityStatus() == null) {
                    classification.setEntityStatus(ACTIVE);
                }

                // ignore propagated classifications

                if (LOG.isDebugEnabled()) {
                    LOG.debug("Adding classification [{}] to [{}] using edge label: [{}]", classificationName, entityType.getTypeName(), getTraitLabel(classificationName));
                }

                addToClassificationNames(entityVertex, classificationName);

                // add a new AtlasVertex for the struct or trait instance
                AtlasVertex classificationVertex = createClassificationVertex(classification);

                if (LOG.isDebugEnabled()) {
                    LOG.debug("created vertex {} for trait {}", GraphHelper.string(classificationVertex), classificationName);
                }

                if (propagateTags && taskManagement != null && DEFERRED_ACTION_ENABLED) {
                    propagateTags = false;

                    createAndQueueTask(CLASSIFICATION_PROPAGATION_ADD, entityVertex, classificationVertex.getIdForDisplay(), getTypeName(classificationVertex));
                }

                // add the attributes for the trait instance
                mapClassification(EntityOperation.CREATE, context, classification, entityType, entityVertex, classificationVertex);
                updateModificationMetadata(entityVertex);
                if(addedClassifications.get(classification) == null) {
                    addedClassifications.put(classification, new HashSet<>());
                }
                //Add current Vertex to be notified
                addedClassifications.get(classification).add(entityVertex);

                if (propagateTags) {
                    // compute propagatedEntityVertices only once
                    if (entitiesToPropagateTo == null) {
                        String propagationMode;
                        propagationMode = entityRetriever.determinePropagationMode(classification.getRestrictPropagationThroughLineage(),classification.getRestrictPropagationThroughHierarchy());
                        Boolean toExclude = propagationMode == CLASSIFICATION_PROPAGATION_MODE_RESTRICT_LINEAGE ? true : false;
                        entitiesToPropagateTo = entityRetriever.getImpactedVerticesV2(entityVertex, CLASSIFICATION_PROPAGATION_MODE_LABELS_MAP.get(propagationMode),toExclude);
                    }

                    if (CollectionUtils.isNotEmpty(entitiesToPropagateTo)) {
                        if (LOG.isDebugEnabled()) {
                            LOG.debug("Propagating tag: [{}][{}] to {}", classificationName, entityType.getTypeName(), GraphHelper.getTypeNames(entitiesToPropagateTo));
                        }

                        List<AtlasVertex> entitiesPropagatedTo = deleteDelegate.getHandler().addTagPropagation(classificationVertex, entitiesToPropagateTo);

                        if (CollectionUtils.isNotEmpty(entitiesPropagatedTo)) {
                            addedClassifications.get(classification).addAll(entitiesPropagatedTo);
                        }
                    } else {
                        if (LOG.isDebugEnabled()) {
                            LOG.debug(" --> Not propagating classification: [{}][{}] - no entities found to propagate to.", getTypeName(classificationVertex), entityType.getTypeName());
                        }
                    }
                } else {
                    if (LOG.isDebugEnabled()) {
                        LOG.debug(" --> Not propagating classification: [{}][{}] - propagation is disabled.", getTypeName(classificationVertex), entityType.getTypeName());
                    }
                }

                addClassifications.add(classification);
            }

            // notify listeners on classification addition
            List<AtlasVertex> notificationVertices = new ArrayList<AtlasVertex>() {{ add(entityVertex); }};

            if (CollectionUtils.isNotEmpty(entitiesToPropagateTo)) {
                notificationVertices.addAll(entitiesToPropagateTo);
            }


            for (AtlasClassification classification : addedClassifications.keySet()) {
                Set<AtlasVertex>  vertices           = addedClassifications.get(classification);

                if (RequestContext.get().isDelayTagNotifications()) {
                    RequestContext.get().addAddedClassificationAndVertices(classification, new ArrayList<>(vertices));
                } else {
                    List<AtlasEntity> propagatedEntities = updateClassificationText(classification, vertices);

                    entityChangeNotifier.onClassificationsAddedToEntities(propagatedEntities, Collections.singletonList(classification), false);
                }
            }

            RequestContext.get().endMetricRecord(metric);
        }
    }

    public void handleAddClassifications(final EntityMutationContext context, String guid, List<AtlasClassification> classifications) throws AtlasBaseException {
        if(getJanusOptimisationEnabled()){
            addClassificationsV2(context, guid, classifications);
        } else {
            addClassificationsV1(context, guid, classifications);
        }
    }

    public void addClassificationsV2(final EntityMutationContext context, String guid, List<AtlasClassification> classifications) throws AtlasBaseException {
        if (CollectionUtils.isNotEmpty(classifications)) {
            MetricRecorder metric = RequestContext.get().startMetricRecord("addClassifications");

            final AtlasVertex                              entityVertex          = context.getVertex(guid);
            final AtlasEntityType                          entityType            = context.getType(guid);
            List<AtlasVertex>                              entitiesToPropagateTo = null;
            Map<AtlasClassification, HashSet<AtlasVertex>> addedClassifications  = new HashMap<>();
            List<AtlasClassification>                      addClassifications    = new ArrayList<>(classifications.size());
            entityRetriever.verifyClassificationsPropagationMode(classifications);

            for (AtlasClassification c : classifications) {
                validateClassificationTypeName(c);
            }

            classifications = mapClassificationsV2(classifications);

            for (AtlasClassification c : classifications) {
                AtlasClassification classification      = new AtlasClassification(c);
                String              classificationName  = classification.getTypeName();
                Boolean             propagateTags       = classification.isPropagate();
                Boolean             removePropagations  = classification.getRemovePropagationsOnEntityDelete();
                Boolean restrictPropagationThroughLineage = classification.getRestrictPropagationThroughLineage();
                Boolean restrictPropagationThroughHierarchy = classification.getRestrictPropagationThroughHierarchy();

                if (propagateTags != null && propagateTags &&
                        classification.getEntityGuid() != null &&
                        !StringUtils.equals(classification.getEntityGuid(), guid)) {
                    continue;
                }

                if (propagateTags == null) {
                    RequestContext reqContext = RequestContext.get();

                    if(reqContext.isImportInProgress() || reqContext.isInNotificationProcessing()) {
                        propagateTags = false;
                    } else {
                        propagateTags = CLASSIFICATION_PROPAGATION_DEFAULT;
                    }

                    classification.setPropagate(propagateTags);
                }

                if (removePropagations == null) {
                    removePropagations = graphHelper.getDefaultRemovePropagations();

                    classification.setRemovePropagationsOnEntityDelete(removePropagations);
                }

                if (restrictPropagationThroughLineage == null) {
                    classification.setRestrictPropagationThroughLineage(RESTRICT_PROPAGATION_THROUGH_LINEAGE_DEFAULT);
                }

                if (restrictPropagationThroughHierarchy == null) {
                    classification.setRestrictPropagationThroughHierarchy(RESTRICT_PROPAGATION_THROUGH_HIERARCHY_DEFAULT);
                }

                // set associated entity id to classification
                if (classification.getEntityGuid() == null) {
                    classification.setEntityGuid(guid);
                }

                // set associated entity status to classification
                if (classification.getEntityStatus() == null) {
                    classification.setEntityStatus(ACTIVE);
                }

                // ignore propagated classifications

                if (LOG.isDebugEnabled()) {
                    LOG.debug("Adding classification [{}] to [{}] using edge label: [{}]", classificationName, entityType.getTypeName(), getTraitLabel(classificationName));
                }

                Map<String, Object> minAssetMap = getMinimalAssetMap(entityVertex);

                //addToClassificationNames(entityVertex, classificationName);
                List<AtlasClassification> currentTags = tagDAO.getAllClassificationsForVertex(entityVertex.getIdForDisplay());
                currentTags.add(classification);

                // add a new AtlasVertex for the struct or trait instance
                // AtlasVertex classificationVertex = createClassificationVertex(classification);
                tagDAO.putDirectTag(entityVertex.getIdForDisplay(), classificationName, classification, minAssetMap);

                // Adding to context for rollback purpose later
                RequestContext reqContext = RequestContext.get();
                reqContext.addCassandraTagOperation(guid,
                        new CassandraTagOperation(
                                entityVertex.getIdForDisplay(),
                                classificationName,
                                CassandraTagOperation.OperationType.INSERT,
                                classification,
                                minAssetMap)
                );

                // Update ES attributes
                Map<String, Map<String, Object>> deNormMap = new HashMap<>();
                deNormMap.put(entityVertex.getIdForDisplay(), TagDeNormAttributesUtil.getDirectTagAttachmentAttributesForAddTag(classification,
                        currentTags, typeRegistry, fullTextMapperV2));
                // ES operation collected to be executed in the end
                RequestContext.get().addESDeferredOperation(
                        new ESDeferredOperation(
                                ESDeferredOperation.OperationType.TAG_DENORM_FOR_ADD_CLASSIFICATIONS,
                                entityVertex.getIdForDisplay(),
                                deNormMap
                        )
                );

                if (LOG.isDebugEnabled()) {
                    LOG.debug("created direct tag {}", classificationName);
                }

                if (propagateTags && taskManagement != null && DEFERRED_ACTION_ENABLED) {
                    deleteDelegate.getHandler().createAndQueueTaskWithoutCheckV2(CLASSIFICATION_PROPAGATION_ADD, entityVertex, null, classificationName);
                }

                // add the attributes for the trait instance
                //mapClassification(EntityOperation.CREATE, context, classification, entityType, entityVertex, classificationVertex);

                updateModificationMetadata(entityVertex);
                if(addedClassifications.get(classification) == null) {
                    addedClassifications.put(classification, new HashSet<>());
                }
                //Add current Vertex to be notified
                addedClassifications.get(classification).add(entityVertex);

                addClassifications.add(classification);
            }

            // notify listeners on classification addition
            List<AtlasVertex> notificationVertices = new ArrayList<AtlasVertex>() {{ add(entityVertex); }};

            if (CollectionUtils.isNotEmpty(entitiesToPropagateTo)) {
                notificationVertices.addAll(entitiesToPropagateTo);
            }


            for (AtlasClassification classification : addedClassifications.keySet()) {
                Set<AtlasVertex>  vertices           = addedClassifications.get(classification);

                if (RequestContext.get().isDelayTagNotifications()) {
                    RequestContext.get().addAddedClassificationAndVertices(classification, new ArrayList<>(vertices));
                } else {
                    List<AtlasEntity> propagatedEntities = updateClassificationText(classification, vertices);

                    entityChangeNotifier.onClassificationsAddedToEntities(propagatedEntities, Collections.singletonList(classification), false);
                }
            }

            RequestContext.get().endMetricRecord(metric);
        }
    }

    @NotNull
    private List<AtlasClassification> mapClassificationsV2(List<AtlasClassification> classifications) throws AtlasBaseException {
        List<AtlasClassification> mappedClassifications = new ArrayList<>(classifications.size());
        for (AtlasClassification c : classifications) {
            // Apply attribute mapping to ensure schema compatibility with v1
            AtlasClassification mappedClassification = tagAttributeMapper.mapClassificationAttributes(c);
            mappedClassifications.add(mappedClassification);
        }
        classifications = mappedClassifications;
        return classifications;
    }

    public List<String> propagateClassification(String entityGuid, String classificationVertexId, String relationshipGuid, Boolean previousRestrictPropagationThroughLineage,Boolean previousRestrictPropagationThroughHierarchy) throws AtlasBaseException {
        try {

            if (StringUtils.isEmpty(entityGuid) || StringUtils.isEmpty(classificationVertexId)) {
                LOG.error("propagateClassification(entityGuid={}, classificationVertexId={}): entityGuid and/or classification vertex id is empty", entityGuid, classificationVertexId);

                throw new AtlasBaseException(String.format("propagateClassification(entityGuid=%s, classificationVertexId=%s): entityGuid and/or classification vertex id is empty", entityGuid, classificationVertexId));
            }

            AtlasVertex entityVertex = graphHelper.getVertexForGUID(entityGuid);
            if (entityVertex == null) {
                LOG.error("propagateClassification(entityGuid={}, classificationVertexId={}): entity vertex not found", entityGuid, classificationVertexId);

                throw new AtlasBaseException(String.format("propagateClassification(entityGuid=%s, classificationVertexId=%s): entity vertex not found", entityGuid, classificationVertexId));
            }

            AtlasVertex classificationVertex = graph.getVertex(classificationVertexId);
            if (classificationVertex == null) {
                LOG.error("propagateClassification(entityGuid={}, classificationVertexId={}): classification vertex not found", entityGuid, classificationVertexId);

                throw new AtlasBaseException(String.format("propagateClassification(entityGuid=%s, classificationVertexId=%s): classification vertex not found", entityGuid, classificationVertexId));
            }

            /*
                If restrictPropagateThroughLineage was false at past
                 then updated to true we need to delete the propagated
                 classifications and then put the classifications as intended
             */

            Boolean currentRestrictPropagationThroughLineage = AtlasGraphUtilsV2.getProperty(classificationVertex, CLASSIFICATION_VERTEX_RESTRICT_PROPAGATE_THROUGH_LINEAGE, Boolean.class);

            Boolean currentRestrictPropagationThroughHierarchy = AtlasGraphUtilsV2.getProperty(classificationVertex, CLASSIFICATION_VERTEX_RESTRICT_PROPAGATE_THROUGH_HIERARCHY, Boolean.class);
            if (previousRestrictPropagationThroughLineage != null && currentRestrictPropagationThroughLineage != null && !previousRestrictPropagationThroughLineage && currentRestrictPropagationThroughLineage) {
                deleteDelegate.getHandler().removeTagPropagation(classificationVertex);
            }

            if (previousRestrictPropagationThroughHierarchy != null && currentRestrictPropagationThroughHierarchy != null && !previousRestrictPropagationThroughHierarchy && currentRestrictPropagationThroughHierarchy) {
                deleteDelegate.getHandler().removeTagPropagation(classificationVertex);
            }

            String propagationMode = entityRetriever.determinePropagationMode(currentRestrictPropagationThroughLineage, currentRestrictPropagationThroughHierarchy);

            List<String> edgeLabelsToCheck = CLASSIFICATION_PROPAGATION_MODE_LABELS_MAP.get(propagationMode);
            Boolean toExclude = propagationMode == CLASSIFICATION_PROPAGATION_MODE_RESTRICT_LINEAGE ? true:false;
            List<AtlasVertex> impactedVertices = entityRetriever.getIncludedImpactedVerticesV2(entityVertex, relationshipGuid, edgeLabelsToCheck,toExclude);

            if (CollectionUtils.isEmpty(impactedVertices)) {
                LOG.debug("propagateClassification(entityGuid={}, classificationVertexId={}): found no entities to propagate the classification", entityGuid, classificationVertexId);

                return null;
            }

            return processClassificationPropagationAddition(impactedVertices, classificationVertex);
        } catch (Exception e) {
            LOG.error("propagateClassification(entityGuid={}, classificationVertexId={}): error while propagating classification", entityGuid, classificationVertexId, e);

            throw new AtlasBaseException(e);
        }
    }


    public void propagateClassificationV2(Map<String, Object> parameters,
                                          String entityGuid,
                                          String tagTypeName, String parentEntityGuid, String toVertexId) throws AtlasBaseException {

        if (StringUtils.isEmpty(toVertexId)) { // existing flow
            try {
                if (StringUtils.isEmpty(entityGuid) || StringUtils.isEmpty(tagTypeName)) {
                    LOG.error("propagateClassification(entityGuid={}, tagTypeName={}): entityGuid and/or classification vertex id is empty", entityGuid, tagTypeName);

                    throw new AtlasBaseException(String.format("propagateClassification(entityGuid=%s, tagTypeName=%s): entityGuid and/or classification vertex id is empty", entityGuid, tagTypeName));
                }

                //Map<String, Object> sourceAsset = CassandraConnector.getVertexPropertiesByGuid(entityGuid);
                //AtlasVertex entityVertex = graph.getVertex(String.valueOf(sourceAsset.get("id")));

                //entityGuid cannot be empty
                AtlasVertex entityVertex = graphHelper.getVertexForGUID(entityGuid);
                if (entityVertex == null) {
                    LOG.error("propagateClassification(entityGuid={}, tagTypeName={}): entity vertex not found", entityGuid, tagTypeName);

                    throw new AtlasBaseException(String.format("propagateClassification(entityGuid=%s, tagTypeName=%s): entity vertex not found", entityGuid, tagTypeName));
                }

                //AtlasVertex classificationVertex = graph.getVertex(classificationVertexId);
                AtlasClassification tag = tagDAO.findDirectTagByVertexIdAndTagTypeName(entityVertex.getIdForDisplay(), tagTypeName);
                if (tag == null) {
                    if (StringUtils.isNotEmpty(parentEntityGuid) && !parentEntityGuid.equals(entityGuid)) {
                        //fallback only to get tag
                        AtlasVertex parentEntityVertex = graphHelper.getVertexForGUID(parentEntityGuid);
                        if (parentEntityVertex == null) {
                            LOG.error("propagateClassification(parentEntityGuid={}, tagTypeName={}): entity vertex not found", parentEntityGuid, tagTypeName);

                            throw new AtlasBaseException(String.format("propagateClassification(parentEntityGuid=%s, tagTypeName=%s): entity vertex not found", parentEntityGuid, tagTypeName));
                        }
                        tag = tagDAO.findDirectTagByVertexIdAndTagTypeName(parentEntityVertex.getIdForDisplay(), tagTypeName);
                    }
                    if (tag == null) {
                        LOG.error("propagateClassification(entityGuid={},parentEntityGuid={}, tagTypeName={}): tag found", entityGuid, parentEntityGuid, tagTypeName);
                        throw new AtlasBaseException(String.format("propagateClassification(entityGuid=%s,parentEntityGuid=%s, tagTypeName=%s): tag found", entityGuid, parentEntityGuid, tagTypeName));
                    }
                }

                Boolean currentRestrictPropagationThroughLineage = tag.getRestrictPropagationThroughLineage();
                Boolean currentRestrictPropagationThroughHierarchy = tag.getRestrictPropagationThroughHierarchy();
                String propagationMode = entityRetriever.determinePropagationMode(currentRestrictPropagationThroughLineage, currentRestrictPropagationThroughHierarchy);

                Boolean toExclude = Objects.equals(propagationMode, CLASSIFICATION_PROPAGATION_MODE_RESTRICT_LINEAGE);
                List<Tag> tagPropagations = tagDAO.getTagPropagationsForAttachment(entityVertex.getIdForDisplay(), tagTypeName);
                LOG.info("{} entity vertices have classification with typeName {} attached", tagPropagations.size(), tagTypeName);

                Set<String> verticesIdsToAddClassification = tagPropagations.stream()
                        .map(Tag::getVertexId)
                        .collect(Collectors.toSet());
                Set<String> impactedVerticeIds = new HashSet<>();
                entityRetriever.traverseImpactedVerticesByLevelV2(entityVertex, null, null, impactedVerticeIds, CLASSIFICATION_PROPAGATION_MODE_LABELS_MAP.get(propagationMode), toExclude, verticesIdsToAddClassification);
                // entityVertex needed to be added in propagation
                if (parentEntityGuid!=null && !entityGuid.equals(parentEntityGuid)) {
                    impactedVerticeIds.add(entityVertex.getIdForDisplay());
                }
                List<AtlasVertex> impactedVertices = impactedVerticeIds.stream().map(x -> graph.getVertex(x))
                        .filter(vertex -> vertex != null)
                        .collect(Collectors.toList());
                transactionInterceptHelper.intercept();
                if (CollectionUtils.isEmpty(impactedVerticeIds)) {
                    LOG.debug("propagateClassification(entityGuid={}, tagTypeName={}): found no entities to propagate the classification", entityGuid, tagTypeName);
                    return;
                } else {
                    LOG.info("Found {} vertexIds", impactedVertices.size());
                }
                transactionInterceptHelper.intercept();
                processClassificationPropagationAdditionV2(parameters, entityVertex.getIdForDisplay(), impactedVertices, tag);
            } catch (Exception e) {
                LOG.error("propagateClassification(entityGuid={}, classificationTypeName={}): error while propagating classification", entityGuid, tagTypeName, e);
                throw new AtlasBaseException(e);
            }
        } else { // handle add classifications fromVertex to toVertex
            // Get all tags for fromVertex
            AtlasVertex fromVertex = entityRetriever.getEntityVertex(entityGuid);
            if (fromVertex == null) {
                LOG.error("propagateClassification(fromVertexId={}, tagTypeName={}): fromVertex not found", entityGuid, tagTypeName);
                throw new AtlasBaseException(String.format("propagateClassification(fromVertexId=%s, tagTypeName=%s): fromVertex not found", entityGuid, tagTypeName));
            }

            List<Tag> tags = tagDAO.getAllTagsByVertexId(fromVertex.getIdForDisplay());
            // get impacted vertices for toVertex
            AtlasVertex toVertex = entityRetriever.getEntityVertex(toVertexId);
            if (toVertex == null) {
                LOG.error("propagateClassification(toVertexId={}, tagTypeName={}): toVertex not found", toVertexId, tagTypeName);
                throw new AtlasBaseException(String.format("propagateClassification(toVertexId=%s, tagTypeName=%s): toVertex not found", toVertexId, tagTypeName));
            }

            Map<String, List<AtlasVertex>> impactedVerticesMap = new TreeMap<>();
            // Process propagated tags: determine propagation mode, cache impacted vertices by mode, and apply classification propagation
            for(Tag tag: tags) {
                if (tag.isPropagationEnabled()) {
                    AtlasClassification atlasClassification = tag.toAtlasClassification();

                    /*
                    * sourceEntityGuid will not always be fromVertex (entityGuid)
                    *
                    * Assume
                    * - database (is tagged with tag0)
                    * - schema -> table
                    * - No relationship between database & schema created so far
                    *
                    * When new edge between database & schema is added, generated task will have following paramenters
                    * entityGuid   -> schema guid
                    * toEntityGuid -> table guid
                    *
                    * Considering entityGuid always to be fromVertex will result into unintended tag entry as following
                    * source_id: schema -> id: table
                    *
                    * It should be
                    * source_id: database -> id: table
                    *
                    * So the sourceEntityGuid is always the entityGuid from tag information & not the entityGuid in the task
                    *
                    * */
                    String sourceEntityGuid = atlasClassification.getEntityGuid();
                    AtlasVertex sourceVertex = entityRetriever.getEntityVertex(sourceEntityGuid);
                    if (sourceVertex == null) {
                        LOG.error("propagateClassification(sourceVertex={}, tagTypeName={}): sourceVertex not found", sourceEntityGuid, tagTypeName);
                        throw new AtlasBaseException(String.format("propagateClassification(sourceVertex=%s, tagTypeName=%s): sourceVertex not found", sourceEntityGuid, tagTypeName));
                    }

                    Boolean currentRestrictPropagationThroughLineage = tag.getRestrictPropagationThroughLineage();
                    Boolean currentRestrictPropagationThroughHierarchy = tag.getRestrictPropagationThroughHierarchy();
                    String propagationMode = entityRetriever.determinePropagationMode(currentRestrictPropagationThroughLineage, currentRestrictPropagationThroughHierarchy);
                    Boolean toExclude = Objects.equals(propagationMode, CLASSIFICATION_PROPAGATION_MODE_RESTRICT_LINEAGE);

                    List<AtlasVertex> impactedVertices;
                    if (!impactedVerticesMap.containsKey(propagationMode)) {
                        List<Tag> tagPropagations = tagDAO.getTagPropagationsForAttachment(sourceVertex.getIdForDisplay(), tag.getTagTypeName());
                        LOG.info("{} entity vertices have classification with typeName {} attached", tagPropagations.size(), tagTypeName);

                        Set<String> verticesIdsToAddClassification = tagPropagations.stream()
                                .map(Tag::getVertexId)
                                .collect(Collectors.toSet());
                        Set<String> impactedVerticesIds = new HashSet<>();
                        entityRetriever.traverseImpactedVerticesByLevelV2(toVertex, null, null, impactedVerticesIds, CLASSIFICATION_PROPAGATION_MODE_LABELS_MAP.get(propagationMode), toExclude, verticesIdsToAddClassification);
                        impactedVerticesIds.remove(fromVertex.getIdForDisplay());
                        impactedVerticesIds.addAll(verticesIdsToAddClassification);
                        impactedVertices = impactedVerticesIds.stream().map(x -> graph.getVertex(x))
                                .filter(vertex -> vertex != null)
                                .collect(Collectors.toList());
                        impactedVerticesMap.put(propagationMode, impactedVertices);
                    } else {
                        impactedVertices = impactedVerticesMap.get(propagationMode);
                        LOG.info("Impacted vertices for propagation mode {} already exists", propagationMode);
                    }

                    processClassificationPropagationAdditionV2(parameters, sourceVertex.getIdForDisplay(), impactedVertices, atlasClassification);
                }
            }
        }
    }

    public List<String> processClassificationPropagationAddition(List<AtlasVertex> verticesToPropagate, AtlasVertex classificationVertex) throws AtlasBaseException{
        AtlasPerfMetrics.MetricRecorder classificationPropagationMetricRecorder = RequestContext.get().startMetricRecord("processClassificationPropagationAddition");
        List<String> propagatedEntitiesGuids = new ArrayList<>();
        int impactedVerticesSize = verticesToPropagate.size();
        int offset = 0;
        int toIndex;
        LOG.info(String.format("Total number of vertices to propagate: %d", impactedVerticesSize));

        try {
            do {
                toIndex = offset + CHUNK_SIZE > impactedVerticesSize ? impactedVerticesSize : offset + CHUNK_SIZE;
                List<AtlasVertex> chunkedVerticesToPropagate = verticesToPropagate.subList(offset, toIndex);

                AtlasPerfMetrics.MetricRecorder metricRecorder  = RequestContext.get().startMetricRecord("lockObjectsAfterTraverse");
                List<String> impactedVerticesGuidsToLock        = chunkedVerticesToPropagate.stream().map(x -> GraphHelper.getGuid(x)).collect(Collectors.toList());
                GraphTransactionInterceptor.lockObjectAndReleasePostCommit(impactedVerticesGuidsToLock);
                RequestContext.get().endMetricRecord(metricRecorder);

                AtlasClassification classification       = entityRetriever.toAtlasClassification(classificationVertex);
                List<AtlasVertex>   entitiesPropagatedTo = deleteDelegate.getHandler().addTagPropagation(classificationVertex, chunkedVerticesToPropagate);

                if (CollectionUtils.isEmpty(entitiesPropagatedTo)) {
                    return null;
                }

                List<AtlasEntity>   propagatedEntitiesChunked       = updateClassificationText(classification, entitiesPropagatedTo);
                List<String>        chunkedPropagatedEntitiesGuids  = propagatedEntitiesChunked.stream().map(x -> x.getGuid()).collect(Collectors.toList());

                propagatedEntitiesGuids.addAll(chunkedPropagatedEntitiesGuids);
                offset += CHUNK_SIZE;
                transactionInterceptHelper.intercept();
                entityChangeNotifier.onClassificationsAddedToEntities(propagatedEntitiesChunked, Collections.singletonList(classification), false);
            } while (offset < impactedVerticesSize);
        } catch (AtlasBaseException exception) {
            LOG.error("Error occurred while adding classification propagation for classification with propagation id {}", classificationVertex.getIdForDisplay());
            throw exception;
        } finally {
            RequestContext.get().endMetricRecord(classificationPropagationMetricRecorder);
        }

        return propagatedEntitiesGuids;

    }

    public void processClassificationPropagationAdditionV2(Map<String, Object> parameters,
                                                           String entityVertexId,
                                                           List<AtlasVertex> verticesToPropagate,
                                                           AtlasClassification classification) throws AtlasBaseException{
        AtlasPerfMetrics.MetricRecorder classificationPropagationMetricRecorder = RequestContext.get().startMetricRecord("processClassificationPropagationAddition");
        int impactedVerticesSize = verticesToPropagate.size();

        int offset = 0;
        int toIndex;
        LOG.info(String.format("Total number of vertices to propagate: %d", impactedVerticesSize));

        try {
            do {
                toIndex = Math.min(offset + CHUNK_SIZE, impactedVerticesSize);
                List<AtlasVertex> chunkedVerticesToPropagate = verticesToPropagate.subList(offset, toIndex);

                Map<String, Map<String, Object>> deNormAttributesMap = new HashMap<>();
                Map<String, Map<String, Object>> assetMinAttrsMap = new HashMap<>();

                List<AtlasEntity> propagatedEntitiesChunked = updateClassificationTextV2(classification, chunkedVerticesToPropagate, deNormAttributesMap, assetMinAttrsMap);

                tagDAO.putPropagatedTags(entityVertexId, classification.getTypeName(), deNormAttributesMap.keySet(), assetMinAttrsMap, classification);
                if (MapUtils.isNotEmpty(deNormAttributesMap)) {
                    ESConnector.writeTagProperties(deNormAttributesMap);
                }
                entityChangeNotifier.onClassificationPropagationAddedToEntities(propagatedEntitiesChunked, Collections.singletonList(classification), true, RequestContext.get()); // Async call
                offset += CHUNK_SIZE;
                LOG.info("offset {}, impactedVerticesSize: {}", offset, impactedVerticesSize);
            } while (offset < impactedVerticesSize);
            LOG.info(String.format("Total number of vertices propagated: %d", impactedVerticesSize));
        } catch (Exception exception) {
            LOG.error("Error occurred while adding classification propagation for classification with source entity id {}",
                    entityVertexId, exception);
            throw exception;
        } finally {
            RequestContext.get().endMetricRecord(classificationPropagationMetricRecorder);
        }
    }

    public void deleteClassification(String entityGuid, String classificationName, String associatedEntityGuid) throws AtlasBaseException {
        if (StringUtils.isEmpty(associatedEntityGuid) || associatedEntityGuid.equals(entityGuid)) {
            handleDirectDeleteClassification(entityGuid, classificationName);
        } else {
            deletePropagatedClassification(entityGuid, classificationName, associatedEntityGuid);
        }
    }

    private void deletePropagatedClassification(String entityGuid, String classificationName, String associatedEntityGuid) throws AtlasBaseException {
        if (StringUtils.isEmpty(classificationName)) {
            throw new AtlasBaseException(AtlasErrorCode.INVALID_CLASSIFICATION_PARAMS, "delete", entityGuid);
        }

        AtlasVertex entityVertex = AtlasGraphUtilsV2.findByGuid(this.graph, entityGuid);

        if (entityVertex == null) {
            throw new AtlasBaseException(AtlasErrorCode.INSTANCE_GUID_NOT_FOUND, entityGuid);
        }

        deleteDelegate.getHandler().deletePropagatedClassification(entityVertex, classificationName, associatedEntityGuid);
    }

    public void deleteClassificationV1(String entityGuid, String classificationName) throws AtlasBaseException {
        if (StringUtils.isEmpty(classificationName)) {
            throw new AtlasBaseException(AtlasErrorCode.INVALID_CLASSIFICATION_PARAMS, "delete", entityGuid);
        }

        AtlasVertex entityVertex = AtlasGraphUtilsV2.findByGuid(this.graph, entityGuid);

        if (entityVertex == null) {
            throw new AtlasBaseException(AtlasErrorCode.INSTANCE_GUID_NOT_FOUND, entityGuid);
        }

        AtlasPerfTracer perf = null;

        if (AtlasPerfTracer.isPerfTraceEnabled(PERF_LOG)) {
            perf = AtlasPerfTracer.getPerfTracer(PERF_LOG, "EntityGraphMapper.deleteClassification");
        }

        List<String> traitNames = handleGetTraitNames(entityVertex);

        if (CollectionUtils.isEmpty(traitNames)) {
            throw new AtlasBaseException(AtlasErrorCode.NO_CLASSIFICATIONS_FOUND_FOR_ENTITY, entityGuid);
        }

        validateClassificationExists(traitNames, classificationName);

        AtlasVertex         classificationVertex = GraphHelper.getClassificationVertex(graphHelper, entityVertex, classificationName);

        if (Objects.isNull(classificationVertex)) {
            LOG.error(AtlasErrorCode.CLASSIFICATION_NOT_FOUND.getFormattedErrorMessage(classificationName));
            return;
        }
        // Get in progress task to see if there already is a propagation for this particular vertex
        List<AtlasTask> inProgressTasks = taskManagement.getInProgressTasks();
        for (AtlasTask task : inProgressTasks) {
            if (IN_PROGRESS.equals(task.getStatus()) && isTaskMatchingWithVertexIdAndEntityGuid(task, classificationVertex.getIdForDisplay(), entityGuid)) {
                throw new AtlasBaseException(AtlasErrorCode.CLASSIFICATION_CURRENTLY_BEING_PROPAGATED, classificationName);
            }
        }

        AtlasClassification classification       = entityRetriever.toAtlasClassification(classificationVertex);

        if (classification == null) {
            LOG.error(AtlasErrorCode.CLASSIFICATION_NOT_FOUND.getFormattedErrorMessage(classificationName));
            return;
        }

        // remove classification from propagated entities if propagation is turned on
        final List<AtlasVertex> entityVertices;

        if (GraphHelper.isPropagationEnabled(classificationVertex)) {
            if (taskManagement != null && DEFERRED_ACTION_ENABLED) {
                boolean propagateDelete = true;
                String classificationVertexId = classificationVertex.getIdForDisplay();

                List<String> entityTaskGuids = (List<String>) entityVertex.getPropertyValues(PENDING_TASKS_PROPERTY_KEY, String.class);

                if (CollectionUtils.isNotEmpty(entityTaskGuids)) {
                    List<AtlasTask> entityPendingTasks = taskManagement.getByGuidsES(entityTaskGuids);

                    boolean pendingTaskExists  = entityPendingTasks.stream()
                            .anyMatch(x -> isTaskMatchingWithVertexIdAndEntityGuid(x, classificationVertexId, entityGuid));

                    if (pendingTaskExists) {
                        List<AtlasTask> entityClassificationPendingTasks = entityPendingTasks.stream()
                                .filter(t -> t.getParameters().containsKey("entityGuid")
                                        && t.getParameters().containsKey("classificationVertexId"))
                                .filter(t -> t.getParameters().get("entityGuid").equals(entityGuid)
                                        && t.getParameters().get("classificationVertexId").equals(classificationVertexId)
                                        && t.getType().equals(CLASSIFICATION_PROPAGATION_ADD))
                                .collect(Collectors.toList());
                        for (AtlasTask entityClassificationPendingTask: entityClassificationPendingTasks) {
                            String taskGuid = entityClassificationPendingTask.getGuid();
                            taskManagement.deleteByGuid(taskGuid, TaskManagement.DeleteType.SOFT);
                            AtlasGraphUtilsV2.deleteProperty(entityVertex, PENDING_TASKS_PROPERTY_KEY, taskGuid);
//                            propagateDelete = false;  TODO: Uncomment when all unnecessary ADD tasks are resolved
                        }
                    }
                }

                if (propagateDelete) {
                    createAndQueueTask(CLASSIFICATION_PROPAGATION_DELETE, entityVertex, classificationVertex.getIdForDisplay(), classificationName);
                }

                entityVertices = new ArrayList<>();
            } else {
                entityVertices = deleteDelegate.getHandler().removeTagPropagation(classificationVertex);

                if (LOG.isDebugEnabled()) {
                    LOG.debug("Number of propagations to delete -> {}", entityVertices.size());
                }
            }
        } else {
            entityVertices = new ArrayList<>();
        }

        // add associated entity to entityVertices list
        if (!entityVertices.contains(entityVertex)) {
            entityVertices.add(entityVertex);
        }

        // remove classifications from associated entity
        if (LOG.isDebugEnabled()) {
            LOG.debug("Removing classification: [{}] from: [{}][{}] with edge label: [{}]", classificationName,
                    getTypeName(entityVertex), entityGuid, CLASSIFICATION_LABEL);
        }

        AtlasEdge edge = getClassificationEdge(entityVertex, classificationVertex);

        deleteDelegate.getHandler().deleteEdgeReference(edge, CLASSIFICATION, false, true, entityVertex);

        traitNames.remove(classificationName);

        // update 'TRAIT_NAMES_PROPERTY_KEY' property
        entityVertex.removePropertyValue(TRAIT_NAMES_PROPERTY_KEY, classificationName);

        // update 'CLASSIFICATION_NAMES_KEY' property
        entityVertex.removeProperty(CLASSIFICATION_NAMES_KEY);

        entityVertex.setProperty(CLASSIFICATION_NAMES_KEY, getClassificationNamesString(traitNames));

        updateModificationMetadata(entityVertex);

        if (RequestContext.get().isDelayTagNotifications()) {
            RequestContext.get().addDeletedClassificationAndVertices(classification, new ArrayList<>(entityVertices));
        } else if (CollectionUtils.isNotEmpty(entityVertices)) {
            List<AtlasEntity> propagatedEntities = updateClassificationText(classification, entityVertices);

            //Sending audit request for all entities at once
            entityChangeNotifier.onClassificationsDeletedFromEntities(propagatedEntities, Collections.singletonList(classification));
        }
        AtlasPerfTracer.log(perf);
    }

    public boolean getJanusOptimisationEnabled() {
        return StringUtils.isNotEmpty(FeatureFlagStore.getFlag("ENABLE_JANUS_OPTIMISATION"));
    }

    public void handleDirectDeleteClassification(String entityGuid, String classificationName) throws AtlasBaseException {
        if(getJanusOptimisationEnabled()) {
            deleteClassificationV2(entityGuid, classificationName);
        } else {
            deleteClassificationV1(entityGuid, classificationName);
        }
    }

    public void deleteClassificationV2(String entityGuid, String classificationName) throws AtlasBaseException {
        if (StringUtils.isEmpty(classificationName)) {
            throw new AtlasBaseException(AtlasErrorCode.INVALID_CLASSIFICATION_PARAMS, "delete", entityGuid);
        }

        AtlasVertex entityVertex = AtlasGraphUtilsV2.findByGuid(this.graph, entityGuid);

        if (entityVertex == null) {
            throw new AtlasBaseException(AtlasErrorCode.INSTANCE_GUID_NOT_FOUND, entityGuid);
        }

        AtlasPerfTracer perf = null;

        if (AtlasPerfTracer.isPerfTraceEnabled(PERF_LOG)) {
            perf = AtlasPerfTracer.getPerfTracer(PERF_LOG, "EntityGraphMapper.deleteClassification");
        }

        Tag currentTag = tagDAO.findDirectTagByVertexIdAndTagTypeNameWithAssetMetadata(entityVertex.getIdForDisplay(), classificationName);
        if (Objects.isNull(currentTag)) {
            LOG.error(AtlasErrorCode.CLASSIFICATION_NOT_FOUND.getFormattedErrorMessage(classificationName));
            throw new AtlasBaseException(AtlasErrorCode.CLASSIFICATION_NOT_FOUND, classificationName);
        }

        // Get in progress task to see if there already is a propagation for this particular vertex
        List<AtlasTask> inProgressTasks = taskManagement.getInProgressTasks();
        for (AtlasTask task : inProgressTasks) {
            if (IN_PROGRESS.equals(task.getStatus()) && isTaskMatchingWithVertexIdAndEntityGuid(task, currentTag.getTagTypeName(), entityGuid)) {
                throw new AtlasBaseException(AtlasErrorCode.CLASSIFICATION_CURRENTLY_BEING_PROPAGATED, classificationName);
            }
        }

        AtlasClassification currentClassification = entityRetriever.toAtlasClassification(currentTag);

        // remove classification from propagated entities if propagation is turned on
        if (currentClassification.isPropagate()) {
            if (DEFERRED_ACTION_ENABLED) {
                List<String> entityTaskGuids = (List<String>) entityVertex.getPropertyValues(PENDING_TASKS_PROPERTY_KEY, String.class);

                if (CollectionUtils.isNotEmpty(entityTaskGuids)) {
                    List<AtlasTask> entityPendingTasks = taskManagement.getByGuidsES(entityTaskGuids);

                    boolean pendingTaskExists  = entityPendingTasks.stream()
                            .anyMatch(x -> isTaskMatchingWithVertexIdAndEntityGuid(x, currentClassification.getTypeName(), entityGuid));

                    if (pendingTaskExists) {
                        List<AtlasTask> entityClassificationPendingTasks = entityPendingTasks.stream()
                                .filter(t -> t.getParameters().containsKey("entityGuid")
                                        && t.getParameters().containsKey("classificationVertexId"))
                                .filter(t -> t.getParameters().get("entityGuid").equals(entityGuid)
                                        && t.getParameters().get(Constants.TASK_CLASSIFICATION_TYPENAME).equals(currentClassification.getTypeName())
                                        && t.getType().equals(CLASSIFICATION_PROPAGATION_ADD))
                                .collect(Collectors.toList());
                        for (AtlasTask entityClassificationPendingTask: entityClassificationPendingTasks) {
                            String taskGuid = entityClassificationPendingTask.getGuid();
                            taskManagement.deleteByGuid(taskGuid, TaskManagement.DeleteType.SOFT);
                            AtlasGraphUtilsV2.deleteProperty(entityVertex, PENDING_TASKS_PROPERTY_KEY, taskGuid);
//                            propagateDelete = false;  TODO: Uncomment when all unnecessary ADD tasks are resolved
                        }
                    }
                }

                String  currentUser = RequestContext.getCurrentUser();

                Map<String, Object> taskParams  = new HashMap<>() {{
                    put(PARAM_ENTITY_GUID, entityGuid);
                    put(PARAM_SOURCE_VERTEX_ID, entityVertex.getIdForDisplay());
                    put(TASK_CLASSIFICATION_TYPENAME, currentClassification.getTypeName());
                    put("newMode", true);
                }};

                taskManagement.createTaskV2(CLASSIFICATION_PROPAGATION_DELETE, currentUser, taskParams, currentClassification.getTypeName(), entityGuid);
            }
        }

        // remove classifications from associated entity
        if (LOG.isDebugEnabled()) {
            LOG.debug("Removing classification: [{}] from: [{}][{}] with edge label: [{}]", classificationName,
                    getTypeName(entityVertex), entityGuid, CLASSIFICATION_LABEL);
        }

        tagDAO.deleteDirectTag(entityVertex.getIdForDisplay(), currentClassification);

        RequestContext reqContext = RequestContext.get();
        // Record cassandra tag operation in RequestContext
        reqContext.addCassandraTagOperation(entityGuid,
                new CassandraTagOperation(
                        entityVertex.getIdForDisplay(),
                        classificationName,
                        CassandraTagOperation.OperationType.DELETE,
                        currentClassification.deepCopy(),
                        currentTag.getAssetMetadata())
        );

        List<AtlasClassification> currentTags = tagDAO.getAllClassificationsForVertex(entityVertex.getIdForDisplay());

        Map<String, Map<String, Object>> deNormMap = new HashMap<>();
        deNormMap.put(entityVertex.getIdForDisplay(), TagDeNormAttributesUtil.getDirectTagAttachmentAttributesForDeleteTag(currentClassification, currentTags, typeRegistry, fullTextMapperV2));

        // ES operation collected to be executed in the end
        RequestContext.get().addESDeferredOperation(
                new ESDeferredOperation(
                        ESDeferredOperation.OperationType.TAG_DENORM_FOR_DELETE_CLASSIFICATIONS,
                        entityVertex.getIdForDisplay(),
                        deNormMap
                )
        );

        updateModificationMetadata(entityVertex);

        if (RequestContext.get().isDelayTagNotifications()) {
            RequestContext.get().addDeletedClassificationAndVertices(currentClassification, Collections.singleton(entityVertex));
        } else {
            entityChangeNotifier.onClassificationDeletedFromEntities(Collections.singletonList(entityRetriever.toAtlasEntity(entityGuid)), currentClassification);
        }
        AtlasPerfTracer.log(perf);
    }

    private boolean isTaskMatchingWithVertexIdAndEntityGuid(AtlasTask task, String tagTypeName, String entityGuid) {
        try {
            if (CLASSIFICATION_PROPAGATION_ADD.equals(task.getType())) {
                return task.getParameters().get(Constants.TASK_CLASSIFICATION_TYPENAME).equals(tagTypeName)
                        && task.getParameters().get(ClassificationTask.PARAM_ENTITY_GUID).equals(entityGuid);
            }
        } catch (NullPointerException npe) {
            LOG.warn("Task classificationVertexId or entityGuid is null");
        }
        return false;
    }

    private AtlasEntity updateClassificationText(AtlasVertex vertex) throws AtlasBaseException {
        String guid        = graphHelper.getGuid(vertex);
        AtlasEntity entity = instanceConverter.getAndCacheEntity(guid, ENTITY_CHANGE_NOTIFY_IGNORE_RELATIONSHIP_ATTRIBUTES);

        vertex.setProperty(CLASSIFICATION_TEXT_KEY, fullTextMapperV2.getClassificationTextForEntity(entity));
        return entity;
    }

    public void updateClassificationTextAndNames(AtlasVertex vertex) throws AtlasBaseException {
        if(CollectionUtils.isEmpty(vertex.getPropertyValues(Constants.TRAIT_NAMES_PROPERTY_KEY, String.class)) &&
                CollectionUtils.isEmpty(vertex.getPropertyValues(Constants.PROPAGATED_TRAIT_NAMES_PROPERTY_KEY, String.class))) {
            return;
        }

        String guid = graphHelper.getGuid(vertex);
        AtlasEntity entity = instanceConverter.getAndCacheEntity(guid, ENTITY_CHANGE_NOTIFY_IGNORE_RELATIONSHIP_ATTRIBUTES);
        List<String> classificationNames = new ArrayList<>();
        List<String> propagatedClassificationNames = new ArrayList<>();

        for (AtlasClassification classification : entity.getClassifications()) {
            if (isPropagatedClassification(classification, guid)) {
                propagatedClassificationNames.add(classification.getTypeName());
            } else {
                classificationNames.add(classification.getTypeName());
            }
        }

        vertex.setProperty(CLASSIFICATION_NAMES_KEY, getDelimitedClassificationNames(classificationNames));
        vertex.setProperty(PROPAGATED_CLASSIFICATION_NAMES_KEY, getDelimitedClassificationNames(propagatedClassificationNames));
        vertex.setProperty(CLASSIFICATION_TEXT_KEY, fullTextMapperV2.getClassificationTextForEntity(entity));
    }

    private boolean isPropagatedClassification(AtlasClassification classification, String guid) {
        String classificationEntityGuid = classification.getEntityGuid();

        return StringUtils.isNotEmpty(classificationEntityGuid) && !StringUtils.equals(classificationEntityGuid, guid);
    }

    private void addToClassificationNames(AtlasVertex entityVertex, String classificationName) {
        AtlasGraphUtilsV2.addEncodedProperty(entityVertex, TRAIT_NAMES_PROPERTY_KEY, classificationName);

        String delimitedClassificationNames = entityVertex.getProperty(CLASSIFICATION_NAMES_KEY, String.class);

        if (StringUtils.isEmpty(delimitedClassificationNames)) {
            delimitedClassificationNames = CLASSIFICATION_NAME_DELIMITER + classificationName + CLASSIFICATION_NAME_DELIMITER;
        } else {
            delimitedClassificationNames = delimitedClassificationNames + classificationName + CLASSIFICATION_NAME_DELIMITER;
        }

        entityVertex.setProperty(CLASSIFICATION_NAMES_KEY, delimitedClassificationNames);
    }

    private String getClassificationNamesString(List<String> traitNames) {
        String ret = StringUtils.join(traitNames, CLASSIFICATION_NAME_DELIMITER);

        return StringUtils.isEmpty(ret) ? ret : CLASSIFICATION_NAME_DELIMITER + ret + CLASSIFICATION_NAME_DELIMITER;
    }

    public void updateClassificationsV1(EntityMutationContext context, String guid, List<AtlasClassification> classifications) throws AtlasBaseException {
        if (CollectionUtils.isEmpty(classifications)) {
            throw new AtlasBaseException(AtlasErrorCode.INVALID_CLASSIFICATION_PARAMS, "update", guid);
        }
        entityRetriever.verifyClassificationsPropagationMode(classifications);

        AtlasVertex entityVertex = AtlasGraphUtilsV2.findByGuid(this.graph, guid);

        if (entityVertex == null) {
            throw new AtlasBaseException(AtlasErrorCode.INSTANCE_GUID_NOT_FOUND, guid);
        }

        AtlasPerfTracer perf = null;

        if (AtlasPerfTracer.isPerfTraceEnabled(PERF_LOG)) {
            perf = AtlasPerfTracer.getPerfTracer(PERF_LOG, "EntityGraphMapper.updateClassifications");
        }

        String                    entityTypeName         = AtlasGraphUtilsV2.getTypeName(entityVertex);
        AtlasEntityType           entityType             = typeRegistry.getEntityTypeByName(entityTypeName);
        List<AtlasClassification> updatedClassifications = new ArrayList<>();
        List<AtlasVertex>         entitiesToPropagateTo  = new ArrayList<>();
        Set<AtlasVertex>          notificationVertices   = new HashSet<AtlasVertex>() {{ add(entityVertex); }};

        Map<AtlasVertex, List<AtlasClassification>> addedPropagations   = null;
        Map<AtlasClassification, List<AtlasVertex>> removedPropagations = new HashMap<>();
        String propagationType = null;

        for (AtlasClassification classification : classifications) {
            String classificationName       = classification.getTypeName();
            String classificationEntityGuid = classification.getEntityGuid();

            if (StringUtils.isEmpty(classificationEntityGuid)) {
                classification.setEntityGuid(guid);
            }

            if (StringUtils.isNotEmpty(classificationEntityGuid) && !StringUtils.equalsIgnoreCase(guid, classificationEntityGuid)) {
                throw new AtlasBaseException(AtlasErrorCode.CLASSIFICATION_UPDATE_FROM_PROPAGATED_ENTITY, classificationName);
            }

            AtlasVertex classificationVertex = GraphHelper.getClassificationVertex(graphHelper, entityVertex, classificationName);

            if (classificationVertex == null) {
                LOG.error(AtlasErrorCode.CLASSIFICATION_NOT_FOUND.getFormattedErrorMessage(classificationName));
                continue;
            }

            if (LOG.isDebugEnabled()) {
                LOG.debug("Updating classification {} for entity {}", classification, guid);
            }

            AtlasClassification currentClassification = entityRetriever.toAtlasClassification(classificationVertex);

            if (currentClassification == null) {
                continue;
            }

            validateAndNormalizeForUpdate(classification);

            boolean isClassificationUpdated = false;

            // check for attribute update
            Map<String, Object> updatedAttributes = classification.getAttributes();

            if (MapUtils.isNotEmpty(updatedAttributes)) {
                for (String attributeName : updatedAttributes.keySet()) {
                    currentClassification.setAttribute(attributeName, updatedAttributes.get(attributeName));
                }

                createAndQueueTask(CLASSIFICATION_PROPAGATION_TEXT_UPDATE, entityVertex, classificationVertex.getIdForDisplay(), classification.getTypeName());
            }

            // check for validity period update
            List<TimeBoundary> currentValidityPeriods = currentClassification.getValidityPeriods();
            List<TimeBoundary> updatedValidityPeriods = classification.getValidityPeriods();

            if (!Objects.equals(currentValidityPeriods, updatedValidityPeriods)) {
                currentClassification.setValidityPeriods(updatedValidityPeriods);

                isClassificationUpdated = true;
            }

            boolean removePropagation = false;
            // check for removePropagationsOnEntityDelete update
            Boolean currentRemovePropagations = currentClassification.getRemovePropagationsOnEntityDelete();
            Boolean updatedRemovePropagations = classification.getRemovePropagationsOnEntityDelete();
            if (updatedRemovePropagations != null && !updatedRemovePropagations.equals(currentRemovePropagations)) {
                AtlasGraphUtilsV2.setEncodedProperty(classificationVertex, CLASSIFICATION_VERTEX_REMOVE_PROPAGATIONS_KEY, updatedRemovePropagations);
                isClassificationUpdated = true;

                boolean isEntityDeleted = DELETED.toString().equals(entityVertex.getProperty(STATE_PROPERTY_KEY, String.class));
                if (isEntityDeleted && updatedRemovePropagations) {
                    removePropagation = true;
                }
            }

            if (isClassificationUpdated) {
                List<AtlasVertex> propagatedEntityVertices = graphHelper.getAllPropagatedEntityVertices(classificationVertex);
                notificationVertices.addAll(propagatedEntityVertices);
            }

            if (LOG.isDebugEnabled()) {
                LOG.debug("updating vertex {} for trait {}", GraphHelper.string(classificationVertex), classificationName);
            }

            mapClassification(EntityOperation.UPDATE, context, classification, entityType, entityVertex, classificationVertex);
            updateModificationMetadata(entityVertex);

            /* -----------------------------
               | Current Tag | Updated Tag |
               | Propagation | Propagation |
               |-------------|-------------|
               |   true      |    true     | => no-op
               |-------------|-------------|
               |   false     |    false    | => no-op
               |-------------|-------------|
               |   false     |    true     | => Add Tag Propagation (send ADD classification notifications)
               |-------------|-------------|
               |   true      |    false    | => Remove Tag Propagation (send REMOVE classification notifications)
               |-------------|-------------| */

            Boolean currentTagPropagation = currentClassification.isPropagate();
            Boolean updatedTagPropagation = classification.isPropagate();
            Boolean currentRestrictPropagationThroughLineage = currentClassification.getRestrictPropagationThroughLineage();
            Boolean updatedRestrictPropagationThroughLineage = classification.getRestrictPropagationThroughLineage();
            Boolean currentRestrictPropagationThroughHierarchy = currentClassification.getRestrictPropagationThroughHierarchy();
            Boolean updatedRestrictPropagationThroughHierarchy = classification.getRestrictPropagationThroughHierarchy();
            if (updatedRestrictPropagationThroughLineage == null) {
                updatedRestrictPropagationThroughLineage = currentRestrictPropagationThroughLineage;
                classification.setRestrictPropagationThroughLineage(updatedRestrictPropagationThroughLineage);
            }
            if (updatedRestrictPropagationThroughHierarchy == null) {
                updatedRestrictPropagationThroughHierarchy = currentRestrictPropagationThroughHierarchy;
                classification.setRestrictPropagationThroughHierarchy(updatedRestrictPropagationThroughHierarchy);
            }

            String propagationMode = CLASSIFICATION_PROPAGATION_MODE_DEFAULT;
            if (updatedTagPropagation) {
                // determinePropagationMode also validates the propagation restriction option values
                propagationMode = entityRetriever.determinePropagationMode(updatedRestrictPropagationThroughLineage, updatedRestrictPropagationThroughHierarchy);
            }

            if ((!Objects.equals(updatedRemovePropagations, currentRemovePropagations) ||
                    !Objects.equals(currentTagPropagation, updatedTagPropagation) ||
                    !Objects.equals(currentRestrictPropagationThroughLineage, updatedRestrictPropagationThroughLineage)) &&
                    taskManagement != null && DEFERRED_ACTION_ENABLED) {

                propagationType = CLASSIFICATION_PROPAGATION_ADD;
                if(currentRestrictPropagationThroughLineage != updatedRestrictPropagationThroughLineage || currentRestrictPropagationThroughHierarchy != updatedRestrictPropagationThroughHierarchy){
                    propagationType = CLASSIFICATION_REFRESH_PROPAGATION;
                }
                if (removePropagation || !updatedTagPropagation) {
                    propagationType = CLASSIFICATION_PROPAGATION_DELETE;
                }
                createAndQueueTask(propagationType, entityVertex, classificationVertex.getIdForDisplay(), classificationName, currentRestrictPropagationThroughLineage,currentRestrictPropagationThroughHierarchy);
                updatedTagPropagation = null;
            }

            // compute propagatedEntityVertices once and use it for subsequent iterations and notifications
            if (updatedTagPropagation != null && (currentTagPropagation != updatedTagPropagation || currentRestrictPropagationThroughLineage != updatedRestrictPropagationThroughLineage || currentRestrictPropagationThroughHierarchy != updatedRestrictPropagationThroughHierarchy)) {
                if (updatedTagPropagation) {
                    if (updatedRestrictPropagationThroughLineage != null && !currentRestrictPropagationThroughLineage && updatedRestrictPropagationThroughLineage) {
                        deleteDelegate.getHandler().removeTagPropagation(classificationVertex);
                    }
                    if (updatedRestrictPropagationThroughHierarchy != null && !currentRestrictPropagationThroughHierarchy && updatedRestrictPropagationThroughHierarchy) {
                        deleteDelegate.getHandler().removeTagPropagation(classificationVertex);
                    }
                    if (CollectionUtils.isEmpty(entitiesToPropagateTo)) {
                        if (updatedRemovePropagations ==null) {
                            propagationMode = CLASSIFICATION_PROPAGATION_MODE_DEFAULT;
                        }
                        Boolean toExclude = propagationMode == CLASSIFICATION_VERTEX_RESTRICT_PROPAGATE_THROUGH_LINEAGE ? true : false;
                        entitiesToPropagateTo = entityRetriever.getImpactedVerticesV2(entityVertex, null, classificationVertex.getIdForDisplay(), CLASSIFICATION_PROPAGATION_MODE_LABELS_MAP.get(propagationMode),toExclude);
                    }

                    if (CollectionUtils.isNotEmpty(entitiesToPropagateTo)) {
                        if (addedPropagations == null) {
                            addedPropagations = new HashMap<>(entitiesToPropagateTo.size());

                            for (AtlasVertex entityToPropagateTo : entitiesToPropagateTo) {
                                addedPropagations.put(entityToPropagateTo, new ArrayList<>());
                            }
                        }

                        List<AtlasVertex> entitiesPropagatedTo = deleteDelegate.getHandler().addTagPropagation(classificationVertex, entitiesToPropagateTo);

                        if (entitiesPropagatedTo != null) {
                            for (AtlasVertex entityPropagatedTo : entitiesPropagatedTo) {
                                addedPropagations.get(entityPropagatedTo).add(classification);
                            }
                        }
                    }
                } else {
                    List<AtlasVertex> impactedVertices = deleteDelegate.getHandler().removeTagPropagation(classificationVertex);

                    if (CollectionUtils.isNotEmpty(impactedVertices)) {
                        /*
                            removedPropagations is a HashMap of entity against list of classifications i.e. for each entity 1 entry in the map.
                            Maintaining classification wise entity list lets us send the audit request in bulk,
                            since 1 classification is applied to many entities (including the child entities).
                            Eg. If a classification is being propagated to 1000 entities, its edge count would be 2000, as per removedPropagations map
                            we would have 2000 entries and value would always be 1 classification wrapped in a list.
                            By this rearrangement we maintain an entity list against each classification, as of now its entry size would be 1 (as per request from UI)
                            instead of 2000. Moreover this allows us to send audit request classification wise instead of separate requests for each entities.
                            This reduces audit calls from 2000 to 1.
                         */
                        removedPropagations.put(classification, impactedVertices);
                    }
                }
            }

            updatedClassifications.add(currentClassification);
        }

        if (CollectionUtils.isNotEmpty(entitiesToPropagateTo)) {
            notificationVertices.addAll(entitiesToPropagateTo);
        }

        for (AtlasVertex vertex : notificationVertices) {
            String      entityGuid = graphHelper.getGuid(vertex);
            AtlasEntity entity     = instanceConverter.getAndCacheEntity(entityGuid, ENTITY_CHANGE_NOTIFY_IGNORE_RELATIONSHIP_ATTRIBUTES);

            if (entity != null) {
                vertex.setProperty(CLASSIFICATION_TEXT_KEY, fullTextMapperV2.getClassificationTextForEntity(entity));
                entityChangeNotifier.onClassificationUpdatedToEntity(entity, updatedClassifications);
            }
        }

        if (MapUtils.isNotEmpty(removedPropagations)) {
            for (AtlasClassification classification : removedPropagations.keySet()) {
                List<AtlasVertex> propagatedVertices = removedPropagations.get(classification);
                List<AtlasEntity> propagatedEntities = updateClassificationText(classification, propagatedVertices);

                //Sending audit request for all entities at once
                entityChangeNotifier.onClassificationsDeletedFromEntities(propagatedEntities, Collections.singletonList(classification));
            }
        }

        AtlasPerfTracer.log(perf);
    }

    public void handleUpdateClassifications(EntityMutationContext context, String guid, List<AtlasClassification> classifications) throws AtlasBaseException {
        if (getJanusOptimisationEnabled()) {
            updateClassificationsV2(guid, classifications);
        } else {
            updateClassificationsV1(context, guid, classifications);
        }
    }

    public void updateClassificationsV2(String guid, List<AtlasClassification> classifications) throws AtlasBaseException {
        if (CollectionUtils.isEmpty(classifications)) {
            throw new AtlasBaseException(AtlasErrorCode.INVALID_CLASSIFICATION_PARAMS, "update", guid);
        }

        AtlasPerfTracer perf = null;
        if (AtlasPerfTracer.isPerfTraceEnabled(PERF_LOG)) {
            perf = AtlasPerfTracer.getPerfTracer(PERF_LOG, "EntityGraphMapper.updateClassificationsV2");
        }

        AtlasVertex entityVertex = AtlasGraphUtilsV2.findByGuid(this.graph, guid);
        if (entityVertex == null)
            throw new AtlasBaseException(AtlasErrorCode.INSTANCE_GUID_NOT_FOUND, guid);

        entityRetriever.verifyClassificationsPropagationMode(classifications);
        for (AtlasClassification classification : classifications) {
            String classificationName       = classification.getTypeName();
            String classificationEntityGuid = classification.getEntityGuid();

            if (StringUtils.isNotEmpty(classificationEntityGuid) && !StringUtils.equalsIgnoreCase(guid, classificationEntityGuid)) {
                throw new AtlasBaseException(AtlasErrorCode.CLASSIFICATION_UPDATE_FROM_PROPAGATED_ENTITY, classificationName);
            }
            validateAndNormalizeForUpdate(classification);
        }

        classifications = mapClassificationsV2(classifications);

        List<AtlasClassification> updatedClassifications = new ArrayList<>();
        List<AtlasVertex>         entitiesToPropagateTo  = new ArrayList<>();
        Set<AtlasVertex>          notificationVertices   = new HashSet<>() {{ add(entityVertex); }};

        Map<AtlasClassification, List<AtlasVertex>> removedPropagations = new HashMap<>();
        String propagationType;

        for (AtlasClassification classification : classifications) {
            String classificationName       = classification.getTypeName();
            String classificationEntityGuid = classification.getEntityGuid();

            if (StringUtils.isEmpty(classificationEntityGuid)) {
                classification.setEntityGuid(guid);
            }

            //AtlasVertex classificationVertex = getClassificationVertex(graphHelper, entityVertex, classificationName);
            Tag currentTag = tagDAO.findDirectTagByVertexIdAndTagTypeNameWithAssetMetadata(entityVertex.getIdForDisplay(), classificationName);
            if (currentTag == null) {
                LOG.error(AtlasErrorCode.CLASSIFICATION_NOT_FOUND.getFormattedErrorMessage(classificationName));
                continue;
            }
            AtlasClassification currentClassification = entityRetriever.toAtlasClassification(currentTag);
            if (LOG.isDebugEnabled()) {
                LOG.debug("Updating classification {} for entity {}", classification, guid);
            }

            List<AtlasClassification> currentTags = tagDAO.getAllClassificationsForVertex(entityVertex.getIdForDisplay());
            currentTags = currentTags.stream()
                    .filter(tag -> !(tag.getEntityGuid().equals(classification.getEntityGuid()) && tag.getTypeName().equals(classification.getTypeName())))
                    .collect(Collectors.toList());
            currentTags.add(classification);
            // Update tag
            Map<String, Object> minAssetMap = getMinimalAssetMap(entityVertex);
            tagDAO.putDirectTag(entityVertex.getIdForDisplay(), classificationName, classification, minAssetMap);

            RequestContext reqContext = RequestContext.get();
            // Record cassandra tag operation in RequestContext
            reqContext.addCassandraTagOperation(guid,
                    new CassandraTagOperation(
                            entityVertex.getIdForDisplay(),
                            classificationName,
                            CassandraTagOperation.OperationType.UPDATE,
                            currentClassification.deepCopy(),
                            currentTag.getAssetMetadata()
                    )
            );
            Map<String, Map<String, Object>> deNormMap = new HashMap<>();
            deNormMap.put(entityVertex.getIdForDisplay(), TagDeNormAttributesUtil.getDirectTagAttachmentAttributesForAddTag(classification,
                    currentTags, typeRegistry, fullTextMapperV2));
            // ES operation collected to be executed in the end
            RequestContext.get().addESDeferredOperation(
                    new ESDeferredOperation(
                            ESDeferredOperation.OperationType.TAG_DENORM_FOR_UPDATE_CLASSIFICATIONS,
                            entityVertex.getIdForDisplay(),
                            deNormMap
                    )
            );

            // check for attribute update
            Map<String, Object> updatedAttributes = classification.getAttributes();

            if (MapUtils.isNotEmpty(updatedAttributes)) {
                for (String attributeName : updatedAttributes.keySet()) {
                    currentClassification.setAttribute(attributeName, updatedAttributes.get(attributeName));
                }

                String              currentUser = RequestContext.getCurrentUser();
                String              entityGuid  = GraphHelper.getGuid(entityVertex);

                Map<String, Object> taskParams  = new HashMap<String, Object>() {{
                    put(PARAM_ENTITY_GUID, entityGuid);
                }};

                taskManagement.createTaskV2(CLASSIFICATION_PROPAGATION_TEXT_UPDATE, currentUser, taskParams, classification.getTypeName(), entityGuid);
            }

            // check for validity period update
            List<TimeBoundary> currentValidityPeriods = currentClassification.getValidityPeriods();
            List<TimeBoundary> updatedValidityPeriods = classification.getValidityPeriods();

            if (!Objects.equals(currentValidityPeriods, updatedValidityPeriods)) {
                currentClassification.setValidityPeriods(updatedValidityPeriods);
            }

            boolean removePropagation = false;
            // check for removePropagationsOnEntityDelete update
            Boolean currentRemovePropagations = currentClassification.getRemovePropagationsOnEntityDelete();
            Boolean updatedRemovePropagations = classification.getRemovePropagationsOnEntityDelete();
            if (updatedRemovePropagations != null && !updatedRemovePropagations.equals(currentRemovePropagations)) {

                boolean isEntityDeleted = DELETED.toString().equals(entityVertex.getProperty(STATE_PROPERTY_KEY, String.class));
                if (isEntityDeleted && updatedRemovePropagations) {
                    removePropagation = true;
                }
            }

            updateModificationMetadata(entityVertex);

            /* -----------------------------
               | Current Tag | Updated Tag |
               | Propagation | Propagation |
               |-------------|-------------|
               |   true      |    true     | => no-op
               |-------------|-------------|
               |   false     |    false    | => no-op
               |-------------|-------------|
               |   false     |    true     | => Add Tag Propagation (send ADD classification notifications)
               |-------------|-------------|
               |   true      |    false    | => Remove Tag Propagation (send REMOVE classification notifications)
               |-------------|-------------| */

            Boolean currentTagPropagation = currentClassification.isPropagate();
            Boolean updatedTagPropagation = classification.isPropagate();
            Boolean currentRestrictPropagationThroughLineage = currentClassification.getRestrictPropagationThroughLineage();
            Boolean updatedRestrictPropagationThroughLineage = classification.getRestrictPropagationThroughLineage();
            Boolean currentRestrictPropagationThroughHierarchy = currentClassification.getRestrictPropagationThroughHierarchy();
            Boolean updatedRestrictPropagationThroughHierarchy = classification.getRestrictPropagationThroughHierarchy();
            if (updatedRestrictPropagationThroughLineage == null) {
                updatedRestrictPropagationThroughLineage = currentRestrictPropagationThroughLineage;
                classification.setRestrictPropagationThroughLineage(updatedRestrictPropagationThroughLineage);
            }
            if (updatedRestrictPropagationThroughHierarchy == null) {
                updatedRestrictPropagationThroughHierarchy = currentRestrictPropagationThroughHierarchy;
                classification.setRestrictPropagationThroughHierarchy(updatedRestrictPropagationThroughHierarchy);
            }

            if (updatedTagPropagation)
                entityRetriever.validatePropagationRestrictionOptions(updatedRestrictPropagationThroughLineage, updatedRestrictPropagationThroughHierarchy);

            if ((!Objects.equals(updatedRemovePropagations, currentRemovePropagations) ||
                    !Objects.equals(currentTagPropagation, updatedTagPropagation) ||
                    !Objects.equals(currentRestrictPropagationThroughLineage, updatedRestrictPropagationThroughLineage) ||
                    !Objects.equals(currentRestrictPropagationThroughHierarchy, updatedRestrictPropagationThroughHierarchy)) &&
                    taskManagement != null && DEFERRED_ACTION_ENABLED) {

                propagationType = CLASSIFICATION_PROPAGATION_ADD;
                if(currentRestrictPropagationThroughLineage != updatedRestrictPropagationThroughLineage || currentRestrictPropagationThroughHierarchy != updatedRestrictPropagationThroughHierarchy){
                    propagationType = CLASSIFICATION_REFRESH_PROPAGATION;
                }
                if (removePropagation || !updatedTagPropagation) {
                    propagationType = CLASSIFICATION_PROPAGATION_DELETE;
                }

                String  currentUser = RequestContext.getCurrentUser();
                String  entityGuid  = GraphHelper.getGuid(entityVertex);

                Map<String, Object> taskParams  = new HashMap<>() {{
                    put(PARAM_ENTITY_GUID, entityGuid);
                    put(PARAM_SOURCE_VERTEX_ID, entityVertex.getIdForDisplay());
                }};

                taskManagement.createTaskV2(propagationType, currentUser, taskParams, classification.getTypeName(), entityGuid);
            }

            updatedClassifications.add(currentClassification);
        }

        if (CollectionUtils.isNotEmpty(entitiesToPropagateTo)) {
            notificationVertices.addAll(entitiesToPropagateTo);
        }

        for (AtlasVertex vertex : notificationVertices) {
            String      entityGuid = graphHelper.getGuid(vertex);
            AtlasEntity entity     = instanceConverter.getAndCacheEntity(entityGuid, ENTITY_CHANGE_NOTIFY_IGNORE_RELATIONSHIP_ATTRIBUTES);

            if (entity != null) {
                vertex.setProperty(CLASSIFICATION_TEXT_KEY, fullTextMapperV2.getClassificationTextForEntity(entity));
                entityChangeNotifier.onClassificationUpdatedToEntity(entity, updatedClassifications);
            }
        }

        if (MapUtils.isNotEmpty(removedPropagations)) {
            for (AtlasClassification classification : removedPropagations.keySet()) {
                List<AtlasVertex> propagatedVertices = removedPropagations.get(classification);
                List<AtlasEntity> propagatedEntities = updateClassificationText(classification, propagatedVertices);

                //Sending audit request for all entities at once
                entityChangeNotifier.onClassificationsDeletedFromEntities(propagatedEntities, Collections.singletonList(classification));
            }
        }

        AtlasPerfTracer.log(perf);
    }

    private AtlasEdge mapClassification(EntityOperation operation,  final EntityMutationContext context, AtlasClassification classification,
                                        AtlasEntityType entityType, AtlasVertex parentInstanceVertex, AtlasVertex traitInstanceVertex)
            throws AtlasBaseException {
        if (classification.getValidityPeriods() != null) {
            String strValidityPeriods = AtlasJson.toJson(classification.getValidityPeriods());

            AtlasGraphUtilsV2.setEncodedProperty(traitInstanceVertex, CLASSIFICATION_VALIDITY_PERIODS_KEY, strValidityPeriods);
        } else {
            // if 'null', don't update existing value in the classification
        }

        if (classification.isPropagate() != null) {
            AtlasGraphUtilsV2.setEncodedProperty(traitInstanceVertex, CLASSIFICATION_VERTEX_PROPAGATE_KEY, classification.isPropagate());
        }

        if (classification.getRemovePropagationsOnEntityDelete() != null) {
            AtlasGraphUtilsV2.setEncodedProperty(traitInstanceVertex, CLASSIFICATION_VERTEX_REMOVE_PROPAGATIONS_KEY, classification.getRemovePropagationsOnEntityDelete());
        }

        if(classification.getRestrictPropagationThroughLineage() != null){
            AtlasGraphUtilsV2.setEncodedProperty(traitInstanceVertex, CLASSIFICATION_VERTEX_RESTRICT_PROPAGATE_THROUGH_LINEAGE, classification.getRestrictPropagationThroughLineage());
        }

        if(classification.getRestrictPropagationThroughHierarchy() != null){
            AtlasGraphUtilsV2.setEncodedProperty(traitInstanceVertex, CLASSIFICATION_VERTEX_RESTRICT_PROPAGATE_THROUGH_HIERARCHY, classification.getRestrictPropagationThroughHierarchy());
        }

        // map all the attributes to this newly created AtlasVertex
        mapAttributes(classification, traitInstanceVertex, operation, context);

        AtlasEdge ret = getClassificationEdge(parentInstanceVertex, traitInstanceVertex);
        // TODO :  Edge is created with correct ref. but vertices are not connecting or referencing back to edge
        if (ret == null) {
            ret = graphHelper.addClassificationEdge(parentInstanceVertex, traitInstanceVertex, false);
        }

        return ret;
    }

    public void deleteClassifications(String guid) throws AtlasBaseException {
        AtlasVertex instanceVertex = AtlasGraphUtilsV2.findByGuid(this.graph, guid);

        if (instanceVertex == null) {
            throw new AtlasBaseException(AtlasErrorCode.INSTANCE_GUID_NOT_FOUND, guid);
        }

        List<String> traitNames = handleGetTraitNames(instanceVertex);

        if (CollectionUtils.isNotEmpty(traitNames)) {
            for (String traitName : traitNames) {
                handleDirectDeleteClassification(guid, traitName);
            }
        }
    }

    public void updateClassificationTextPropagation(String classificationVertexId) throws AtlasBaseException {
        if (StringUtils.isEmpty(classificationVertexId)) {
            LOG.warn("updateClassificationTextPropagation(classificationVertexId={}): classification vertex id is empty", classificationVertexId);
            return;
        }
        AtlasVertex classificationVertex = graph.getVertex(classificationVertexId);
        AtlasClassification classification = entityRetriever.toAtlasClassification(classificationVertex);
        LOG.info("Fetched classification : {} ", classification.toString());
        List<AtlasVertex> impactedVertices = graphHelper.getAllPropagatedEntityVertices(classificationVertex);
        LOG.info("impactedVertices : {}", impactedVertices.size());
        int batchSize = 100;
        for (int i = 0; i < impactedVertices.size(); i += batchSize) {
            int end = Math.min(i + batchSize, impactedVertices.size());
            List<AtlasVertex> batch = impactedVertices.subList(i, end);
            List<AtlasEntity> entityBatch = new ArrayList<>();
            for (AtlasVertex vertex : batch) {
                String entityGuid = graphHelper.getGuid(vertex);
                AtlasEntity entity = instanceConverter.getAndCacheEntity(entityGuid, true);

                if (entity != null) {
                    vertex.setProperty(CLASSIFICATION_TEXT_KEY, fullTextMapperV2.getClassificationTextForEntity(entity));
                }
                entityBatch.add(entity);
            }
            transactionInterceptHelper.intercept();
            entityChangeNotifier.onClassificationUpdatedToEntities(entityBatch, classification); // Async call - fire and forget
            LOG.info("Updated classificationText from {} for {}", i, batchSize);
        }
    }

    public List<String> deleteClassificationPropagation(String entityGuid, String classificationVertexId) throws AtlasBaseException {
        try {
            if (StringUtils.isEmpty(classificationVertexId)) {
                LOG.warn("deleteClassificationPropagation(classificationVertexId={}): classification vertex id is empty", classificationVertexId);

                return null;
            }

            AtlasVertex classificationVertex = graph.getVertex(classificationVertexId);
            if (classificationVertex == null) {
                LOG.warn("deleteClassificationPropagation(classificationVertexId={}): classification vertex not found", classificationVertexId);

                return null;
            }

            AtlasClassification classification = entityRetriever.toAtlasClassification(classificationVertex);

            List<AtlasEdge> propagatedEdges = getPropagatedEdges(classificationVertex);
            if (propagatedEdges.isEmpty()) {
                LOG.warn("deleteClassificationPropagation(classificationVertexId={}): classification edges empty", classificationVertexId);

                return null;
            }

            int propagatedEdgesSize = propagatedEdges.size();

            LOG.info(String.format("Number of edges to be deleted : %s for classification vertex with id : %s", propagatedEdgesSize, classificationVertexId));

            List<String> deletedPropagationsGuid = processClassificationEdgeDeletionInChunk(classification, propagatedEdges);

            deleteDelegate.getHandler().deleteClassificationVertex(classificationVertex, true);

            transactionInterceptHelper.intercept();

            return deletedPropagationsGuid;
        } catch (Exception e) {
            LOG.error("Error while removing classification id {} with error {} ", classificationVertexId, e.getMessage());
            throw new AtlasBaseException(e);
        }
    }

    public void deleteClassificationPropagationV2(String sourceEntityGuid, String sourceVertexId, String parentEntityGuid, String tagTypeName) throws AtlasBaseException {
        MetricRecorder metricRecorder = RequestContext.get().startMetricRecord("deleteClassificationPropagationNew");
        try {
            if (StringUtils.isEmpty(tagTypeName)) {
                LOG.warn("deleteClassificationPropagation(classificationVertexId={}): classification type name is empty", tagTypeName);
                return;
            }

            String vertexIdForPropagations = sourceVertexId;

            if(StringUtils.isNotEmpty(parentEntityGuid)) {
                AtlasVertex parentVertex = graphHelper.getVertexForGUID(parentEntityGuid);
                if (parentVertex != null) {
                    // If a parent is involved and still exists, use its ID.
                    vertexIdForPropagations = parentVertex.getIdForDisplay();
                }
            }

            int totalDeleted = 0;
            PaginatedTagResult pageToDelete;

            pageToDelete = tagDAO.getPropagationsForAttachmentBatch(vertexIdForPropagations, tagTypeName);

            List<Tag> batchToDelete = pageToDelete.getTags();
            AtlasClassification originalClassification;

            AtlasClassification deletedClassification = tagDAO.findDirectDeletedTagByVertexIdAndTagTypeName(vertexIdForPropagations, tagTypeName);
            if (deletedClassification != null)
                originalClassification = deletedClassification;
            else
                originalClassification = tagDAO.findDirectTagByVertexIdAndTagTypeName(vertexIdForPropagations, tagTypeName);

            if (originalClassification == null) {
                LOG.error("propagateClassification(entityGuid={}, tagTypeName={}): classification vertex not found", sourceEntityGuid, tagTypeName);
                throw new AtlasBaseException(String.format("propagateClassification(entityGuid=%s, tagTypeName=%s): classification vertex not found", sourceEntityGuid, tagTypeName));
            }

            while (!batchToDelete.isEmpty()) {
                // collect the vertex IDs in this batch
                List<String> vertexIds = batchToDelete.stream()
                        .map(Tag::getVertexId)
                        .toList();

                List<AtlasEntity> entities = batchToDelete.stream().map(x->getEntityForNotification(x.getAssetMetadata())).toList();

                // Delete from Cassandra. The DAO correctly performs a hard delete on the lookup table.
                deletePropagations(batchToDelete);

                // compute fresh classification‑text de‑norm attributes for this batch
                Map<String, Map<String, Object>> deNormMap = new HashMap<>();
                updateClassificationTextV2(originalClassification, vertexIds, batchToDelete, deNormMap);
                // push them to ES
                if (MapUtils.isNotEmpty(deNormMap)) {
                    ESConnector.writeTagProperties(deNormMap);
                }
                // notify listeners (async)
                entityChangeNotifier.onClassificationPropagationDeleted(entities, originalClassification, true, RequestContext.get());

                totalDeleted += batchToDelete.size();

                // grab next batch. The loop terminates correctly when the DAO reports it is done.
                if (pageToDelete.isDone()) {
                    break;
                }
                pageToDelete = tagDAO.getPropagationsForAttachmentBatch(vertexIdForPropagations, tagTypeName);
                batchToDelete = pageToDelete.getTags();
            }

            LOG.info("Updated classification text for {} propagations, taskId: {}",
                    totalDeleted, RequestContext.get().getCurrentTask().getGuid());
        } catch (Exception e) {
            LOG.error("Error while updating classification text for tag type {}: {}", tagTypeName, e.getMessage());
            throw new AtlasBaseException(e);
        } finally {
            // end metrics
            RequestContext.get().endMetricRecord(metricRecorder);
        }
    }

    public int deletePropagations(List<Tag> batchToDelete) throws AtlasBaseException {
        if(batchToDelete.isEmpty())
            return 0;
        int totalDeleted = 0;
        tagDAO.deleteTags(batchToDelete);
        totalDeleted += batchToDelete.size();
        return totalDeleted;
    }

    public void classificationRefreshPropagation(String classificationId) throws AtlasBaseException {
        AtlasPerfMetrics.MetricRecorder classificationRefreshPropagationMetricRecorder = RequestContext.get().startMetricRecord("classificationRefreshPropagation");

        AtlasVertex currentClassificationVertex             = graph.getVertex(classificationId);
        if (currentClassificationVertex == null) {
            LOG.warn("Classification vertex with ID {} is deleted", classificationId);
            return;
        }

        String              sourceEntityId                  = getClassificationEntityGuid(currentClassificationVertex);
        AtlasVertex         sourceEntityVertex              = AtlasGraphUtilsV2.findByGuid(this.graph, sourceEntityId);
        AtlasClassification classification                  = entityRetriever.toAtlasClassification(currentClassificationVertex);

        String propagationMode;

        Boolean restrictPropagationThroughLineage = AtlasGraphUtilsV2.getProperty(currentClassificationVertex, CLASSIFICATION_VERTEX_RESTRICT_PROPAGATE_THROUGH_LINEAGE, Boolean.class);
        Boolean restrictPropagationThroughHierarchy = AtlasGraphUtilsV2.getProperty(currentClassificationVertex, CLASSIFICATION_VERTEX_RESTRICT_PROPAGATE_THROUGH_HIERARCHY, Boolean.class);
        // TODO : Why is refresh propagation being triggered for a child asset with the tag-vertex of the parent asset. The line :
        //  List<String> verticesIdsToRemove = (List<String>)CollectionUtils.subtract(propagatedVerticesIds, impactedVertices);
        //  Will Remove (whole-graph - sub-graph)
        // The above is resolved, but keeping the TODO until full release of the code incase the source-task-creation logic is under scrutiny
        propagationMode = entityRetriever.determinePropagationMode(restrictPropagationThroughLineage,restrictPropagationThroughHierarchy);
        Boolean toExclude = propagationMode == CLASSIFICATION_PROPAGATION_MODE_RESTRICT_LINEAGE ? true:false;

        List<String> propagatedVerticesIds = GraphHelper.getPropagatedVerticesIds(currentClassificationVertex); //  get this in whole, not in batch
        LOG.info("{} entity vertices have classification with id {} attached", propagatedVerticesIds.size(), classificationId);
        // verticesToRemove -> simple row removal from cassandra table
        List<String> verticesIdsToAddClassification =  new ArrayList<>();
        List<String> impactedVertices = entityRetriever.getImpactedVerticesIdsClassificationAttached(sourceEntityVertex , classificationId,
                CLASSIFICATION_PROPAGATION_MODE_LABELS_MAP.get(propagationMode),toExclude, verticesIdsToAddClassification);

        LOG.info("To add classification with id {} to {} vertices", classificationId, verticesIdsToAddClassification.size());

        List<String> verticesIdsToRemove = (List<String>)CollectionUtils.subtract(propagatedVerticesIds, impactedVertices);

        List<AtlasVertex> verticesToRemove = verticesIdsToRemove.stream()
                .map(x -> graph.getVertex(x))
                .filter(vertex -> vertex != null)
                .collect(Collectors.toList());

        List<AtlasVertex> verticesToAddClassification  = verticesIdsToAddClassification.stream()
                .map(x -> graph.getVertex(x))
                .filter(vertex -> vertex != null)
                .collect(Collectors.toList());

        //Remove classifications from unreachable vertices
        processPropagatedClassificationDeletionFromVertices(verticesToRemove, currentClassificationVertex, classification);

        //Add classification to the reachable vertices
        if (CollectionUtils.isEmpty(verticesToAddClassification)) {
            LOG.debug("propagateClassification(entityGuid={}, classificationVertexId={}): found no entities to propagate the classification", sourceEntityId, classificationId);
            return;
        }
        processClassificationPropagationAddition(verticesToAddClassification, currentClassificationVertex);

        LOG.info("Completed refreshing propagation for classification with vertex id {} with classification name {} and source entity {}",classificationId,
                classification.getTypeName(), classification.getEntityGuid());

        RequestContext.get().endMetricRecord(classificationRefreshPropagationMetricRecorder);
    }

    private void processPropagatedClassificationDeletionFromVertices(List<AtlasVertex> VerticesToRemoveTag, AtlasVertex classificationVertex, AtlasClassification classification) throws AtlasBaseException {
        AtlasPerfMetrics.MetricRecorder propagatedClassificationDeletionMetricRecorder = RequestContext.get().startMetricRecord("processPropagatedClassificationDeletionFromVertices");

        int propagatedVerticesSize = VerticesToRemoveTag.size();
        int toIndex;
        int offset = 0;

        LOG.info("To delete classification of vertex id {} from {} entity vertices", classificationVertex.getIdForDisplay(), propagatedVerticesSize);

        try {
            do {
                toIndex = ((offset + CHUNK_SIZE > propagatedVerticesSize) ? propagatedVerticesSize : (offset + CHUNK_SIZE));
                List<AtlasVertex> verticesChunkToRemoveTag = VerticesToRemoveTag.subList(offset, toIndex);

                List<String> impactedGuids = verticesChunkToRemoveTag.stream()
                        .map(entityVertex -> GraphHelper.getGuid(entityVertex))
                        .collect(Collectors.toList());
                GraphTransactionInterceptor.lockObjectAndReleasePostCommit(impactedGuids);

                List<AtlasVertex> updatedVertices = deleteDelegate.getHandler().removeTagPropagation(classificationVertex, verticesChunkToRemoveTag);
                List<AtlasEntity> updatedEntities = updateClassificationText(classification, updatedVertices);

                offset += CHUNK_SIZE;

                transactionInterceptHelper.intercept();
                entityChangeNotifier.onClassificationsDeletedFromEntities(updatedEntities, Collections.singletonList(classification));
            } while (offset < propagatedVerticesSize);
        } catch (AtlasBaseException exception) {
            LOG.error("Error while removing classification from vertices with classification vertex id {}", classificationVertex.getIdForDisplay());
            throw exception;
        } finally {
            RequestContext.get().endMetricRecord(propagatedClassificationDeletionMetricRecorder);
        }
    }

    List<String> processClassificationEdgeDeletionInChunk(AtlasClassification classification, List<AtlasEdge> propagatedEdges) throws AtlasBaseException {
        List<String> deletedPropagationsGuid = new ArrayList<>();
        int propagatedEdgesSize = propagatedEdges.size();
        int toIndex;
        int offset = 0;

        do {
            toIndex = ((offset + CHUNK_SIZE > propagatedEdgesSize) ? propagatedEdgesSize : (offset + CHUNK_SIZE));

            List<AtlasVertex> entityVertices = deleteDelegate.getHandler().removeTagPropagation(classification, propagatedEdges.subList(offset, toIndex));
            List<String> impactedGuids = entityVertices.stream().map(x -> GraphHelper.getGuid(x)).collect(Collectors.toList());

            GraphTransactionInterceptor.lockObjectAndReleasePostCommit(impactedGuids);

            List<AtlasEntity>  propagatedEntities = updateClassificationText(classification, entityVertices);

            if(! propagatedEntities.isEmpty()) {
                deletedPropagationsGuid.addAll(propagatedEntities.stream().map(x -> x.getGuid()).collect(Collectors.toList()));
            }

            offset += CHUNK_SIZE;
            transactionInterceptHelper.intercept();
            entityChangeNotifier.onClassificationDeletedFromEntities(propagatedEntities, classification);
        } while (offset < propagatedEdgesSize);

        return deletedPropagationsGuid;
    }

    @GraphTransaction
    public void updateTagPropagations(String relationshipEdgeId, AtlasRelationship relationship) throws AtlasBaseException {
        AtlasEdge relationshipEdge = graph.getEdge(relationshipEdgeId);

        deleteDelegate.getHandler().updateTagPropagations(relationshipEdge, relationship);

        entityChangeNotifier.notifyPropagatedEntities();
    }

    private void validateClassificationExists(List<String> existingClassifications, String suppliedClassificationName) throws AtlasBaseException {
        if (!existingClassifications.contains(suppliedClassificationName)) {
            throw new AtlasBaseException(AtlasErrorCode.CLASSIFICATION_NOT_ASSOCIATED_WITH_ENTITY, suppliedClassificationName);
        }
    }

    private AtlasEdge getOrCreateRelationship(AtlasVertex end1Vertex, AtlasVertex end2Vertex, String relationshipName,
                                              Map<String, Object> relationshipAttributes) throws AtlasBaseException {
        return relationshipStore.getOrCreate(end1Vertex, end2Vertex, new AtlasRelationship(relationshipName, relationshipAttributes), false);
    }

    private void recordEntityUpdate(AtlasVertex vertex) throws AtlasBaseException {
        if (vertex != null) {
            RequestContext req = RequestContext.get();

            if (!req.isUpdatedEntity(graphHelper.getGuid(vertex))) {
                updateModificationMetadata(vertex);

                req.recordEntityUpdate(entityRetriever.toAtlasEntityHeader(vertex));
            }
        }
    }

    /*
     * vertex - Opposite entity which is being referred in relationshipAttributes
     * ctx.getReferringVertex() - Original entity which is being created/updated
     *
     * */
    private void recordEntityUpdate(AtlasVertex vertex, AttributeMutationContext ctx, boolean isAdd) throws AtlasBaseException {
        if (vertex != null) {
            RequestContext req = RequestContext.get();

            //AtlasEntityHeader header = entityRetriever.toAtlasEntityHeader(vertex);
            AtlasEntityHeader header = new AtlasEntityHeader(getTypeName(vertex));
            header.setGuid(GraphHelper.getGuid(vertex));
            header.setCreateTime(new Date(getCreatedTime(vertex)));
            header.setUpdateTime(new Date(getModifiedTime(vertex)));
            header.setCreatedBy(getCreatedByAsString(vertex));
            header.setUpdatedBy(getModifiedByAsString(vertex));
            header.setAttribute(NAME, vertex.getProperty(NAME, String.class));
            header.setAttribute(QUALIFIED_NAME, vertex.getProperty(QUALIFIED_NAME, String.class));

            if (!req.isUpdatedEntity(header.getGuid())) {
                updateModificationMetadata(vertex);
                req.recordEntityUpdate(header);
            }

            AtlasEntity entity = req.getDifferentialEntity(header.getGuid());
            if (entity == null) {
                entity = new AtlasEntity();
                entity.setGuid(header.getGuid());
                entity.setUpdateTime(header.getUpdateTime());
            }

            MetricRecorder recorderInverseMutatedDetails = req.startMetricRecord("addInverseMutatedDetails");
            try {
                AtlasRelationshipType type = typeRegistry.getRelationshipTypeByName(ctx.getAttribute().getRelationshipName());
                AtlasRelationshipEndDef currentEnd = ((AtlasRelationshipDef) type.getStructDef()).getEndDef1();
                AtlasRelationshipEndDef inverseEnd = ((AtlasRelationshipDef) type.getStructDef()).getEndDef2();

                if (ctx.getAttribute().getName().equals(inverseEnd.getName())) {
                    inverseEnd = ((AtlasRelationshipDef) type.getStructDef()).getEndDef1();
                    currentEnd = ((AtlasRelationshipDef) type.getStructDef()).getEndDef2();
                }

                entity.setTypeName(getTypeName(vertex));
                AtlasObjectId objectId = new AtlasObjectId(GraphHelper.getGuid(ctx.getReferringVertex()), currentEnd.getType());

                if (Cardinality.SINGLE == inverseEnd.getCardinality()) {
                    if (isAdd) {
                        entity.setAddedRelationshipAttribute(inverseEnd.getName(), objectId);
                    } else {
                        entity.setRemovedRelationshipAttribute(inverseEnd.getName(), objectId);
                    }
                } else {
                    if (isAdd) {
                        entity.addOrAppendAddedRelationshipAttribute(inverseEnd.getName(), objectId);
                    } else {
                        entity.addOrAppendRemovedRelationshipAttribute(inverseEnd.getName(), objectId);
                    }
                }

                req.cacheDifferentialEntity(entity);
            } finally {
                req.endMetricRecord(recorderInverseMutatedDetails);
            }
        }
    }

    private void recordEntityUpdateForNonRelationsipAttribute(AtlasVertex vertex) throws AtlasBaseException {
        if (vertex != null) {
            RequestContext req = RequestContext.get();

            if (!req.isUpdatedEntity(graphHelper.getGuid(vertex))) {
                updateModificationMetadata(vertex);

                req.recordEntityUpdateForNonRelationshipAttributes(entityRetriever.toAtlasEntityHeader(vertex));
            }
        }
    }


    private String getIdFromInVertex(AtlasEdge edge) {
        return getIdFromVertex(edge.getInVertex());
    }

    private String getIdFromOutVertex(AtlasEdge edge) {
        return getIdFromVertex(edge.getOutVertex());
    }

    private String getIdFromBothVertex(AtlasEdge currentEdge, AtlasVertex parentEntityVertex) {
        String parentEntityId  = getIdFromVertex(parentEntityVertex);
        String currentEntityId = getIdFromVertex(currentEdge.getInVertex());

        if (StringUtils.equals(currentEntityId, parentEntityId)) {
            currentEntityId = getIdFromOutVertex(currentEdge);
        }


        return currentEntityId;
    }

    public void validateAndNormalizeForUpdate(AtlasClassification classification) throws AtlasBaseException {
        AtlasClassificationType type = validateClassificationTypeName(classification);

        List<String> messages = new ArrayList<>();
        type.validateValueForUpdate(classification, classification.getTypeName(), messages);

        if (!messages.isEmpty()) {
            throw new AtlasBaseException(AtlasErrorCode.INVALID_PARAMETERS, messages);
        }

        type.getNormalizedValueForUpdate(classification);
    }

    public AtlasClassificationType validateClassificationTypeName(AtlasClassification classification) throws AtlasBaseException {
        AtlasClassificationType type = typeRegistry.getClassificationTypeByName(classification.getTypeName());
        if (type == null) {
            throw new AtlasBaseException(AtlasErrorCode.CLASSIFICATION_NOT_FOUND, classification.getTypeName());
        }
        return type;
    }

    public static String getSoftRefFormattedValue(AtlasObjectId objectId) {
        return getSoftRefFormattedString(objectId.getTypeName(), objectId.getGuid());
    }

    private static String getSoftRefFormattedString(String typeName, String resolvedGuid) {
        return String.format(SOFT_REF_FORMAT, typeName, resolvedGuid);
    }

    public void importActivateEntity(AtlasVertex vertex, AtlasEntity entity) {
        AtlasGraphUtilsV2.setEncodedProperty(vertex, STATE_PROPERTY_KEY, ACTIVE);

        if (MapUtils.isNotEmpty(entity.getRelationshipAttributes())) {
            Set<String> relatedEntitiesGuids = getRelatedEntitiesGuids(entity);
            activateEntityRelationships(vertex, relatedEntitiesGuids);
        }
    }

    private void activateEntityRelationships(AtlasVertex vertex, Set<String> relatedEntitiesGuids) {
        Iterator<AtlasEdge> edgeIterator = vertex.getEdges(AtlasEdgeDirection.BOTH).iterator();

        while (edgeIterator.hasNext()) {
            AtlasEdge edge = edgeIterator.next();

            if (AtlasGraphUtilsV2.getState(edge) != DELETED) {
                continue;
            }

            final String relatedEntityGuid;
            if (Objects.equals(edge.getInVertex().getId(), vertex.getId())) {
                relatedEntityGuid = AtlasGraphUtilsV2.getIdFromVertex(edge.getOutVertex());
            } else {
                relatedEntityGuid = AtlasGraphUtilsV2.getIdFromVertex(edge.getInVertex());
            }

            if (StringUtils.isEmpty(relatedEntityGuid) || !relatedEntitiesGuids.contains(relatedEntityGuid)) {
                continue;
            }

            edge.setProperty(STATE_PROPERTY_KEY, AtlasRelationship.Status.ACTIVE);
        }
    }

    private Set<String> getRelatedEntitiesGuids(AtlasEntity entity) {
        Set<String> relGuidsSet = new HashSet<>();

        for (Object o : entity.getRelationshipAttributes().values()) {
            if (o instanceof AtlasObjectId) {
                relGuidsSet.add(((AtlasObjectId) o).getGuid());
            } else if (o instanceof List) {
                for (Object id : (List) o) {
                    if (id instanceof AtlasObjectId) {
                        relGuidsSet.add(((AtlasObjectId) id).getGuid());
                    }
                }
            }
        }
        return relGuidsSet;
    }

    private void validateBusinessAttributes(AtlasVertex entityVertex, AtlasEntityType entityType, Map<String, Map<String, Object>> businessAttributes, boolean isOverwrite) throws AtlasBaseException {
        List<String> messages = new ArrayList<>();

        Map<String, Map<String, AtlasBusinessAttribute>> entityTypeBusinessMetadata = entityType.getBusinessAttributes();

        for (String bmName : businessAttributes.keySet()) {
            if (!entityTypeBusinessMetadata.containsKey(bmName)) {
                messages.add(bmName + ": invalid business-metadata for entity type " + entityType.getTypeName());

                continue;
            }

            Map<String, AtlasBusinessAttribute> entityTypeBusinessAttributes = entityTypeBusinessMetadata.get(bmName);
            Map<String, Object>                         entityBusinessAttributes     = businessAttributes.get(bmName);

            for (AtlasBusinessAttribute bmAttribute : entityTypeBusinessAttributes.values()) {
                AtlasType attrType  = bmAttribute.getAttributeType();
                String    attrName  = bmAttribute.getName();
                Object    attrValue = entityBusinessAttributes == null ? null : entityBusinessAttributes.get(attrName);
                String    fieldName = entityType.getTypeName() + "." + bmName + "." + attrName;

                if (attrValue != null) {
                    attrType.validateValue(attrValue, fieldName, messages);
                    boolean isValidLength = bmAttribute.isValidLength(attrValue);
                    if (!isValidLength) {
                        messages.add(fieldName + ":  Business attribute-value exceeds maximum length limit");
                    }

                } else if (!bmAttribute.getAttributeDef().getIsOptional()) {
                    final boolean isAttrValuePresent;

                    if (isOverwrite) {
                        isAttrValuePresent = false;
                    } else {
                        Object existingValue = AtlasGraphUtilsV2.getEncodedProperty(entityVertex, bmAttribute.getVertexPropertyName(), Object.class);

                        isAttrValuePresent = existingValue != null;
                    }

                    if (!isAttrValuePresent) {
                        messages.add(fieldName + ": mandatory business-metadata attribute value missing in type " + entityType.getTypeName());
                    }
                }
            }
        }

        if (!messages.isEmpty()) {
            throw new AtlasBaseException(AtlasErrorCode.INSTANCE_CRUD_INVALID_PARAMS, messages);
        }
    }

    public static void validateCustomAttributes(AtlasEntity entity) throws AtlasBaseException {
        Map<String, String> customAttributes = entity.getCustomAttributes();

        if (MapUtils.isNotEmpty(customAttributes)) {
            for (Map.Entry<String, String> entry : customAttributes.entrySet()) {
                String key   = entry.getKey();
                String value = entry.getValue();

                if (key.length() > CUSTOM_ATTRIBUTE_KEY_MAX_LENGTH) {
                    throw new AtlasBaseException(AtlasErrorCode.INVALID_CUSTOM_ATTRIBUTE_KEY_LENGTH, key);
                }

                Matcher matcher = CUSTOM_ATTRIBUTE_KEY_REGEX.matcher(key);

                if (!matcher.matches()) {
                    throw new AtlasBaseException(AtlasErrorCode.INVALID_CUSTOM_ATTRIBUTE_KEY_CHARACTERS, key);
                }

                if (StringUtils.isNotEmpty(CUSTOM_ATTRIBUTE_KEY_SPECIAL_PREFIX) && key.startsWith(CUSTOM_ATTRIBUTE_KEY_SPECIAL_PREFIX)) {
                    continue;
                }

                if (!key.startsWith(CUSTOM_ATTRIBUTE_KEY_SPECIAL_PREFIX) && value.length() > CUSTOM_ATTRIBUTE_VALUE_MAX_LENGTH) {
                    throw new AtlasBaseException(AtlasErrorCode.INVALID_CUSTOM_ATTRIBUTE_VALUE, value, String.valueOf(CUSTOM_ATTRIBUTE_VALUE_MAX_LENGTH));
                }
            }
        }
    }

    public static void validateLabels(Set<String> labels) throws AtlasBaseException {
        if (CollectionUtils.isNotEmpty(labels)) {
            for (String label : labels) {
                if (label.length() > LABEL_MAX_LENGTH.getInt()) {
                    throw new AtlasBaseException(AtlasErrorCode.INVALID_LABEL_LENGTH, label, String.valueOf(LABEL_MAX_LENGTH.getInt()));
                }

                Matcher matcher = LABEL_REGEX.matcher(label);

                if (!matcher.matches()) {
                    throw new AtlasBaseException(AtlasErrorCode.INVALID_LABEL_CHARACTERS, label);
                }
            }
        }
    }

    List<AtlasEntity> updateClassificationText(AtlasClassification classification, Collection<AtlasVertex> propagatedVertices) throws AtlasBaseException {
        List<AtlasEntity> propagatedEntities = new ArrayList<>();
        AtlasPerfMetrics.MetricRecorder metricRecorder = RequestContext.get().startMetricRecord("updateClassificationText");

        if(CollectionUtils.isNotEmpty(propagatedVertices)) {
            for(AtlasVertex vertex : propagatedVertices) {
                AtlasEntity entity = null;
                for (int i = 1; i <= MAX_NUMBER_OF_RETRIES; i++) {
                    try {
                        entity = instanceConverter.getAndCacheEntity(graphHelper.getGuid(vertex), ENTITY_CHANGE_NOTIFY_IGNORE_RELATIONSHIP_ATTRIBUTES);
                        break; //do not retry on success
                    } catch (AtlasBaseException ex) {
                        if (i == MAX_NUMBER_OF_RETRIES) {
                            LOG.error(String.format("Maximum retries reached for fetching vertex with id %s from graph. Retried %s times. Skipping...", vertex.getId(), i));
                            continue;
                        }
                        LOG.warn(String.format("Vertex with id %s could not be fetched from graph. Retrying for %s time", vertex.getId(), i));
                    }
                }

                if (entity != null) {
                    String classificationTextForEntity = fullTextMapperV2.getClassificationTextForEntity(entity);
                    vertex.setProperty(CLASSIFICATION_TEXT_KEY, classificationTextForEntity);
                    propagatedEntities.add(entity);
                }
            }
        }

        RequestContext.get().endMetricRecord(metricRecorder);
        return propagatedEntities;
    }

    List<AtlasEntity> updateClassificationTextV2(AtlasClassification currentTag,
                                                 Collection<AtlasVertex> propagatedVertices,
                                                 Map<String, Map<String, Object>> deNormAttributesMap,
                                                 Map<String, Map<String, Object>> assetMinAttrsMap) throws AtlasBaseException {
        List<AtlasEntity> propagatedEntities = new ArrayList<>();
        AtlasPerfMetrics.MetricRecorder metricRecorder = RequestContext.get().startMetricRecord("updateClassificationTextV2");

        if(CollectionUtils.isNotEmpty(propagatedVertices)) {
            for(AtlasVertex vertex : propagatedVertices) {
                Map<String, Object> assetMinAttrs = getMinimalAssetMap(vertex);
                assetMinAttrsMap.put(vertex.getIdForDisplay(), assetMinAttrs);

                //get current associated tags to asset ONLY from Cassandra namespace
                List<Tag> tags = tagDAO.getAllTagsByVertexId(vertex.getIdForDisplay());
                List<AtlasClassification> finalClassifications = tags.stream().map(t -> {
                    return TagDAOCassandraImpl.toAtlasClassification(t.getTagMetaJson());
                }).collect(Collectors.toList());

                tags = tags.stream().filter(Tag::isPropagated).toList();
                List<AtlasClassification> finalPropagatedClassifications = tags.stream().map(t -> {
                    return TagDAOCassandraImpl.toAtlasClassification(t.getTagMetaJson());
                }).collect(Collectors.toList());

                AtlasClassification copiedPropagatedClassification = new AtlasClassification(currentTag);
                copiedPropagatedClassification.setEntityGuid((String) assetMinAttrs.get(GUID_PROPERTY_KEY));
                finalClassifications.add(copiedPropagatedClassification);
                finalPropagatedClassifications.add(copiedPropagatedClassification);

                AtlasEntity entity = new AtlasEntity();
                entity.setClassifications(finalClassifications);

                entity.setGuid((String) assetMinAttrs.get(GUID_PROPERTY_KEY));
                entity.setTypeName((String) assetMinAttrs.get(TYPE_NAME_PROPERTY_KEY));

                entity.setCreatedBy((String) assetMinAttrs.get(CREATED_BY_KEY));
                entity.setUpdatedBy((String) assetMinAttrs.get(MODIFIED_BY_KEY));

                entity.setCreateTime((Date) assetMinAttrs.get(TIMESTAMP_PROPERTY_KEY));
                entity.setUpdateTime((Date) assetMinAttrs.get(MODIFICATION_TIMESTAMP_PROPERTY_KEY));

                entity.setAttribute(NAME, assetMinAttrs.get(NAME));
                entity.setAttribute(QUALIFIED_NAME, assetMinAttrs.get(QUALIFIED_NAME));


                Map<String, Object> deNormAttributes;
                if (CollectionUtils.isEmpty(finalClassifications)) {
                    deNormAttributes = TagDeNormAttributesUtil.getPropagatedAttributesForNoTags();
                } else {
                    deNormAttributes = TagDeNormAttributesUtil.getPropagatedAttributesForTags(currentTag, finalClassifications, finalPropagatedClassifications, typeRegistry, fullTextMapperV2);
                }

                deNormAttributesMap.put(vertex.getIdForDisplay(), deNormAttributes);
                propagatedEntities.add(entity);
            }
        }
        RequestContext.get().endMetricRecord(metricRecorder);
        return propagatedEntities;
    }

    void updateClassificationTextV2(AtlasClassification currentTag,
                                                 List<String> propagatedVertexIds,
                                                 List<Tag> propagatedTags,
                                                 Map<String, Map<String, Object>> deNormAttributesMap) throws AtlasBaseException {
        AtlasPerfMetrics.MetricRecorder metricRecorder = RequestContext.get().startMetricRecord("updateClassificationTextV2");

        if(CollectionUtils.isNotEmpty(propagatedVertexIds)) {
            for(Tag tagAttachment : propagatedTags) {
                //get current associated tags to asset ONLY from Cassandra namespace
                List<Tag> tags = tagDAO.getAllTagsByVertexId(tagAttachment.getVertexId());

                List<AtlasClassification> finalClassifications = tags.stream().map(t -> {
                    return TagDAOCassandraImpl.toAtlasClassification(t.getTagMetaJson());
                }).collect(Collectors.toList());

                tags = tags.stream().filter(Tag::isPropagated).toList();
                List<AtlasClassification> propagatedClassifications = tags.stream().map(t -> {
                    return TagDAOCassandraImpl.toAtlasClassification(t.getTagMetaJson());
                }).collect(Collectors.toList());

                Map<String, Object> deNormAttributes;
                if (CollectionUtils.isEmpty(finalClassifications)) {
                    deNormAttributes = TagDeNormAttributesUtil.getPropagatedAttributesForNoTags();
                } else {
                    deNormAttributes = TagDeNormAttributesUtil.getPropagatedAttributesForTags(currentTag, finalClassifications, propagatedClassifications, typeRegistry, fullTextMapperV2);
                }

                deNormAttributesMap.put(tagAttachment.getVertexId(), deNormAttributes);
            }
        }
        RequestContext.get().endMetricRecord(metricRecorder);
    }

    private void updateLabels(AtlasVertex vertex, Set<String> labels) {
        if (CollectionUtils.isNotEmpty(labels)) {
            AtlasGraphUtilsV2.setEncodedProperty(vertex, LABELS_PROPERTY_KEY, getLabelString(labels));
        } else {
            vertex.removeProperty(LABELS_PROPERTY_KEY);
        }
    }

    private String getLabelString(Collection<String> labels) {
        String ret = null;

        if (!labels.isEmpty()) {
            ret = LABEL_NAME_DELIMITER + String.join(LABEL_NAME_DELIMITER, labels) + LABEL_NAME_DELIMITER;
        }

        return ret;
    }

    private void addToUpdatedBusinessAttributes(Map<String, Map<String, Object>> updatedBusinessAttributes, AtlasBusinessAttribute bmAttribute, Object attrValue) {
        String              bmName     = bmAttribute.getDefinedInType().getTypeName();
        Map<String, Object> attributes = updatedBusinessAttributes.get(bmName);

        if(attributes == null){
            attributes = new HashMap<>();

            updatedBusinessAttributes.put(bmName, attributes);
        }

        attributes.put(bmAttribute.getName(), attrValue);
    }

    private void createAndQueueTask(String taskType, AtlasVertex entityVertex, String classificationVertexId, String classificationName, Boolean currentPropagateThroughLineage, Boolean currentRestrictPropagationThroughHierarchy) throws AtlasBaseException{

        deleteDelegate.getHandler().createAndQueueTaskWithoutCheck(taskType, entityVertex, classificationVertexId,classificationName, null, currentPropagateThroughLineage,currentRestrictPropagationThroughHierarchy);
    }

    private void createAndQueueTask(String taskType, AtlasVertex entityVertex, String classificationVertexId, String classificationName) throws AtlasBaseException {
        deleteDelegate.getHandler().createAndQueueTaskWithoutCheck(taskType, entityVertex, classificationVertexId, classificationName, null);
    }

    public void removePendingTaskFromEntity(String entityGuid, String taskGuid) throws EntityNotFoundException {
        if (StringUtils.isEmpty(entityGuid) || StringUtils.isEmpty(taskGuid)) {
            return;
        }

        AtlasVertex entityVertex = graphHelper.getVertexForGUID(entityGuid);

        if (entityVertex == null) {
            LOG.warn("Error fetching vertex: {}", entityVertex);

            return;
        }

        entityVertex.removePropertyValue(PENDING_TASKS_PROPERTY_KEY, taskGuid);
    }

    public void removePendingTaskFromEdge(String edgeId, String taskGuid) throws AtlasBaseException {
        if (StringUtils.isEmpty(edgeId) || StringUtils.isEmpty(taskGuid)) {
            return;
        }

        AtlasEdge edge = graph.getEdge(edgeId);

        if (edge == null) {
            LOG.warn("Error fetching edge: {}", edgeId);

            return;
        }

        AtlasGraphUtilsV2.removeItemFromListProperty(edge, EDGE_PENDING_TASKS_PROPERTY_KEY, taskGuid);
    }


    public void addHasLineage(Set<AtlasEdge> inputOutputEdges, boolean isRestoreEntity) {
        AtlasPerfMetrics.MetricRecorder metricRecorder = RequestContext.get().startMetricRecord("addHasLineage");

        for (AtlasEdge atlasEdge : inputOutputEdges) {

            boolean isOutputEdge = PROCESS_OUTPUTS.equals(atlasEdge.getLabel());

            AtlasVertex processVertex = atlasEdge.getOutVertex();
            AtlasVertex assetVertex = atlasEdge.getInVertex();

            if (getEntityHasLineage(processVertex)) {
                AtlasGraphUtilsV2.setEncodedProperty(assetVertex, HAS_LINEAGE, true);
                continue;
            }

            String oppositeEdgeLabel = isOutputEdge ? PROCESS_INPUTS : PROCESS_OUTPUTS;

            Iterator<AtlasEdge> oppositeEdges = processVertex.getEdges(AtlasEdgeDirection.BOTH, oppositeEdgeLabel).iterator();
            boolean isHasLineageSet = false;
            while (oppositeEdges.hasNext()) {
                AtlasEdge oppositeEdge = oppositeEdges.next();
                AtlasVertex oppositeEdgeAssetVertex = oppositeEdge.getInVertex();

                if (getStatus(oppositeEdge) == ACTIVE && getStatus(oppositeEdgeAssetVertex) == ACTIVE) {
                    if (!isHasLineageSet) {
                        AtlasGraphUtilsV2.setEncodedProperty(assetVertex, HAS_LINEAGE, true);
                        AtlasGraphUtilsV2.setEncodedProperty(processVertex, HAS_LINEAGE, true);
                        isHasLineageSet = true;
                    }

                    if (isRestoreEntity) {
                        AtlasGraphUtilsV2.setEncodedProperty(oppositeEdgeAssetVertex, HAS_LINEAGE, true);
                    } else {
                        break;
                    }
                }
            }
        }
        RequestContext.get().endMetricRecord(metricRecorder);
    }


    public AtlasVertex linkBusinessPolicy(final BusinessPolicyRequest.AssetComplianceInfo data) {
        String assetGuid = data.getAssetId();
        AtlasVertex vertex = findByGuid(graph, assetGuid);

        // Retrieve existing policies
        Set<String> existingCompliant = getVertexPolicies(vertex, ASSET_POLICY_GUIDS);
        Set<String> existingNonCompliant = getVertexPolicies(vertex, NON_COMPLIANT_ASSET_POLICY_GUIDS);

        // Retrieve new policies
        Set<String> addCompliantGUIDs = getOrCreateEmptySet(data.getAddCompliantGUIDs());
        Set<String> addNonCompliantGUIDs = getOrCreateEmptySet(data.getAddNonCompliantGUIDs());
        Set<String> removeCompliantGUIDs = getOrCreateEmptySet(data.getRemoveCompliantGUIDs());
        Set<String> removeNonCompliantGUIDs = getOrCreateEmptySet(data.getRemoveNonCompliantGUIDs());


        // Update vertex properties
        addToAttribute(vertex, ASSET_POLICY_GUIDS, addCompliantGUIDs);
        removeFromAttribute(vertex, ASSET_POLICY_GUIDS, removeCompliantGUIDs);


        addToAttribute(vertex, NON_COMPLIANT_ASSET_POLICY_GUIDS, addNonCompliantGUIDs);
        removeFromAttribute(vertex, NON_COMPLIANT_ASSET_POLICY_GUIDS, removeNonCompliantGUIDs);

        // Count and set policies
        Set<String> effectiveCompliantGUIDs = getVertexPolicies(vertex, ASSET_POLICY_GUIDS);
        Set<String> effectiveNonCompliantGUIDs = getVertexPolicies(vertex, NON_COMPLIANT_ASSET_POLICY_GUIDS);

        int compliantPolicyCount = countPoliciesExcluding(effectiveCompliantGUIDs, "rule");
        int nonCompliantPolicyCount = countPoliciesExcluding(effectiveNonCompliantGUIDs, "rule");

        int totalPolicyCount = compliantPolicyCount + nonCompliantPolicyCount;

        vertex.setProperty(ASSET_POLICIES_COUNT, totalPolicyCount);
        updateModificationMetadata(vertex);

        // Create and cache differential entity
        AtlasEntity diffEntity = createDifferentialEntity(
                vertex, effectiveCompliantGUIDs, effectiveNonCompliantGUIDs, existingCompliant, existingNonCompliant, totalPolicyCount);

        RequestContext.get().cacheDifferentialEntity(diffEntity);
        return vertex;
    }

    private static Set<String> getOrCreateEmptySet(Set<String> input) {
        return input == null ? new HashSet<>() : input;
    }

    private void addToAttribute(AtlasVertex vertex, String propertyKey, Set<String> policies) {
        String targetProperty = determineTargetProperty(propertyKey);
        policies.stream()
                .filter(StringUtils::isNotEmpty)
                .forEach(policyGuid -> vertex.setProperty(targetProperty, policyGuid));
    }

    private void removeFromAttribute(AtlasVertex vertex, String propertyKey, Set<String> policies) {
        String targetProperty = determineTargetProperty(propertyKey);
        policies.stream()
                .filter(StringUtils::isNotEmpty)
                .forEach(policyGuid -> vertex.removePropertyValue(targetProperty, policyGuid));
    }

    private String determineTargetProperty(String propertyKey) {
        return ASSET_POLICY_GUIDS.equals(propertyKey)
                ? ASSET_POLICY_GUIDS
                : NON_COMPLIANT_ASSET_POLICY_GUIDS;
    }

    private int countPoliciesExcluding(Set<String> policies, String substring) {
        return (int) policies.stream().filter(policy -> !policy.contains(substring)).count();
    }

    private AtlasEntity createDifferentialEntity(AtlasVertex vertex, Set<String> effectiveCompliant, Set<String> effectiveNonCompliant,
                                                 Set<String> existingCompliant, Set<String> existingNonCompliant, int totalPolicyCount) {
        AtlasEntity diffEntity = new AtlasEntity(vertex.getProperty(TYPE_NAME_PROPERTY_KEY, String.class));
        setEntityCommonAttributes(vertex, diffEntity);
        diffEntity.setAttribute(ASSET_POLICIES_COUNT, totalPolicyCount);

        if (!existingCompliant.equals(effectiveCompliant)) {
            diffEntity.setAttribute(ASSET_POLICY_GUIDS, effectiveCompliant);
        }
        if (!existingNonCompliant.equals(effectiveNonCompliant)) {
            diffEntity.setAttribute(NON_COMPLIANT_ASSET_POLICY_GUIDS, effectiveNonCompliant);
        }

        return diffEntity;
    }

    private Set<String> getVertexPolicies(AtlasVertex vertex, String propertyKey) {
        return Optional.ofNullable(vertex.getMultiValuedSetProperty(propertyKey, String.class))
                .orElse(Collections.emptySet());
    }


    public List<AtlasVertex> unlinkBusinessPolicy(String policyId, Set<String> unlinkGuids) {
        if (policyId == null || unlinkGuids == null || unlinkGuids.isEmpty()) {
            throw new IllegalArgumentException("PolicyId and unlinkGuids must not be null or empty");
        }

        return unlinkGuids.stream()
                .map(guid -> AtlasGraphUtilsV2.findByGuid(graph, guid))
                .filter(Objects::nonNull)
                .filter(vertex -> isPolicyLinked(vertex, policyId))
                .map(vertex -> updateVertexPolicy(vertex, policyId))
                .collect(Collectors.toList());
    }

    private boolean isPolicyLinked(AtlasVertex vertex, String policyId) {
        Set<String> compliantPolicies = getMultiValuedSetProperty(vertex, ASSET_POLICY_GUIDS);
        Set<String> nonCompliantPolicies = getMultiValuedSetProperty(vertex, NON_COMPLIANT_ASSET_POLICY_GUIDS);
        return compliantPolicies.contains(policyId) || nonCompliantPolicies.contains(policyId);
    }

    private AtlasVertex updateVertexPolicy(AtlasVertex vertex, String policyId) {
        Set<String> compliantPolicies = getMultiValuedSetProperty(vertex, ASSET_POLICY_GUIDS);
        Set<String> nonCompliantPolicies = getMultiValuedSetProperty(vertex, NON_COMPLIANT_ASSET_POLICY_GUIDS);

        boolean removed = removePolicyAndRule(compliantPolicies, policyId);
        removed |= removePolicyAndRule(nonCompliantPolicies,policyId);

        if (removed) {
            vertex.removePropertyValue(ASSET_POLICY_GUIDS, policyId);
            vertex.removePropertyValue(NON_COMPLIANT_ASSET_POLICY_GUIDS, policyId);

            int compliantPolicyCount = countPoliciesExcluding(compliantPolicies, "rule");
            int nonCompliantPolicyCount = countPoliciesExcluding(nonCompliantPolicies, "rule");
            int totalPolicyCount = compliantPolicyCount + nonCompliantPolicyCount;
            vertex.setProperty(ASSET_POLICIES_COUNT, totalPolicyCount);

            updateModificationMetadata(vertex);
            cacheDifferentialEntity(vertex, compliantPolicies, nonCompliantPolicies);
        }

        return vertex;
    }

    private boolean removePolicyAndRule(Set<String> policies, String policyId) {
        Set<String> toRemove = policies.stream().filter(i-> i.contains(policyId)).collect(Collectors.toSet());
        return policies.removeAll(toRemove);

    }

    private Set<String> getMultiValuedSetProperty(AtlasVertex vertex, String propertyName) {
        return Optional.ofNullable(vertex.getMultiValuedSetProperty(propertyName, String.class))
                .map(HashSet::new)
                .orElseGet(HashSet::new);
    }

    public List<AtlasVertex> linkMeshEntityToAssets(String meshEntityId, Set<String> linkGuids) throws AtlasBaseException {
        List<AtlasVertex> linkedVertices = new ArrayList<>();

        for (String guid : linkGuids) {
            AtlasVertex ev = findByGuid(graph, guid);

            if (ev != null) {
                String typeName = ev.getProperty(TYPE_NAME_PROPERTY_KEY, String.class);
                if (excludedTypes.contains(typeName)){
                    LOG.warn("Type {} is not allowed to link with mesh entity", typeName);
                    continue;
                }
                Set<String> existingValues = ev.getMultiValuedSetProperty(DOMAIN_GUIDS_ATTR, String.class);

                if (!existingValues.contains(meshEntityId)) {
                    isAuthorizedToLink(ev);

                    updateDomainAttribute(ev, existingValues, meshEntityId);
                    existingValues.clear();
                    existingValues.add(meshEntityId);

                    updateModificationMetadata(ev);

                    cacheDifferentialMeshEntity(ev, existingValues);

                    linkedVertices.add(ev);
                }
            }
        }

        return linkedVertices;
    }

    public List<AtlasVertex> unlinkMeshEntityFromAssets(String meshEntityId, Set<String> unlinkGuids) throws AtlasBaseException {
        List<AtlasVertex> unlinkedVertices = new ArrayList<>();

        for (String guid : unlinkGuids) {
            AtlasVertex ev = AtlasGraphUtilsV2.findByGuid(graph, guid);

            if (ev != null) {
                String typeName = ev.getProperty(TYPE_NAME_PROPERTY_KEY, String.class);
                if (excludedTypes.contains(typeName)){
                    LOG.warn("Type {} is not allowed to unlink with mesh entity", typeName);
                    continue;
                }

                Set<String> existingValues = ev.getMultiValuedSetProperty(DOMAIN_GUIDS_ATTR, String.class);

                if (meshEntityId.isEmpty() || existingValues.contains(meshEntityId)) {
                    isAuthorizedToLink(ev);

                    if (StringUtils.isEmpty(meshEntityId)) {
                        existingValues.clear();
                        ev.removeProperty(DOMAIN_GUIDS_ATTR);
                    } else {
                        existingValues.remove(meshEntityId);
                        ev.removePropertyValue(DOMAIN_GUIDS_ATTR, meshEntityId);
                    }

                    updateModificationMetadata(ev);
                    cacheDifferentialMeshEntity(ev, existingValues);

                    unlinkedVertices.add(ev);
                }
            }
        }

        return unlinkedVertices;
    }

    private void updateDomainAttribute(AtlasVertex vertex, Set<String> existingValues, String meshEntityId){
        existingValues.forEach(existingValue -> vertex.removePropertyValue(DOMAIN_GUIDS_ATTR, existingValue));
        vertex.setProperty(DOMAIN_GUIDS_ATTR, meshEntityId);
    }

    private void cacheDifferentialEntity(AtlasVertex ev, Set<String> complaint, Set<String> nonComplaint) {
        AtlasEntity diffEntity = new AtlasEntity(ev.getProperty(TYPE_NAME_PROPERTY_KEY, String.class));
        setEntityCommonAttributes(ev, diffEntity);
        diffEntity.setAttribute(ASSET_POLICY_GUIDS, complaint);
        diffEntity.setAttribute(NON_COMPLIANT_ASSET_POLICY_GUIDS, nonComplaint);
        diffEntity.setAttribute(ASSET_POLICIES_COUNT, complaint.size() + nonComplaint.size());

        RequestContext requestContext = RequestContext.get();
        requestContext.cacheDifferentialEntity(diffEntity);
    }

    private void cacheDifferentialMeshEntity(AtlasVertex ev, Set<String> existingValues) {
        AtlasEntity diffEntity = new AtlasEntity(ev.getProperty(TYPE_NAME_PROPERTY_KEY, String.class));
        setEntityCommonAttributes(ev, diffEntity);
        diffEntity.setAttribute(DOMAIN_GUIDS_ATTR, existingValues);

        RequestContext requestContext = RequestContext.get();
        requestContext.cacheDifferentialEntity(diffEntity);
    }

    private void setEntityCommonAttributes(AtlasVertex ev, AtlasEntity diffEntity) {
        diffEntity.setGuid(ev.getProperty(GUID_PROPERTY_KEY, String.class));
        diffEntity.setUpdatedBy(ev.getProperty(MODIFIED_BY_KEY, String.class));
        diffEntity.setUpdateTime(new Date(RequestContext.get().getRequestTime()));
    }

    private void isAuthorizedToLink(AtlasVertex vertex) throws AtlasBaseException {
        AtlasEntityHeader sourceEntity = retrieverNoRelation.toAtlasEntityHeaderWithClassifications(vertex);

        // source -> UPDATE + READ
        AtlasAuthorizationUtils.verifyAccess(new AtlasEntityAccessRequest(typeRegistry, AtlasPrivilege.ENTITY_UPDATE, sourceEntity),
                "update on source Entity, link/unlink operation denied: ", sourceEntity.getAttribute(NAME));

        AtlasAuthorizationUtils.verifyAccess(new AtlasEntityAccessRequest(typeRegistry, AtlasPrivilege.ENTITY_READ, sourceEntity),
                "read on source Entity, link/unlink operation denied: ", sourceEntity.getAttribute(NAME));

    }

    private Map<String, Object> getMinimalAssetMap(AtlasVertex vertex) {
        Map<String, Object> ret = new HashMap<>();

        ret.put(NAME, vertex.getProperty(NAME, String.class));
        ret.put(QUALIFIED_NAME, vertex.getProperty(QUALIFIED_NAME, String.class));

        ret.put(GUID_PROPERTY_KEY, vertex.getProperty(GUID_PROPERTY_KEY, String.class));
        ret.put(TYPE_NAME_PROPERTY_KEY, vertex.getProperty(TYPE_NAME_PROPERTY_KEY, String.class));

        ret.put(CREATED_BY_KEY, vertex.getProperty(CREATED_BY_KEY, String.class));
        ret.put(MODIFIED_BY_KEY, vertex.getProperty(MODIFIED_BY_KEY, String.class));

        ret.put(TIMESTAMP_PROPERTY_KEY, new Date(vertex.getProperty(TIMESTAMP_PROPERTY_KEY, Long.class)));
        ret.put(MODIFICATION_TIMESTAMP_PROPERTY_KEY, new Date(vertex.getProperty(MODIFICATION_TIMESTAMP_PROPERTY_KEY, Long.class)));

        return ret;
    }

    public AtlasEntity getMinimalAtlasEntityForNotification(AtlasVertex vertex) {
        AtlasEntity minEntity = new AtlasEntity();

        minEntity.setAttribute(NAME, vertex.getProperty(NAME, String.class));
        minEntity.setAttribute(QUALIFIED_NAME, vertex.getProperty(QUALIFIED_NAME, String.class));

        minEntity.setGuid(vertex.getProperty(GUID_PROPERTY_KEY, String.class));
        minEntity.setTypeName(vertex.getProperty(TYPE_NAME_PROPERTY_KEY, String.class));

        minEntity.setCreatedBy(vertex.getProperty(CREATED_BY_KEY, String.class));
        minEntity.setUpdatedBy(vertex.getProperty(MODIFIED_BY_KEY, String.class));

        minEntity.setCreateTime(new Date(vertex.getProperty(TIMESTAMP_PROPERTY_KEY, Long.class)));
        minEntity.setUpdateTime(new Date(vertex.getProperty(MODIFICATION_TIMESTAMP_PROPERTY_KEY, Long.class)));

        return minEntity;
    }

    public void updateClassificationTextPropagationV2(String sourceEntityGuid, String tagTypeName) throws AtlasBaseException {
        AtlasPerfMetrics.MetricRecorder metricRecorder = RequestContext.get().startMetricRecord("updateClassificationTextPropagationNew");
        try {
            if (StringUtils.isEmpty(tagTypeName)) {
                LOG.warn("updateClassificationTextPropagation(classificationVertexId={}): classification type name is empty", tagTypeName);
                return;
            }

            AtlasVertex sourceEntityVertex = graphHelper.getVertexForGUID(sourceEntityGuid);
            if (sourceEntityVertex == null) {
                LOG.error("updateClassificationTextPropagation(entityGuid={}, tagTypeName={}): entity vertex not found",
                        sourceEntityGuid, tagTypeName);
                throw new AtlasBaseException(
                        String.format("updateClassificationTextPropagation(entityGuid=%s, tagTypeName=%s): entity vertex not found",
                                sourceEntityGuid, tagTypeName));
            }

            int totalUpdated = 0;

            // fetch propagated‑tag attachments in batches
            PaginatedTagResult paginatedResult = tagDAO.getPropagationsForAttachmentBatch(sourceEntityVertex.getIdForDisplay(), tagTypeName);
            AtlasClassification originalClassification = tagDAO.findDirectTagByVertexIdAndTagTypeName(sourceEntityVertex.getIdForDisplay(), tagTypeName);
            if (originalClassification == null) {
                LOG.error("propagateClassification(entityGuid={}, tagTypeName={}): classification vertex not found", sourceEntityGuid, tagTypeName);
                throw new AtlasBaseException(String.format("propagateClassification(entityGuid=%s, tagTypeName=%s): classification vertex not found", sourceEntityGuid, tagTypeName));
            }

            List<Tag> batchToUpdate = paginatedResult.getTags();

            while (!batchToUpdate.isEmpty()) {

                // collect the vertex IDs in this batch
                List<String> vertexIds = batchToUpdate.stream()
                        .map(Tag::getVertexId)
                        .toList();

                Map<String, Map<String, Object>> assetMinAttrsMap = batchToUpdate.stream()
                        .collect(Collectors.toMap(Tag::getVertexId, Tag::getAssetMetadata));

                List<AtlasEntity> entities = batchToUpdate.stream().map(x -> getEntityForNotification(x.getAssetMetadata())).toList();

                // Update all propagated tags in Cassandra
                tagDAO.putPropagatedTags(sourceEntityVertex.getIdForDisplay(), tagTypeName, new HashSet<>(vertexIds), assetMinAttrsMap, originalClassification);

                // compute fresh classification‑text de‑norm attributes for this batch
                Map<String, Map<String, Object>> deNormMap = new HashMap<>();
                updateClassificationTextV2(originalClassification, vertexIds, batchToUpdate, deNormMap);

                // push them to ES
                if (MapUtils.isNotEmpty(deNormMap)) {
                    ESConnector.writeTagProperties(deNormMap);
                }
                // notify listeners (async) that these entities got their classification text updated
                entityChangeNotifier.onClassificationUpdatedToEntitiesV2(entities, originalClassification, true, RequestContext.get());

                totalUpdated += batchToUpdate.size();
                // grab next batch
                if (paginatedResult.isDone()) {
                    break;
                }
                paginatedResult = tagDAO.getPropagationsForAttachmentBatch(sourceEntityVertex.getIdForDisplay(), tagTypeName);
                batchToUpdate = paginatedResult.getTags();
            }

            LOG.info("Updated classification text for {} propagations, taskId: {}", totalUpdated, RequestContext.get().getCurrentTask().getGuid());
        } catch (Exception e) {
            LOG.error("Error while updating classification text for tag type {}: {}", tagTypeName, e.getMessage());
            throw new AtlasBaseException(e);
        } finally {
            // end metrics
            RequestContext.get().endMetricRecord(metricRecorder);
        }
    }

    private static AtlasEntity getEntityForNotification(Map<String, Object> assetMetadata) {
        AtlasEntity entity = new AtlasEntity();
        entity.setAttribute(NAME, assetMetadata.get(NAME));
        entity.setAttribute(QUALIFIED_NAME, assetMetadata.get(QUALIFIED_NAME));

        entity.setGuid((String) assetMetadata.get(GUID_PROPERTY_KEY));
        entity.setTypeName((String) assetMetadata.get(TYPE_NAME_PROPERTY_KEY));
        entity.setCreatedBy((String) assetMetadata.get(CREATED_BY_KEY));
        entity.setUpdatedBy((String) assetMetadata.get(MODIFIED_BY_KEY));

        entity.setCreateTime(safeParseDate(assetMetadata.get(TIMESTAMP_PROPERTY_KEY), TIMESTAMP_PROPERTY_KEY));
        entity.setUpdateTime(safeParseDate(assetMetadata.get(MODIFICATION_TIMESTAMP_PROPERTY_KEY), MODIFICATION_TIMESTAMP_PROPERTY_KEY));

        return entity;
    }

    private static Date safeParseDate(Object value, String fieldName) {
        long minValidTimestamp = 0L; // Jan 1, 1970 UTC
        long maxValidTimestamp = 4102444800000L; // Jan 1, 2100

        Long timestamp = null;
        if (value instanceof Long) {
            timestamp = (Long) value;
        } else if (value instanceof Integer) {
            timestamp = ((Integer) value).longValue();
        } else if (value instanceof String) {
            try {
                timestamp = Long.parseLong((String) value);
            } catch (NumberFormatException e) {
                LOG.warn("Invalid string timestamp for {}: '{}'", fieldName, value);
                return null;
            }
        } else if (value != null) {
            LOG.warn("Unexpected type for {}: {}", fieldName, value.getClass().getName());
            return null;
        }

        if (timestamp != null) {
            if (timestamp < minValidTimestamp || timestamp > maxValidTimestamp) {
                LOG.warn("Timestamp out of expected range for {}: {}", fieldName, timestamp);
                return null;
            }
            return new Date(timestamp);
        }
        return null;
    }

    public void classificationRefreshPropagationV2(Map<String, Object> parameters,String parentEntityGuid, String sourceEntityGuid, String classificationTypeName) throws AtlasBaseException {
        AtlasPerfMetrics.MetricRecorder classificationRefreshPropagationMetricRecorder = RequestContext.get().startMetricRecord("classificationRefreshPropagationV2");

        AtlasVertex         entityVertex              = AtlasGraphUtilsV2.findByGuid(this.graph, sourceEntityGuid);
        String entityVertexId = entityVertex.getIdForDisplay();
        String propagationMode;
        AtlasClassification tag = tagDAO.findDirectTagByVertexIdAndTagTypeName(entityVertexId, classificationTypeName);
        if(tag == null) {
            // We are assigning entityVertex as parentEntityVertex because parentEntityVertex is the one we will be doing traversal calcs etc.
            // By this conditional check, we know entityvertex is a child/subgraph and we have no use for child vertex in calc.
            if(StringUtils.isNotEmpty(parentEntityGuid) && !parentEntityGuid.equals(sourceEntityGuid)) {
                entityVertex = AtlasGraphUtilsV2.findByGuid(this.graph, parentEntityGuid);
                entityVertexId = entityVertex.getIdForDisplay();
                tag = tagDAO.findDirectTagByVertexIdAndTagTypeName(entityVertexId, classificationTypeName);
                if (tag == null) {
                    LOG.warn("Classification with typeName {} not found for entity {} and parentEntity {}", classificationTypeName, sourceEntityGuid, entityVertexId);
                    throw new AtlasBaseException(String.format("Classification with typeName %s not found for entity %s and parentEntity %s", classificationTypeName, sourceEntityGuid, parentEntityGuid));
                }
            }
            if (tag == null) {
                LOG.warn("Classification with typeName {} not found for entity {} and parentEntity {}", classificationTypeName, sourceEntityGuid, parentEntityGuid);
                throw new AtlasBaseException(String.format("Classification with typeName %s not found for entity %s and parentEntity %s", classificationTypeName, sourceEntityGuid, parentEntityGuid));
            }
        }
        Boolean restrictPropagationThroughLineage = tag.getRestrictPropagationThroughLineage();
        Boolean restrictPropagationThroughHierarchy = tag.getRestrictPropagationThroughHierarchy();

        propagationMode = entityRetriever.determinePropagationMode(restrictPropagationThroughLineage,restrictPropagationThroughHierarchy);
        Boolean toExclude = Objects.equals(propagationMode, CLASSIFICATION_PROPAGATION_MODE_RESTRICT_LINEAGE);

        List<Tag> tagPropagations = tagDAO.getTagPropagationsForAttachment(entityVertexId, classificationTypeName);
        LOG.info("{} entity vertices have classification with typeName {} attached", tagPropagations.size(), classificationTypeName);

        Set<String> verticesIdsToAddClassification = tagPropagations.stream()
                .map(Tag::getVertexId)
                .collect(Collectors.toSet());
        Set<String> impactedVertices = new HashSet<>();
        entityRetriever.traverseImpactedVerticesByLevelV2(entityVertex, null, null, impactedVertices, CLASSIFICATION_PROPAGATION_MODE_LABELS_MAP.get(propagationMode), toExclude, verticesIdsToAddClassification);
        transactionInterceptHelper.intercept();
        verticesIdsToAddClassification.remove(entityVertexId);

        LOG.info("To add classification with typeName {} to {} vertices",classificationTypeName, verticesIdsToAddClassification.size());

        List<Tag> tagsToRemove = tagPropagations.stream()
                .filter(t -> !impactedVertices.contains(t.getVertexId()))
                .collect(Collectors.toList());

        // collect the vertex IDs in this batch
        List<String> vertexIdsToDelete = tagsToRemove.stream()
                .map(Tag::getVertexId)
                .toList();

        List<AtlasVertex> verticesToAddClassification  = verticesIdsToAddClassification.stream()
                .map(x -> graph.getVertex(x))
                .filter(vertex -> vertex != null)
                .collect(Collectors.toList());

        deletePropagations(tagsToRemove);

        // compute fresh classification‑text de‑norm attributes for this batch
        Map<String, Map<String, Object>> deNormMap = new HashMap<>();
        updateClassificationTextV2(tag, vertexIdsToDelete, tagsToRemove, deNormMap);
        // push them to ES
        if (MapUtils.isNotEmpty(deNormMap)) {
            ESConnector.writeTagProperties(deNormMap);
        }
        if (CollectionUtils.isEmpty(verticesToAddClassification)) {
            LOG.debug("propagateClassification(entityGuid={}, classificationTypeName={}): found no entities to propagate the classification", sourceEntityGuid, classificationTypeName);
            return;
        }
        processClassificationPropagationAdditionV2(parameters, entityVertex.getIdForDisplay(), verticesToAddClassification, tag);
        LOG.info("Completed refreshing propagation for classification typeName {} and source entity {}",classificationTypeName, sourceEntityGuid);

        RequestContext.get().endMetricRecord(classificationRefreshPropagationMetricRecorder);
    }

    public List<AtlasVertex> unlinkBusinessPolicyV2(Set<String> assetGuids, Set<String> unlinkGuids) {

        if (CollectionUtils.isEmpty(assetGuids) || CollectionUtils.isEmpty(unlinkGuids)) {
            throw new IllegalArgumentException("assets and unlinkGuids must not be empty");
        }

        return assetGuids.stream()
                .map(guid -> AtlasGraphUtilsV2.findByGuid(graph, guid))
                .filter(Objects::nonNull)
                .map(vertex -> updateVertexPolicyV2(vertex, unlinkGuids))
                .collect(Collectors.toList());
    }


    private AtlasVertex updateVertexPolicyV2(AtlasVertex vertex, Set<String> policyIds) {
        Set<String> compliantPolicies = getMultiValuedSetProperty(vertex, ASSET_POLICY_GUIDS);
        Set<String> nonCompliantPolicies = getMultiValuedSetProperty(vertex, NON_COMPLIANT_ASSET_POLICY_GUIDS);
        policyIds.forEach(policyId -> {
            vertex.removePropertyValue(ASSET_POLICY_GUIDS, policyId);
            vertex.removePropertyValue(NON_COMPLIANT_ASSET_POLICY_GUIDS, policyId);
        });

        int compliantPolicyCount = countPoliciesExcluding(compliantPolicies, "rule");
        int nonCompliantPolicyCount = countPoliciesExcluding(nonCompliantPolicies, "rule");
        int totalPolicyCount = compliantPolicyCount + nonCompliantPolicyCount;
        vertex.setProperty(ASSET_POLICIES_COUNT, totalPolicyCount);

        updateModificationMetadata(vertex);
        cacheDifferentialEntity(vertex, compliantPolicies, nonCompliantPolicies);

        return vertex;
    }

<<<<<<< HEAD
=======
    public AtlasVertex attributeUpdate(AttributeUpdateRequest.AssetAttributeInfo data) {
        // Validate input
        if (data == null || StringUtils.isEmpty(data.getAssetId())) {
            LOG.warn("Invalid data provided for attribute update. Data: {}", data);
            return null;
        }
        String attributeName = data.getAttributeName();
        if (StringUtils.isEmpty(attributeName)) {
            LOG.warn("Attribute name is null or empty for asset ID: {}", data.getAssetId());
            return null;
        }
        switch (attributeName) {
            case "assetInternalPopularityScore":
                // validate value to be a number
                String value = data.getValue();
                //isNumber should work for now we have to upgrade apache-common to 3.6+ to use isCreatable more reliable
                if (StringUtils.isEmpty(value) || !NumberUtils.isNumber(value)) {
                    LOG.warn("Invalid value for internalPopularityScore: {} for assetId {}", value, data.getAssetId());
                    return null;
                }
                return updateAsset(data);
            default:
                LOG.warn("Unsupported attribute name: {} for asset ID: {}", attributeName, data.getAssetId());
                return null;
        }
    }

    private AtlasVertex updateAsset(AttributeUpdateRequest.AssetAttributeInfo assetAttributeInfo) {
        String assetGuid = assetAttributeInfo.getAssetId();
        AtlasVertex vertex = findByGuid(graph, assetGuid);
        if (vertex == null || GraphHelper.getStatus(vertex) == DELETED) {
            LOG.warn("Asset with GUID {} not found", assetGuid);
            return null;
        }
        vertex.setProperty(assetAttributeInfo.getAttributeName(), assetAttributeInfo.getValue());
        updateModificationMetadata(vertex);
        cacheDifferentialEntityAttributeUpdate(vertex, assetAttributeInfo.getAttributeName(), assetAttributeInfo.getValue());
        return vertex;
    }

    private void cacheDifferentialEntityAttributeUpdate(AtlasVertex ev, String property, String value) {
        AtlasEntity diffEntity = new AtlasEntity(ev.getProperty(TYPE_NAME_PROPERTY_KEY, String.class));
        setEntityCommonAttributes(ev, diffEntity);
        diffEntity.setAttribute(property, value);

        RequestContext requestContext = RequestContext.get();
        requestContext.cacheDifferentialEntity(diffEntity);
    }

>>>>>>> 45ce473f
}<|MERGE_RESOLUTION|>--- conflicted
+++ resolved
@@ -84,6 +84,7 @@
 import org.apache.commons.codec.digest.DigestUtils;
 import org.apache.commons.collections.CollectionUtils;
 import org.apache.commons.collections.MapUtils;
+import org.apache.commons.lang3.math.NumberUtils;
 import org.apache.commons.lang3.StringUtils;
 import org.jetbrains.annotations.NotNull;
 import org.slf4j.Logger;
@@ -91,7 +92,6 @@
 import org.springframework.stereotype.Component;
 
 
-import org.apache.commons.lang3.math.NumberUtils;
 import static org.apache.atlas.AtlasConfiguration.LABEL_MAX_LENGTH;
 import static org.apache.atlas.AtlasConfiguration.STORE_DIFFERENTIAL_AUDITS;
 import static org.apache.atlas.model.TypeCategory.ARRAY;
@@ -532,21 +532,12 @@
         // If an entity is both appended and removed, remove it from both lists
         if (CollectionUtils.isNotEmpty(appendEntities) && CollectionUtils.isNotEmpty(removeEntities)) {
             Set<String> appendGuids = appendEntities.stream()
-<<<<<<< HEAD
                 .map(AtlasEntity::getGuid)
                 .collect(Collectors.toSet());
 
             Set<String> removeGuids = removeEntities.stream()
                 .map(AtlasEntity::getGuid)
                 .collect(Collectors.toSet());
-=======
-                    .map(AtlasEntity::getGuid)
-                    .collect(Collectors.toSet());
-
-            Set<String> removeGuids = removeEntities.stream()
-                    .map(AtlasEntity::getGuid)
-                    .collect(Collectors.toSet());
->>>>>>> 45ce473f
 
             Set<String> commonGuids = new HashSet<>(appendGuids);
             commonGuids.retainAll(removeGuids);
@@ -6417,8 +6408,6 @@
         return vertex;
     }
 
-<<<<<<< HEAD
-=======
     public AtlasVertex attributeUpdate(AttributeUpdateRequest.AssetAttributeInfo data) {
         // Validate input
         if (data == null || StringUtils.isEmpty(data.getAssetId())) {
@@ -6468,5 +6457,4 @@
         requestContext.cacheDifferentialEntity(diffEntity);
     }
 
->>>>>>> 45ce473f
 }