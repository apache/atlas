--- conflicted
+++ resolved
@@ -74,12 +74,7 @@
 import static org.apache.atlas.repository.Constants.RELATIONSHIPTYPE_TAG_PROPAGATION_KEY;
 import static org.apache.atlas.repository.Constants.RELATIONSHIP_GUID_PROPERTY_KEY;
 import static org.apache.atlas.repository.Constants.VERSION_PROPERTY_KEY;
-<<<<<<< HEAD
 import static org.apache.atlas.repository.store.graph.v2.AtlasGraphUtilsV2.*;
-=======
-import static org.apache.atlas.repository.store.graph.v2.AtlasGraphUtilsV2.getState;
-import static org.apache.atlas.repository.store.graph.v2.AtlasGraphUtilsV2.getTypeName;
->>>>>>> ec18f55d
 import static org.apache.atlas.repository.store.graph.v2.tasks.ClassificationPropagateTaskFactory.CLASSIFICATION_PROPAGATION_RELATIONSHIP_UPDATE;
 
 @Component
@@ -135,12 +130,6 @@
         if (LOG.isDebugEnabled()) {
             LOG.debug("<== create({}): {}", relationship, ret);
         }
-<<<<<<< HEAD
-=======
-        RequestContext.get().addToCreatedRelationships(ret);
-        RequestContext.get().addRelationshipEndToVertexIdMapping(relationship.getEnd1(), end1Vertex.getId());
-        RequestContext.get().addRelationshipEndToVertexIdMapping(relationship.getEnd2(), end2Vertex.getId());
->>>>>>> ec18f55d
         return ret;
     }
 
@@ -219,10 +208,6 @@
         AtlasRelationship ret = updateRelationship(edge, relationship);
         setEdgeVertexIdsInContext(ret, end1Vertex, end2Vertex);
         sendNotifications(ret, OperationType.RELATIONSHIP_UPDATE);
-<<<<<<< HEAD
-=======
-        RequestContext.get().addToUpdatedRelationships(ret);
->>>>>>> ec18f55d
         if (LOG.isDebugEnabled()) {
             LOG.debug("<== update({}): {}", relationship, ret);
         }
@@ -262,8 +247,6 @@
             }
         }
 
-        sendNotifications(ret, OperationType.RELATIONSHIP_CREATE);
-
         if (LOG.isDebugEnabled()) {
             LOG.debug("<== createOrUpdate({}): {}", relationships, ret);
         }
@@ -328,15 +311,9 @@
             }
             ensureNonAccessControlRelType(getTypeName(edge));
             edgesToDelete.add(edge);
-<<<<<<< HEAD
             AtlasRelationship relationshipToDelete = entityRetriever.mapEdgeToAtlasRelationship(edge);
             deletedRelationships.add(relationshipToDelete);
             setEdgeVertexIdsInContext(relationshipToDelete, edge.getOutVertex(), edge.getInVertex());
-=======
-
-            addAtlasObjectIdToVertexIdMappingForEndVertices(edge);
-            deletedRelationships.add(entityRetriever.mapEdgeToAtlasRelationship(edge));
->>>>>>> ec18f55d
         }
 
         deleteDelegate.getHandler().resetHasLineageOnInputOutputDelete(edgesToDelete,null);
@@ -349,19 +326,12 @@
                 deleteDelegate.getHandler().createAndQueueClassificationRefreshPropagationTask(deletedEdge);
             }
         }
-        RequestContext.get().addToDeletedRelationships(deletedRelationships);
+
         sendNotifications(deletedRelationships, OperationType.RELATIONSHIP_DELETE);
 
         if (LOG.isDebugEnabled()) {
             LOG.debug("<== deleteByIds({}):", guids.size());
         }
-    }
-
-    private void addAtlasObjectIdToVertexIdMappingForEndVertices(AtlasEdge edge) throws AtlasBaseException {
-        AtlasVertex outgoingVertex = edge.getOutVertex();
-        AtlasVertex incomingVertex = edge.getInVertex();
-        RequestContext.get().addRelationshipEndToVertexIdMapping(entityRetriever.toAtlasObjectId(outgoingVertex), outgoingVertex.getId());
-        RequestContext.get().addRelationshipEndToVertexIdMapping(entityRetriever.toAtlasObjectId(incomingVertex), incomingVertex.getId());
     }
 
     @Override
@@ -400,14 +370,8 @@
                 deleteDelegate.getHandler().createAndQueueClassificationRefreshPropagationTask(deletedEdge);
             }
         }
-<<<<<<< HEAD
         AtlasRelationship deletedRelationship = entityRetriever.mapEdgeToAtlasRelationship(edge);
         setEdgeVertexIdsInContext(deletedRelationship, edge.getOutVertex(), edge.getInVertex());
-=======
-        addAtlasObjectIdToVertexIdMappingForEndVertices(edge);
-        AtlasRelationship deletedRelationship = entityRetriever.mapEdgeToAtlasRelationship(edge);
-        RequestContext.get().addToDeletedRelationships(deletedRelationship);
->>>>>>> ec18f55d
         sendNotifications(deletedRelationship, OperationType.RELATIONSHIP_DELETE);
         if (LOG.isDebugEnabled()) {
             LOG.debug("<== deleteById({}): {}", guid);
@@ -439,7 +403,6 @@
         AtlasVertex end1Vertex = null;
         AtlasVertex end2Vertex = null;
 
-<<<<<<< HEAD
         if (end1.getGuid().equals(outgoing.getGuid()) && end2.getGuid().equals(incoming.getGuid())) {
             end1Vertex = outgoingVertex;
             end2Vertex = incomingVertex;
@@ -453,8 +416,6 @@
         RequestContext.get().addGuidToDeletedRelationships(RequestContext.get().getDeleteType(), relationship);
     }
 
-=======
->>>>>>> ec18f55d
     @Override
     public AtlasEdge getOrCreate(AtlasVertex end1Vertex, AtlasVertex end2Vertex, AtlasRelationship relationship) throws AtlasBaseException {
         AtlasEdge ret = getRelationship(end1Vertex, end2Vertex, relationship);
@@ -488,14 +449,7 @@
         boolean isCreated = false;
         if (relationshipEdge == null) {
             relationshipEdge = createRelationship(end1Vertex, end2Vertex, relationship, false);
-<<<<<<< HEAD
             isCreated = true;
-=======
-            AtlasRelationship createdRelationship = entityRetriever.mapEdgeToAtlasRelationship(relationshipEdge);
-            RequestContext.get().addToCreatedRelationships(createdRelationship);
-            RequestContext.get().addRelationshipEndToVertexIdMapping(createdRelationship.getEnd1(), end1Vertex.getId());
-            RequestContext.get().addRelationshipEndToVertexIdMapping(createdRelationship.getEnd2(), end2Vertex.getId());
->>>>>>> ec18f55d
         }
 
         if (relationshipEdge != null){
@@ -589,15 +543,8 @@
         }
 
         AtlasRelationship atlasRelationship = entityRetriever.mapEdgeToAtlasRelationship(ret);
-<<<<<<< HEAD
         setEdgeVertexIdsInContext(atlasRelationship, end1Vertex, end2Vertex);
         sendNotifications(atlasRelationship, OperationType.RELATIONSHIP_CREATE);
-=======
-        sendNotifications(atlasRelationship, OperationType.RELATIONSHIP_CREATE);
-        RequestContext.get().addToCreatedRelationships(atlasRelationship);
-        RequestContext.get().addRelationshipEndToVertexIdMapping(atlasRelationship.getEnd1(), end1Vertex.getId());
-        RequestContext.get().addRelationshipEndToVertexIdMapping(atlasRelationship.getEnd2(), end2Vertex.getId());
->>>>>>> ec18f55d
         return ret;
     }
 
