--- conflicted
+++ resolved
@@ -54,10 +54,6 @@
     public static final String PARENT_DOMAIN_QN_ATTR = "parentDomainQualifiedName";
     public static final String SUPER_DOMAIN_QN_ATTR = "superDomainQualifiedName";
 
-<<<<<<< HEAD
-    public static final String MIGRATION_CUSTOM_ATTRIBUTE = "isQualifiedNameMigrated";
-
-=======
     //Migration Constants
     public static final String MIGRATION = "MIGRATION:";
     public static final String DATA_MESH_QN = MIGRATION + "DATA_MESH_QN";
@@ -65,7 +61,8 @@
     public static final String SUCCESSFUL = "SUCCESSFUL";
 
     public static final String FAILED = "FAILED";
->>>>>>> 91e68f53
+
+
     //Query models constants
     public static final String PREFIX_QUERY_QN   = "default/collection/";
     public static final String COLLECTION_QUALIFIED_NAME = "collectionQualifiedName";
