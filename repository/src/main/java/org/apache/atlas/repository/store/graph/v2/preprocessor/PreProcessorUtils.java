package org.apache.atlas.repository.store.graph.v2.preprocessor;

import org.apache.atlas.discovery.EntityDiscoveryService;
import org.apache.atlas.exception.AtlasBaseException;
import org.apache.atlas.model.discovery.IndexSearchParams;
import org.apache.atlas.model.instance.AtlasEntity;
import org.apache.atlas.model.instance.AtlasEntityHeader;
import org.apache.atlas.model.instance.AtlasObjectId;
import org.apache.atlas.repository.graphdb.AtlasVertex;
import org.apache.atlas.repository.store.graph.v2.EntityGraphRetriever;
import org.apache.atlas.repository.store.graph.v2.EntityMutationContext;
import org.apache.atlas.type.AtlasEntityType;
import org.apache.atlas.type.AtlasStructType;
import org.apache.atlas.type.AtlasTypeRegistry;
import org.apache.atlas.util.NanoIdUtils;
import org.apache.atlas.utils.AtlasEntityUtil;
import org.apache.commons.collections.CollectionUtils;
import org.apache.commons.lang.StringUtils;
import org.slf4j.Logger;
import org.slf4j.LoggerFactory;

import java.util.*;

import static org.apache.atlas.repository.Constants.QUERY_COLLECTION_ENTITY_TYPE;
import static org.apache.atlas.repository.Constants.QUALIFIED_NAME;
import static org.apache.atlas.repository.Constants.ENTITY_TYPE_PROPERTY_KEY;
import static org.apache.atlas.repository.util.AtlasEntityUtils.mapOf;

public class PreProcessorUtils {
    private static final Logger LOG = LoggerFactory.getLogger(PreProcessorUtils.class);

    private static final char[] invalidNameChars = {'@'};

    //Glossary models constants
    public static final String ANCHOR            = "anchor";
    public static final String CATEGORY_TERMS    = "terms";
    public static final String CATEGORY_PARENT   = "parentCategory";
    public static final String CATEGORY_CHILDREN = "childrenCategories";
    public static final String GLOSSARY_TERM_REL_TYPE = "AtlasGlossaryTermAnchor";
    public static final String GLOSSARY_CATEGORY_REL_TYPE = "AtlasGlossaryCategoryAnchor";

    //DataMesh models constants
    public static final String PARENT_DOMAIN_REL_TYPE = "parentDomain";
    public static final String SUB_DOMAIN_REL_TYPE = "subDomains";
    public static final String DATA_PRODUCT_REL_TYPE = "dataProducts";
    public static final String MIGRATION_CUSTOM_ATTRIBUTE = "isQualifiedNameMigrated";
    public static final String DATA_DOMAIN_REL_TYPE = "dataDomain";

    public static final String MESH_POLICY_CATEGORY = "datamesh";

    public static final String DATA_PRODUCT_EDGE_LABEL     = "__DataDomain.dataProducts";
    public static final String DOMAIN_PARENT_EDGE_LABEL    = "__DataDomain.subDomains";

    public static final String PARENT_DOMAIN_QN_ATTR = "parentDomainQualifiedName";
    public static final String SUPER_DOMAIN_QN_ATTR = "superDomainQualifiedName";

<<<<<<< HEAD
    //Migration Constants
    public static final String MIGRATION = "MIGRATION:";
    public static final String DATA_MESH_QN = MIGRATION + "DATA_MESH_QN";
    public static final String IN_PROGRESS = "IN_PROGRESS";
    public static final String SUCCESSFUL = "SUCCESSFUL";

    public static final String FAILED = "FAILED";
=======
    public static final String MIGRATION_CUSTOM_ATTRIBUTE = "isQualifiedNameMigrated";

>>>>>>> 1f2a53e0
    //Query models constants
    public static final String PREFIX_QUERY_QN   = "default/collection/";
    public static final String COLLECTION_QUALIFIED_NAME = "collectionQualifiedName";
    public static final String PARENT_QUALIFIED_NAME = "parentQualifiedName";
    public static final String PARENT_ATTRIBUTE_NAME    = "parent";

    /**
     * Folder,Collection, Query relations
     */

    public static final String CHILDREN_QUERIES = "__Namespace.childrenQueries";
    public static final String CHILDREN_FOLDERS = "__Namespace.childrenFolders";

    public static String getUUID(){
        return NanoIdUtils.randomNanoId();
    }

    public static String getUserName(){
        return NanoIdUtils.randomNanoId();
    }

    public static boolean isNameInvalid(String name) {
        return StringUtils.containsAny(name, invalidNameChars);
    }

    public static String getCollectionPropertyName(AtlasVertex parentVertex) {
        return QUERY_COLLECTION_ENTITY_TYPE.equals(parentVertex.getProperty(ENTITY_TYPE_PROPERTY_KEY, String.class)) ? QUALIFIED_NAME : COLLECTION_QUALIFIED_NAME;
    }

    public static String updateQueryResourceAttributes(AtlasTypeRegistry typeRegistry, EntityGraphRetriever entityRetriever,
                                                                       AtlasEntity entity, AtlasVertex vertex, EntityMutationContext context) throws AtlasBaseException {
        AtlasEntityType entityType      = typeRegistry.getEntityTypeByName(entity.getTypeName());
        AtlasObjectId newParentObjectId = (AtlasObjectId) entity.getRelationshipAttribute(PARENT_ATTRIBUTE_NAME);
        String relationshipType         = AtlasEntityUtil.getRelationshipType(newParentObjectId);
        AtlasStructType.AtlasAttribute parentAttribute  = entityType.getRelationshipAttribute(PARENT_ATTRIBUTE_NAME, relationshipType);
        AtlasObjectId currentParentObjectId = (AtlasObjectId) entityRetriever.getEntityAttribute(vertex, parentAttribute);
        //Qualified name of the folder/query will not be updated if parent attribute is not changed
        String qualifiedName      = vertex.getProperty(QUALIFIED_NAME, String.class);
        entity.setAttribute(QUALIFIED_NAME, qualifiedName);

        //Check if parent attribute is changed
        if (currentParentObjectId == null || parentAttribute.getAttributeType().areEqualValues(currentParentObjectId, newParentObjectId, context.getGuidAssignments())) {
            return null;
        }

        AtlasVertex currentParentVertex         = entityRetriever.getEntityVertex(currentParentObjectId);
        AtlasVertex newParentVertex             = entityRetriever.getEntityVertex(newParentObjectId);

        if (currentParentVertex == null || newParentVertex == null) {
            LOG.error("Current or New parent vertex is null");
            throw new AtlasBaseException("Current or New parent vertex is null");
        }

        String currentCollectionQualifiedName   = currentParentVertex.getProperty(getCollectionPropertyName(currentParentVertex), String.class);
        String newCollectionQualifiedName       = newParentVertex.getProperty(getCollectionPropertyName(newParentVertex), String.class);
        String updatedParentQualifiedName       = newParentVertex.getProperty(QUALIFIED_NAME, String.class);

        if (StringUtils.isEmpty(newCollectionQualifiedName) || StringUtils.isEmpty(currentCollectionQualifiedName)) {
            LOG.error("Collection qualified name in parent or current entity is empty or null");
            throw new AtlasBaseException("Collection qualified name in parent or current entity is empty or null");
        }

        entity.setAttribute(PARENT_QUALIFIED_NAME, updatedParentQualifiedName);

        if(currentCollectionQualifiedName.equals(newCollectionQualifiedName)) {
            return null;
        }

        String updatedQualifiedName = qualifiedName.replaceAll(currentCollectionQualifiedName, newCollectionQualifiedName);
        //Update this values into AtlasEntity
        entity.setAttribute(QUALIFIED_NAME, updatedQualifiedName);
        entity.setAttribute(COLLECTION_QUALIFIED_NAME, newCollectionQualifiedName);

        return newCollectionQualifiedName;
    }

    public static List<AtlasEntityHeader> indexSearchPaginated(Map<String, Object> dsl, Set<String> attributes, EntityDiscoveryService discovery) throws AtlasBaseException {
        IndexSearchParams searchParams = new IndexSearchParams();
        List<AtlasEntityHeader> ret = new ArrayList<>();

        if (CollectionUtils.isNotEmpty(attributes)) {
            searchParams.setAttributes(attributes);
        }

        List<Map> sortList = new ArrayList<>(0);
        sortList.add(mapOf("__timestamp", mapOf("order", "asc")));
        sortList.add(mapOf("__guid", mapOf("order", "asc")));
        dsl.put("sort", sortList);

        int from = 0;
        int size = 100;
        boolean hasMore = true;
        do {
            dsl.put("from", from);
            dsl.put("size", size);
            searchParams.setDsl(dsl);

            List<AtlasEntityHeader> headers = discovery.directIndexSearch(searchParams).getEntities();

            if (CollectionUtils.isNotEmpty(headers)) {
                ret.addAll(headers);
            } else {
                hasMore = false;
            }

            from += size;

        } while (hasMore);

        return ret;
    }
}<|MERGE_RESOLUTION|>--- conflicted
+++ resolved
@@ -54,7 +54,7 @@
     public static final String PARENT_DOMAIN_QN_ATTR = "parentDomainQualifiedName";
     public static final String SUPER_DOMAIN_QN_ATTR = "superDomainQualifiedName";
 
-<<<<<<< HEAD
+
     //Migration Constants
     public static final String MIGRATION = "MIGRATION:";
     public static final String DATA_MESH_QN = MIGRATION + "DATA_MESH_QN";
@@ -62,10 +62,7 @@
     public static final String SUCCESSFUL = "SUCCESSFUL";
 
     public static final String FAILED = "FAILED";
-=======
-    public static final String MIGRATION_CUSTOM_ATTRIBUTE = "isQualifiedNameMigrated";
 
->>>>>>> 1f2a53e0
     //Query models constants
     public static final String PREFIX_QUERY_QN   = "default/collection/";
     public static final String COLLECTION_QUALIFIED_NAME = "collectionQualifiedName";
