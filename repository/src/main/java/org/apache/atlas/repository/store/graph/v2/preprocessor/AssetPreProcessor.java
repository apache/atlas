package org.apache.atlas.repository.store.graph.v2.preprocessor ;

import org.apache.atlas.AtlasErrorCode;
import org.apache.atlas.AtlasException;
import org.apache.atlas.DeleteType;
import org.apache.atlas.RequestContext;
import org.apache.atlas.authorizer.AtlasAuthorizationUtils;
import org.apache.atlas.authorize.AtlasEntityAccessRequest;
import org.apache.atlas.authorize.AtlasPrivilege;
import org.apache.atlas.discovery.EntityDiscoveryService;
import org.apache.atlas.exception.AtlasBaseException;
import org.apache.atlas.model.instance.AtlasEntity;
import org.apache.atlas.model.instance.AtlasEntityHeader;
import org.apache.atlas.model.instance.AtlasStruct;
import org.apache.atlas.model.instance.EntityMutations;
import org.apache.atlas.repository.graph.GraphHelper;
import org.apache.atlas.repository.graphdb.AtlasGraph;
import org.apache.atlas.repository.graphdb.AtlasVertex;
import org.apache.atlas.repository.store.graph.v2.AtlasGraphUtilsV2;
import org.apache.atlas.repository.store.graph.v2.EntityGraphRetriever;
import org.apache.atlas.repository.store.graph.v2.EntityMutationContext;
import org.apache.atlas.type.AtlasEntityType;
import org.apache.atlas.type.AtlasTypeRegistry;
import org.apache.atlas.utils.AtlasPerfMetrics;
import org.apache.commons.collections4.CollectionUtils;
import org.slf4j.Logger;
import org.slf4j.LoggerFactory;

import java.util.*;

import static org.apache.atlas.repository.Constants.*;
import static org.apache.atlas.repository.store.graph.v2.preprocessor.PreProcessorUtils.*;
import static org.apache.atlas.repository.util.AtlasEntityUtils.mapOf;

public class AssetPreProcessor implements PreProcessor {
    private static final Logger LOG = LoggerFactory.getLogger(AssetPreProcessor.class);

    private EntityMutationContext context;
    private AtlasTypeRegistry typeRegistry;
    private EntityGraphRetriever entityRetriever;
    private EntityGraphRetriever retrieverNoRelation = null;
    private EntityDiscoveryService discovery;
    private final Set<String> referenceAttributeNames = new HashSet<>(Arrays.asList(OUTPUT_PORT_GUIDS_ATTR, INPUT_PORT_GUIDS_ATTR));
    private final Set<String> referencingEntityTypes = new HashSet<>(Arrays.asList(DATA_PRODUCT_ENTITY_TYPE));


    private static final Set<String> excludedTypes = new HashSet<>(Arrays.asList(ATLAS_GLOSSARY_ENTITY_TYPE, ATLAS_GLOSSARY_TERM_ENTITY_TYPE, ATLAS_GLOSSARY_CATEGORY_ENTITY_TYPE, DATA_PRODUCT_ENTITY_TYPE, DATA_DOMAIN_ENTITY_TYPE));

    public AssetPreProcessor(AtlasTypeRegistry typeRegistry, EntityGraphRetriever entityRetriever, AtlasGraph graph) {
        this.typeRegistry = typeRegistry;
        this.entityRetriever = entityRetriever;
<<<<<<< HEAD
        this.retrieverNoRelation = new EntityGraphRetriever(entityRetriever, true);
=======
        this.retrieverNoRelation = new EntityGraphRetriever(graph, typeRegistry, true);

        try {
            this.discovery = new EntityDiscoveryService(typeRegistry, graph, null, null, null, null);
        } catch (AtlasException e) {
            e.printStackTrace();
        }
>>>>>>> 45ce473f
    }

    @Override
    public void processAttributes(AtlasStruct entityStruct, EntityMutationContext context,
                                  EntityMutations.EntityOperation operation) throws AtlasBaseException {
        if (LOG.isDebugEnabled()) {
            LOG.debug("AssetPreProcessor.processAttributes: pre processing {}, {}",
                    entityStruct.getAttribute(QUALIFIED_NAME), operation);
        }
        this.context = context;

        AtlasEntity entity = (AtlasEntity) entityStruct;

        AtlasVertex vertex = context.getVertex(entity.getGuid());

        switch (operation) {
            case CREATE:
                processCreateAsset(entity, vertex, operation);
                break;
            case UPDATE:
                processUpdateAsset(entity, vertex, operation);
                break;
        }
    }

    private void processCreateAsset(AtlasEntity entity, AtlasVertex vertex, EntityMutations.EntityOperation operation) throws AtlasBaseException {
        AtlasPerfMetrics.MetricRecorder metricRecorder = RequestContext.get().startMetricRecord("processCreateAsset");

        processDomainLinkAttribute(entity, vertex, operation);

        RequestContext.get().endMetricRecord(metricRecorder);
    }


    private void processUpdateAsset(AtlasEntity entity, AtlasVertex vertex, EntityMutations.EntityOperation operation) throws AtlasBaseException {
        AtlasPerfMetrics.MetricRecorder metricRecorder = RequestContext.get().startMetricRecord("processUpdateAsset");

        processDomainLinkAttribute(entity, vertex, operation);

        RequestContext.get().endMetricRecord(metricRecorder);

    }

    private void processDomainLinkAttribute(AtlasEntity entity, AtlasVertex vertex, EntityMutations.EntityOperation operation) throws AtlasBaseException {
        if(entity.hasAttribute(DOMAIN_GUIDS)){
            validateDomainAssetLinks(entity);
            isAuthorized(vertex, operation, entity);
        }
    }

    private void validateDomainAssetLinks(AtlasEntity entity) throws AtlasBaseException {
        List<String> domainGuids = ( List<String>) entity.getAttribute(DOMAIN_GUIDS);

        if(CollectionUtils.isNotEmpty(domainGuids)){
            if(domainGuids.size() > 1) {
                throw new AtlasBaseException(AtlasErrorCode.INVALID_PARAMETERS, "Asset can be linked to only one domain");
            }

            if (excludedTypes.contains(entity.getTypeName())) {
                throw new AtlasBaseException(AtlasErrorCode.INVALID_PARAMETERS, "This AssetType is not allowed to link with Domain", entity.getTypeName());
            }

            for(String domainGuid : domainGuids) {
                AtlasVertex domainVertex = entityRetriever.getEntityVertex(domainGuid);
                if(domainVertex == null) {
                    throw new AtlasBaseException(AtlasErrorCode.INSTANCE_GUID_NOT_FOUND, domainGuid);
                }

                String domainEntityType = domainVertex.getProperty(TYPE_NAME_PROPERTY_KEY, String.class);

                if (!Objects.equals(domainEntityType, DATA_DOMAIN_ENTITY_TYPE)){
                    throw new AtlasBaseException(AtlasErrorCode.INVALID_PARAMETERS, "Asset can be linked to only domain");
                }
            }
        }
    }

    private void isAuthorized(AtlasVertex vertex, EntityMutations.EntityOperation operation, AtlasEntity entity) throws AtlasBaseException {
        AtlasEntityHeader sourceEntity;

        if (operation == EntityMutations.EntityOperation.CREATE) {
            sourceEntity = new AtlasEntityHeader(entity);
        } else {
            sourceEntity = retrieverNoRelation.toAtlasEntityHeaderWithClassifications(vertex);
        }

        AtlasAuthorizationUtils.verifyAccess(new AtlasEntityAccessRequest(typeRegistry, AtlasPrivilege.ENTITY_UPDATE, sourceEntity),
                "update on source Entity, link/unlink operation denied: ", sourceEntity.getAttribute(NAME));

        AtlasAuthorizationUtils.verifyAccess(new AtlasEntityAccessRequest(typeRegistry, AtlasPrivilege.ENTITY_READ, sourceEntity),
                "read on source Entity, link/unlink operation denied: ", sourceEntity.getAttribute(NAME));
    }

    @Override
    public void processDelete(AtlasVertex vertex) throws AtlasBaseException {
        AtlasPerfMetrics.MetricRecorder metricRecorder = RequestContext.get().startMetricRecord("processDeleteAsset");

        try {
            DeleteType deleteType = RequestContext.get().getDeleteType();
            if (deleteType.equals(DeleteType.HARD) || deleteType.equals(DeleteType.PURGE)) {
                removeAssetGuidFromAttributeReferences(vertex, referencingEntityTypes, referenceAttributeNames);
            } else {
                LOG.info("processDeleteAsset: Skipping cleanup for soft delete of asset: {}", GraphHelper.getGuid(vertex));
            }
        } finally {
            RequestContext.get().endMetricRecord(metricRecorder);
        }
    }

    private void removeAssetGuidFromAttributeReferences(AtlasVertex vertex, Set<String> referencingEntityTypes, Set<String> referenceAttributeNames) {
        try {
            if (isAssetType(vertex)) {
                String guid = GraphHelper.getGuid(vertex);
                int totalAttributeRefsRemoved = 0;

                if (CollectionUtils.isEmpty(referencingEntityTypes) || CollectionUtils.isEmpty(referenceAttributeNames)) {
                    LOG.warn("removeAssetGuidFromAttributeReferences: Empty entity types or attribute names set for asset: {}", guid);
                    return;
                }

                for (String entityType: referencingEntityTypes) {
                    int currentEntityRefcount = 0;

                    for (String attributeName: referenceAttributeNames) {
                        int currentAttributeRefcount = 0;

                        try {
                            List<AtlasVertex> entityVertices = fetchEntityVerticesUsingIndexSearch(entityType, attributeName, guid);

                            for (AtlasVertex entityVertex: entityVertices) {

                                AtlasGraphUtilsV2.removeItemFromListPropertyValue(
                                        entityVertex,
                                        attributeName,
                                        guid
                                );
                                currentAttributeRefcount += 1;
                                currentEntityRefcount += 1;
                                totalAttributeRefsRemoved += 1;
                            }
                        } catch (Exception e) {
                            LOG.error("removeAssetGuidFromAttributeReferences: failed to cleanup attribute reference for asset {} from individual entity", guid, e);
                        }

                        if (currentAttributeRefcount > 0) {
                            LOG.info("removeAssetGuidFromAttributeReferences: removed {} references for attribute {} in entity type {} for asset: {}", 
                                currentAttributeRefcount, attributeName, entityType, guid);
                        }
                    }

                    if (currentEntityRefcount > 0) {
                        LOG.info("removeAssetGuidFromAttributeReferences: removed {} total references for entity type {} for asset: {}", 
                            currentEntityRefcount, entityType, guid);
                    }
                }

                if (totalAttributeRefsRemoved > 0) {
                    LOG.info("removeAssetGuidFromAttributeReferences: successfully cleaned up {} total attribute references for asset: {}", 
                        totalAttributeRefsRemoved, guid);
                }
            }
        }
        catch (Exception e) {
            LOG.error("removeAssetGuidFromAttributeReferences: unexpected error during cleanup", e);
        }
    }

    private List<AtlasVertex> fetchEntityVerticesUsingIndexSearch(String typeName, String attributeName, String guid) throws AtlasBaseException {
        AtlasPerfMetrics.MetricRecorder metricRecorder = RequestContext.get().startMetricRecord("findProductsWithPortGuid");
        try {
            List<Map<String, Object>> mustClauses = new ArrayList<>();
            mustClauses.add(mapOf("term", mapOf("__typeName.keyword", typeName)));
            mustClauses.add(mapOf("term", mapOf(attributeName, guid)));

            Map<String, Object> bool = new HashMap<>();
            bool.put("must", mustClauses);

            Map<String, Object> dsl = mapOf("query", mapOf("bool", bool));

            return retrieveVerticesFromIndexSearchPaginated(dsl, null, discovery);

        } finally {
            RequestContext.get().endMetricRecord(metricRecorder);
        }
    }

    private boolean isAssetType(AtlasVertex vertex) {
        String typeName = GraphHelper.getTypeName(vertex);
        if (excludedTypes.contains(typeName)) {
            return false;
        }

        AtlasEntityType entityType = typeRegistry.getEntityTypeByName(typeName);

        return entityType != null && entityType.getTypeAndAllSuperTypes().contains("Asset");
    }
}<|MERGE_RESOLUTION|>--- conflicted
+++ resolved
@@ -49,17 +49,13 @@
     public AssetPreProcessor(AtlasTypeRegistry typeRegistry, EntityGraphRetriever entityRetriever, AtlasGraph graph) {
         this.typeRegistry = typeRegistry;
         this.entityRetriever = entityRetriever;
-<<<<<<< HEAD
         this.retrieverNoRelation = new EntityGraphRetriever(entityRetriever, true);
-=======
-        this.retrieverNoRelation = new EntityGraphRetriever(graph, typeRegistry, true);
 
         try {
             this.discovery = new EntityDiscoveryService(typeRegistry, graph, null, null, null, null);
         } catch (AtlasException e) {
             e.printStackTrace();
         }
->>>>>>> 45ce473f
     }
 
     @Override
