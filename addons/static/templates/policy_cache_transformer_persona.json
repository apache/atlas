--- conflicted
+++ resolved
@@ -923,8 +923,6 @@
       "actions": ["select"]
     }
   ],
-<<<<<<< HEAD
-=======
 
   "persona-dq-read": [
     {
@@ -1008,7 +1006,6 @@
       "actions": ["entity-delete"]
     }
   ],
->>>>>>> 8ef4d382
   
   "persona-ai-application-read": [
     {
