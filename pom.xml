<?xml version="1.0"?>
<!--
  ~ Licensed to the Apache Software Foundation (ASF) under one
  ~ or more contributor license agreements.  See the NOTICE file
  ~ distributed with this work for additional information
  ~ regarding copyright ownership.  The ASF licenses this file
  ~ to you under the Apache License, Version 2.0 (the
  ~ "License"); you may not use this file except in compliance
  ~ with the License.  You may obtain a copy of the License at
  ~
  ~     http://www.apache.org/licenses/LICENSE-2.0
  ~
  ~ Unless required by applicable law or agreed to in writing, software
  ~ distributed under the License is distributed on an "AS IS" BASIS,
  ~ WITHOUT WARRANTIES OR CONDITIONS OF ANY KIND, either express or implied.
  ~ See the License for the specific language governing permissions and
  ~ limitations under the License.
  -->

<project xmlns="http://maven.apache.org/POM/4.0.0" xmlns:xsi="http://www.w3.org/2001/XMLSchema-instance"
         xsi:schemaLocation="http://maven.apache.org/POM/4.0.0 https://maven.apache.org/maven-v4_0_0.xsd">

    <parent>
        <groupId>org.apache</groupId>
        <artifactId>apache</artifactId>
        <version>23</version>
    </parent>

    <modelVersion>4.0.0</modelVersion>
    <groupId>org.apache.atlas</groupId>
    <artifactId>apache-atlas</artifactId>
    <version>3.0.0-SNAPSHOT</version>
    <description>Metadata Management and Data Governance Platform over Hadoop</description>
    <name>apache-atlas</name>
    <packaging>pom</packaging>
    <url>https://atlas.apache.org</url>

    <licenses>
        <license>
            <name>The Apache Software License, Version 2.0</name>
            <url>http://www.apache.org/licenses/LICENSE-2.0.txt</url>
        </license>
    </licenses>

    <organization>
        <name>Apache Software Foundation</name>
        <url>https://www.apache.org</url>
    </organization>

    <issueManagement>
        <system>JIRA</system>
        <url>https://issues.apache.org/jira/browse/ATLAS</url>
    </issueManagement>

    <ciManagement>
        <system>Jenkins</system>
        <url>https://builds.apache.org/job/atlas</url>
    </ciManagement>

    <inceptionYear>2015</inceptionYear>

    <mailingLists>
        <mailingList>
            <name>atlas-dev</name>
            <subscribe>dev-subscribe@atlas.apache.org</subscribe>
            <unsubscribe>dev-unsubscribe@atlas.apache.org</unsubscribe>
            <post>dev@atlas.apache.org</post>
            <archive>https://mail-archives.apache.org/mod_mbox/atlas-dev/</archive>
        </mailingList>
        <mailingList>
            <name>atlas-user</name>
            <subscribe>user-subscribe@atlas.apache.org</subscribe>
            <unsubscribe>user-unsubscribe@atlas.apache.org</unsubscribe>
            <post>user@atlas.apache.org</post>
            <archive>https://mail-archives.apache.org/mod_mbox/atlas-user/</archive>
        </mailingList>
        <mailingList>
            <name>atlas-commits</name>
            <subscribe>commits-subscribe@atlas.apache.org</subscribe>
            <unsubscribe>commits-unsubscribe@atlas.apache.org</unsubscribe>
            <post>commits@atlas.apache.org</post>
            <archive>https://mail-archives.apache.org/mod_mbox/atlas-commits/</archive>
        </mailingList>
    </mailingLists>

    <scm>
        <connection>scm:git:git://git.apache.org/atlas.git</connection>
        <developerConnection>scm:git:https://gitbox.apache.org/repos/asf/atlas.git</developerConnection>
        <tag>HEAD</tag>
        <url>https://github.com/apache/atlas.git</url>
    </scm>

    <developers>
        <developer>
            <id>adossett</id>
            <name>Aaron Dossett</name>
            <email>adossett@target.com</email>
            <timezone>America/Denver</timezone>
            <roles>
                <role>committer</role>
                <role>PMC</role>
            </roles>
            <organization>Target Inc.</organization>
            <!--<organizationUrl>https://www.target.com</organizationUrl>-->
        </developer>
        <developer>
            <id>AAhn</id>
            <name>Andrew Ahn</name>
            <email>aa@apache.org</email>
            <timezone>America/Los_Angeles</timezone>
            <roles>
                <role>committer</role>
                <role>PMC</role>
            </roles>
            <organization></organization>
        </developer>
        <developer>
            <id>apoorvnaik</id>
            <name>Apoorv Naik</name>
            <email>apoorvnaik@apache.org</email>
            <timezone>America/Los_Angeles</timezone>
            <roles>
                <role>committer</role>
                <role>PMC</role>
            </roles>
            <organization></organization>
            <!--<organizationUrl></organizationUrl>-->
        </developer>
        <developer>
            <id>acmurthy</id>
            <name>Arun C.Murthy</name>
            <email>acmurthy@apache.org</email>
            <timezone>America/Los_Angeles</timezone>
            <roles>
                <role>committer</role>
                <role>PMC</role>
            </roles>
            <organization>Cloudera Inc.</organization>
            <!--<organizationUrl>https://www.cloudera.com</organizationUrl>-->
        </developer>
        <developer>
            <id>ayubpathan</id>
            <name>Ayub Pathan</name>
            <email>ayubpathan@apache.org</email>
            <timezone>Asia/Kolkata</timezone>
            <roles>
                <role>committer</role>
                <role>PMC</role>
            </roles>
            <organization>Cloudera Inc.</organization>
            <!--<organizationUrl>https://www.cloudera.com</organizationUrl>-->
        </developer>
        <developer>
            <id>amestry</id>
            <name>Ashutosh Mestry</name>
            <email>amestry@apache.org</email>
            <timezone>America/Los_Angeles</timezone>
            <roles>
                <role>committer</role>
            </roles>
            <organization>Cloudera Inc.</organization>
            <!--<organizationUrl>https://www.cloudera.com</organizationUrl>-->
        </developer>
        <developer>
            <id>bstortz</id>
            <name>Barbara Stortz</name>
            <email>bstortz@sap.com</email>
            <timezone>America/Los_Angeles</timezone>
            <roles>
                <role>committer</role>
                <role>PMC</role>
            </roles>
            <organization>SAP Inc.</organization>
            <!--<organizationUrl>https://www.sap.com</organizationUrl>-->
        </developer>
        <developer>
            <id>chyzer</id>
            <name>Chris Hyzer</name>
            <email>tjbchris@apache.org</email>
            <timezone>America/New_York</timezone>
            <roles>
                <role>committer</role>
                <role>PMC</role>
            </roles>
            <organization>Travelers Inc.</organization>
            <!--<organizationUrl>http://www.travelers.com</organizationUrl>-->
        </developer>
        <developer>
            <id>dmarkwat</id>
            <name>Daniel Markwat</name>
            <email>dmarkwat@aetna.com</email>
            <timezone>America/New_York</timezone>
            <roles>
                <role>committer</role>
                <role>PMC</role>
            </roles>
            <organization>Aetna Inc.</organization>
            <!--<organizationUrl>https://www.aetna.com</organizationUrl>-->
        </developer>
        <developer>
            <id>darshankumar</id>
            <name>Darshan Kumar</name>
            <email>darshankumar@apache.org</email>
            <timezone>Asia/Kolkata</timezone>
            <roles>
                <role>committer</role>
                <role>PMC</role>
            </roles>
            <organization>MPR</organization>
        </developer>
        <developer>
            <id>davidrad</id>
            <name>David Radley</name>
            <email>davidrad@apache.org</email>
            <timezone>Europe/London</timezone>
            <roles>
                <role>committer</role>
            </roles>
            <organization>IBM Corporation</organization>
            <!--<organizationUrl>https://www.ibm.com</organizationUrl>-->
        </developer>
        <developer>
            <id>dkantor</id>
            <name>Dave Kantor</name>
            <email>dkantor@apache.org</email>
            <timezone>America/New_York</timezone>
            <roles>
                <role>committer</role>
                <role>PMC</role>
            </roles>
            <organization>IBM Corporation</organization>
            <!--<organizationUrl>https://www.ibm.com</organizationUrl>-->
        </developer>
        <developer>
            <id>dkaspar</id>
            <name>David Kaspar</name>
            <email>dkaspar@merck.com</email>
            <timezone>Europe/Berlin</timezone>
            <roles>
                <role>committer</role>
                <role>PMC</role>
            </roles>
            <organization>Merck &amp; Co Inc.</organization>
            <!--<organizationUrl>https://www.merck.com</organizationUrl>-->
        </developer>
        <developer>
            <id>dfusaro</id>
            <name>Dennis Fusaro</name>
            <email>dfusaro@aetna.com</email>
            <timezone>America/New_York</timezone>
            <roles>
                <role>committer</role>
                <role>PMC</role>
            </roles>
            <organization>Aetna Inc.</organization>
            <!--<organizationUrl>https://www.aetna.com</organizationUrl>-->
        </developer>
        <developer>
            <id>grahamwallis</id>
            <name>Graham Wallis</name>
            <email>grahamwallis@apache.org</email>
            <timezone>Europe/London</timezone>
            <roles>
                <role>committer</role>
            </roles>
            <organization>IBM Corporation</organization>
            <!--<organizationUrl>https://www.ibm.com</organizationUrl>-->
        </developer>
        <developer>
            <id>gsenia</id>
            <name>Greg Senia</name>
            <email>gsenia@apache.org</email>
            <timezone>America/New_York</timezone>
            <roles>
                <role>committer</role>
                <role>PMC</role>
            </roles>
            <organization>New York Life Insurance</organization>
            <!--<organizationUrl>http://www.newyorklife.com</organizationUrl>-->
        </developer>
        <developer>
            <id>rhbutani</id>
            <name>Harish Butani</name>
            <email>rhbutani@apache.org</email>
            <timezone>America/Los_Angeles</timezone>
            <roles>
                <role>committer</role>
                <role>PMC</role>
            </roles>
            <organization/>
            <!--<organizationUrl>https://www.cloudera.com</organizationUrl>-->
        </developer>
        <developer>
            <id>yhemanth</id>
            <name>Hemanth Yamijala</name>
            <email>yhemanth@apache.org</email>
            <timezone>Asia/Kolkata</timezone>
            <roles>
                <role>committer</role>
                <role>PMC</role>
            </roles>
            <organization>Cloudera Inc.</organization>
            <!--<organizationUrl>https://www.cloudera.com</organizationUrl>-->
        </developer>
        <developer>
            <id>ilasek</id>
            <name>Ivo Lasek</name>
            <email>ilasek@merck.com</email>
            <timezone>Europe/Berlin</timezone>
            <roles>
                <role>committer</role>
                <role>PMC</role>
            </roles>
            <organization>Merck &amp; Co Inc.</organization>
            <!--<organizationUrl>https://www.merck.com</organizationUrl>-->
        </developer>
        <developer>
            <id>jnhagelberg</id>
            <name>Jeffrey Hagelberg</name>
            <email>jnhagelberg@apache.org</email>
            <timezone>America/New_York</timezone>
            <roles>
                <role>committer</role>
                <role>PMC</role>
            </roles>
            <organization>IBM Corporation</organization>
            <!--<organizationUrl>https://www.ibm.com</organizationUrl>-->
        </developer>
        <developer>
            <id>jitendra</id>
            <name>Jitendra Pandey</name>
            <email>jitendra@apache.org</email>
            <timezone>America/Los_Angeles</timezone>
            <roles>
                <role>committer</role>
                <role>PMC</role>
            </roles>
            <organization>Cloudera Inc.</organization>
            <!--<organizationUrl>https://www.cloudera.com</organizationUrl>-->
        </developer>
        <developer>
            <id>jmaron</id>
            <name>Jon Maron</name>
            <email>jmaron@apache.org</email>
            <timezone>America/New_York</timezone>
            <roles>
                <role>committer</role>
                <role>PMC</role>
            </roles>
            <organization></organization>
        </developer>
        <developer>
            <id>kalyanikashikar</id>
            <name>Kalyani Kashikar</name>
            <email>kalyanikashikar@apache.org</email>
            <timezone>Asia/Kolkata</timezone>
            <roles>
                <role>committer</role>
                <role>PMC</role>
            </roles>
            <organization>Freestone Infotech</organization>
        </developer>
        <developer>
            <id>kbhatt</id>
            <name>Keval Bhatt</name>
            <email>kbhatt@apache.org</email>
            <timezone>Asia/Kolkata</timezone>
            <roles>
                <role>committer</role>
                <role>PMC</role>
            </roles>
            <organization>Freestone Infotech</organization>
        </developer>
        <developer>
            <id>madhan</id>
            <name>Madhan Neethiraj</name>
            <email>madhan@apache.org</email>
            <timezone>America/Los_Angeles</timezone>
            <roles>
                <role>committer</role>
                <role>PMC</role>
            </roles>
            <organization>Privacera Inc</organization>
            <!--<organizationUrl>https://www.privacera.com</organizationUrl>-->
        </developer>
        <developer>
            <id>mandy</id>
            <name>Mandy Chessell</name>
            <email>mandy@apache.org</email>
            <timezone>Europe/London</timezone>
            <roles>
                <role>committer</role>
            </roles>
            <organization>IBM Corporation</organization>
            <!--<organizationUrl>https://www.ibm.com</organizationUrl>-->
        </developer>
        <developer>
            <id>mschussler</id>
            <name>Mitch Schussler</name>
            <email>mschussler@apache.org</email>
            <timezone>America/New_York</timezone>
            <roles>
                <role>committer</role>
                <role>PMC</role>
            </roles>
            <organization>JPMC</organization>
            <!--<organizationUrl>https://</organizationUrl>-->
        </developer>
        <developer>
            <id>guptaneeru</id>
            <name>Neeru Gupta</name>
            <email>guptaneeru@us.ibm.com</email>
            <timezone>America/New_York</timezone>
            <roles>
                <role>committer</role>
                <role>PMC</role>
            </roles>
            <organization>IBM Corporation</organization>
            <!--<organizationUrl>https://www.ibm.com</organizationUrl>-->
        </developer>
        <developer>
            <id>nbonte</id>
            <name>Nikhil Bonte</name>
            <email>nbonte@apache.org</email>
            <timezone>Asia/Kolkata</timezone>
            <roles>
                <role>committer</role>
            </roles>
            <organization>Freestone Infotech</organization>
        </developer>
        <developer>
            <id>nixon</id>
            <name>Nixon Rodrigues</name>
            <email>nixon@apache.org</email>
            <timezone>Asia/Kolkata</timezone>
            <roles>
                <role>committer</role>
                <role>PMC</role>
            </roles>
            <organization>Freestone Infotech</organization>
        </developer>
        <developer>
            <id>pinal</id>
            <name>Pinal Shah</name>
            <email>pinal@apache.org</email>
            <timezone>Asia/Kolkata</timezone>
            <roles>
                <role>committer</role>
            </roles>
            <organization>Freestone Infotech</organization>
        </developer>
        <developer>
            <id>rmani</id>
            <name>Ramesh Mani</name>
            <email>rmani@apache.org</email>
            <timezone>America/Los_Angeles</timezone>
            <roles>
                <role>committer</role>
            </roles>
            <organization>Cloudera Inc.</organization>
            <!--<organizationUrl>https://www.cloudera.com</organizationUrl>-->
        </developer>
        <developer>
            <id>sarath</id>
            <name>Sarath Subramanian</name>
            <email>sarath@apache.org</email>
            <timezone>America/Los_Angeles</timezone>
            <roles>
                <role>committer</role>
                <role>PMC</role>
            </roles>
            <organization>Cloudera Inc.</organization>
            <!--<organizationUrl>https://www.cloudera.com</organizationUrl>-->
        </developer>
        <developer>
            <id>shwethags</id>
            <name>Shwetha GS</name>
            <email>shwethags@apache.org</email>
            <timezone>Asia/Kolkata</timezone>
            <roles>
                <role>committer</role>
                <role>PMC</role>
            </roles>
            <organization>Cloudera Inc.</organization>
            <!--<organizationUrl>https://www.cloudera.com</organizationUrl>-->
        </developer>
        <developer>
            <id>sidmishra</id>
            <name>Sidharth Mishra</name>
            <email>sidmishra@apache.org</email>
            <timezone>America/Los_Angeles</timezone>
            <roles>
                <role>committer</role>
            </roles>
            <organization>Cloudera Inc.</organization>
            <!--<organizationUrl>https://www.cloudera.com</organizationUrl>-->
        </developer>
        <developer>
            <id>sriksun</id>
            <name>Srikanth Sundarrajan</name>
            <email>sriksun@apache.org</email>
            <timezone>Asia/Kolkata</timezone>
            <roles>
                <role>committer</role>
                <role>PMC</role>
            </roles>
            <organization>InMobi</organization>
            <!--<organizationUrl>https://www.inmobi.com</organizationUrl>-->
        </developer>
        <developer>
            <id>sumasai</id>
            <name>Suma Shivaprasad</name>
            <email>sumasai@apache.org</email>
            <timezone>America/Los_Angeles</timezone>
            <roles>
                <role>committer</role>
                <role>PMC</role>
            </roles>
            <organization>Cloudera Inc.</organization>
            <!--<organizationUrl>https://www.cloudera.com</organizationUrl>-->
        </developer>
        <developer>
            <id>ssuresh</id>
            <name>Suresh Srinivas</name>
            <email>ssuresh@apache.org</email>
            <timezone>America/Los_Angeles</timezone>
            <roles>
                <role>committer</role>
                <role>PMC</role>
            </roles>
            <organization></organization>
            <!--<organizationUrl></organizationUrl>-->
        </developer>
        <developer>
            <id>tbeerbower</id>
            <name>Tom Beerbower</name>
            <email>tbeerbower@apache.org</email>
            <timezone>America/New_York</timezone>
            <roles>
                <role>committer</role>
                <role>PMC</role>
            </roles>
            <organization></organization>
        </developer>
        <developer>
            <id>vranganathan</id>
            <name>Venkat Ranganathan</name>
            <email>venkatrangan@apache.org</email>
            <timezone>America/Los_Angeles</timezone>
            <roles>
                <role>committer</role>
                <role>PMC</role>
            </roles>
            <organization></organization>
            <!--<organizationUrl></organizationUrl>-->
        </developer>
        <developer>
            <id>venkatesh</id>
            <name>Venkatesh Seetharam</name>
            <email>venkatesh@apache.org</email>
            <timezone>America/Los_Angeles</timezone>
            <roles>
                <role>committer</role>
                <role>PMC</role>
            </roles>
            <organization></organization>
        </developer>
        <developer>
            <id>svimal2106</id>
            <name>Vimal Sharma</name>
            <email>svimal2106@apache.org</email>
            <timezone>Asia/Kolkata</timezone>
            <roles>
                <role>committer</role>
                <role>PMC</role>
            </roles>
            <organization></organization>
            <!--<organizationUrl></organizationUrl>-->
        </developer>
    </developers>

    <profiles>
        <profile>
            <id>embedded-cassandra-solr</id>
            <properties>
                <guava.version>19.0</guava.version>
            </properties>
        </profile>

        <!-- Turning on this profile affects only tests and does not affect packaging -->
        <profile>
            <id>distributed</id>
            <activation>
                <activeByDefault>false</activeByDefault>
            </activation>
            <properties>
                <entity.repository.impl>org.apache.atlas.repository.audit.HBaseBasedAuditRepository
                </entity.repository.impl>
                <graph.index.backend>solr</graph.index.backend>
                <graph.storage.backend>hbase2</graph.storage.backend>
                <graph.storage.hostname>localhost</graph.storage.hostname>
                <solr.zk.address>localhost:9983</solr.zk.address>
            </properties>
        </profile>

        <profile>
            <id>dist</id>
            <activation>
                <activeByDefault>false</activeByDefault>
            </activation>
            <properties>
                <skipDocs>false</skipDocs>
            </properties>
        </profile>

        <!-- Graph provider selection profiles
        The following profiles are used to select the graph provider.
        These profiles are mutually exclusive and should be activated by setting the system
        property GRAPH-PROVIDER.
        This can be optionally specified when invoking mvn:
           e.g. mvn clean install -DGRAPH-PROVIDER=janus
        The settings for GRAPH-PROVIDER have the following effects:
        * If GRAPH-PROVIDER is not specified, the graph-provider-default profile (janus) is activated.
        * If GRAPH-PROVIDER is set to anything else, the build will fail.
        Do not activate the graph-provider selection profiles using -P.
        -->

        <profile>
            <!-- Default profile, i.e. GRAPH-PROVIDER not set -->
            <id>graph-provider-default</id>
            <activation>
                <property>
                    <name>!GRAPH-PROVIDER</name>
                </property>
            </activation>
            <properties>
                <distro.exclude.packages>WEB-INF/lib/je-*.jar,WEB-INF/lib/solr-test-framework-*.jar, WEB-INF/lib/jts-*.jar,WEB-INF/lib/dom4j-*.jar,WEB-INF/lib/ant-*.jar</distro.exclude.packages>
                <graph.index.backend>solr</graph.index.backend>
                <graphArtifact>atlas-graphdb-janus</graphArtifact>
                <graphdb.backend.impl>org.apache.atlas.repository.graphdb.janus.AtlasJanusGraphDatabase</graphdb.backend.impl>
                <graphGroup>org.apache.atlas</graphGroup>
                <skipDocs>false</skipDocs>
                <tests.solr.embedded>true</tests.solr.embedded>
            </properties>
        </profile>

        <profile>
            <id>graph-provider-janus</id>
            <activation>
                <property>
                    <name>GRAPH-PROVIDER</name>
                    <value>janus</value>
                </property>
            </activation>
            <properties>
                <distro.exclude.packages>WEB-INF/lib/je-*.jar,WEB-INF/lib/solr-test-framework-*.jar, WEB-INF/lib/jts-*.jar,WEB-INF/lib/dom4j-*.jar,WEB-INF/lib/ant-*.jar</distro.exclude.packages>
                <graph.index.backend>solr</graph.index.backend>
                <graphArtifact>atlas-graphdb-janus</graphArtifact>
                <graphdb.backend.impl>org.apache.atlas.repository.graphdb.janus.AtlasJanusGraphDatabase</graphdb.backend.impl>
                <graphGroup>org.apache.atlas</graphGroup>
                <skipDocs>false</skipDocs>
                <tests.solr.embedded>true</tests.solr.embedded>
            </properties>
        </profile>

<!--        <profile>-->
<!--            <id>skipMinify</id>-->
<!--            <properties>-->
<!--                <project.build.dashboardv2.gruntBuild>build</project.build.dashboardv2.gruntBuild>-->
<!--            </properties>-->
<!--        </profile>-->

    </profiles>

    <properties>
        <maven-compiler-plugin>3.13.0</maven-compiler-plugin>
        <maven-shade-plugin>3.4.0</maven-shade-plugin>
        <maven-war-plugin>3.4.0</maven-war-plugin>
        <akka.version>2.3.7</akka.version>
        <antlr4.plugin.version>4.5</antlr4.plugin.version>
        <antlr4.version>4.7</antlr4.version>
        <aopalliance.version>1.0</aopalliance.version>
        <aspectj.runtime.version>1.8.7</aspectj.runtime.version>
        <atlas.surefire.options></atlas.surefire.options>
        <avro.version>1.7.5</avro.version>
        <calcite.version>1.16.0</calcite.version>
        <checkstyle.failOnViolation>false</checkstyle.failOnViolation>
        <codehaus.woodstox.stax2-api.version>3.1.4</codehaus.woodstox.stax2-api.version>
        <commons-cli.version>1.4</commons-cli.version>
        <commons-codec.version>1.14</commons-codec.version>
        <commons-collections.version>3.2.2</commons-collections.version>
        <commons-collections4.version>4.4</commons-collections4.version>
        <commons-conf.version>1.10</commons-conf.version>
        <commons-conf2.version>2.2</commons-conf2.version>
        <commons-el.version>1.0</commons-el.version>
        <commons-io.version>2.11.0</commons-io.version>
        <commons-lang.version>2.6</commons-lang.version>
        <commons-logging.version>1.1.3</commons-logging.version>
        <commons-validator.version>1.6</commons-validator.version>
        <curator.version>4.3.0</curator.version>
        <doxia.version>1.8</doxia.version>
        <dropwizard-metrics>3.2.2</dropwizard-metrics>
        <elasticsearch.version>7.17.4</elasticsearch.version>
        <entity.repository.impl>org.apache.atlas.repository.audit.InMemoryEntityAuditRepository</entity.repository.impl>
        <enunciate-maven-plugin.version>2.17.0</enunciate-maven-plugin.version>
        <failsafe.version>2.18.1</failsafe.version>
        <falcon.version>0.8</falcon.version>
        <fastutil.version>6.5.16</fastutil.version>
        <graph.index.backend>solr</graph.index.backend>
        <graph.storage.backend>berkeleyje</graph.storage.backend>
        <gson.version>2.5</gson.version>
        <guava.version>32.0.1-jre</guava.version>
        <guice.version>4.1.0</guice.version>
        <hadoop.hdfs-client.version>${hadoop.version}</hadoop.hdfs-client.version>
        <hadoop.version>3.3.6</hadoop.version>
        <hbase.version>2.3.3</hbase.version>
        <hive.version>3.1.0</hive.version>
        <hppc.version>0.8.1</hppc.version>
        <httpcomponents-httpclient.version>4.5.13</httpcomponents-httpclient.version>
        <httpcomponents-httpcore.version>4.4.13</httpcomponents-httpcore.version>
        <jackson.databind.version>2.13.4.2</jackson.databind.version>
        <jackson.version>2.12.4</jackson.version>
        <janusgraph.version>1.0.0</janusgraph.version>
        <janusgraph.cassandra.version>0.5.3</janusgraph.cassandra.version>
        <jaxb.api.version>2.3.1</jaxb.api.version>
        <javax-inject.version>1</javax-inject.version>
        <javax.servlet.version>3.1.0</javax.servlet.version>
        <jersey-spring.version>1.19.4</jersey-spring.version>
        <jersey.version>1.19</jersey.version>
        <jettison.version>1.3.7</jettison.version>
        <jetty-maven-plugin.stopWait>10</jetty-maven-plugin.stopWait>
        <jetty.version>9.4.33.v20201020</jetty.version>
        <joda-time.version>2.10.6</joda-time.version>
        <json.version>3.2.11</json.version>
        <jsr.version>1.1</jsr.version>
        <junit.version>4.13.1</junit.version>
        <okhttp3.version>4.10.0</okhttp3.version>
        <retrofit.version>2.9.0</retrofit.version>
        <kafka.scala.binary.version>2.12</kafka.scala.binary.version>
        <kafka.version>2.8.1</kafka.version>
        <keycloak.version>15.0.2.1</keycloak.version>
        <owasp-html-sanitizer.version>20220608.1</owasp-html-sanitizer.version>
        <launch-darkly.version>6.0.5</launch-darkly.version>
        <logback.version>1.3.14</logback.version>
        <lucene-solr.version>8.8.2</lucene-solr.version>
        <maven-site-plugin.version>3.7</maven-site-plugin.version>
        <MaxPermGen>512m</MaxPermGen>
        <node-for-v2.version>v9.11.1</node-for-v2.version>
        <npm-for-v2.version>6.13.7</npm-for-v2.version>
        <opencsv.version>5.0</opencsv.version>
        <paranamer.version>2.7</paranamer.version>
        <PermGen>64m</PermGen>
        <poi-ooxml.version>4.1.1</poi-ooxml.version>
        <poi.version>4.1.1</poi.version>
<!--        <project.build.dashboardv2.gruntBuild>build-minify</project.build.dashboardv2.gruntBuild>-->
        <project.build.sourceEncoding>UTF-8</project.build.sourceEncoding>
        <project.reporting.outputEncoding>UTF-8</project.reporting.outputEncoding>
        <projectBaseDir>${project.basedir}</projectBaseDir>
        <skipCheck>false</skipCheck>
        <skipDocs>true</skipDocs>
        <skipEnunciate>false</skipEnunciate>
        <skipITs>false</skipITs>
        <skipSite>true</skipSite>
        <skipTests>false</skipTests>
        <skipUTs>false</skipUTs>
        <slf4j.version>2.0.16</slf4j.version>
        <skipOverlay>false</skipOverlay>
        <solr-test-framework.version>8.6.3</solr-test-framework.version>
        <solr.version>8.6.3</solr.version>
        <spray.version>1.3.1</spray.version>
        <spring.security.version>5.5.1</spring.security.version>
        <spring.version>5.3.18</spring.version>
        <sqoop.version>1.4.6.2.3.99.0-195</sqoop.version>
        <storm.version>2.3.0</storm.version>
        <surefire.forkCount>2C</surefire.forkCount>
        <surefire.version>3.0.0-M5</surefire.version>
        <testng.version>6.9.4</testng.version>
        <tinkerpop.version>3.7.0</tinkerpop.version>
        <woodstox-core.version>5.0.3</woodstox-core.version>
        <zookeeper.version>3.5.5</zookeeper.version>
        <redis.client.version>3.20.1</redis.client.version>
        <micrometer.version>1.11.1</micrometer.version>
        <netty4.version>4.1.61.Final</netty4.version>
    </properties>

    <modules>
        <module>build-tools</module>

        <module>intg</module>
        <module>common</module>
        <module>server-api</module>
        <module>notification</module>
        <module>client</module>
        <module>client-auth</module>
        <module>graphdb</module>

        <module>repository</module>
        <module>authorization</module>
<!--        <module>dashboardv2</module>-->

        <module>auth-agents-common</module>
        <module>auth-audits</module>
        <module>auth-plugin-atlas</module>

        <module>webapp</module>

        <module>plugin-classloader</module>
        <module>distro</module>
    </modules>

    <repositories>
        <repository>
            <id>central</id>
            <url>https://repo1.maven.org/maven2</url>
            <snapshots>
                <enabled>false</enabled>
            </snapshots>
        </repository>
        <repository>
<<<<<<< HEAD
            <id>github</id>
            <url>https://maven.pkg.github.com/atlanhq/atlan-janusgraph</url>
            <snapshots>
                <enabled>true</enabled>
            </snapshots>
            <releases>
                <enabled>true</enabled>
            </releases>
=======
            <id>hortonworks.repo</id>
            <url>https://repo.hortonworks.com/content/repositories/releases</url>
            <name>Hortonworks Repo</name>
            <snapshots>
                <enabled>false</enabled>
            </snapshots>
>>>>>>> 605c43f1
        </repository>
        <repository>
            <id>apache.snapshots.repo</id>
            <url>https://repository.apache.org/content/groups/snapshots</url>
            <name>Apache Snapshots Repository</name>
            <snapshots>
                <enabled>true</enabled>
            </snapshots>
        </repository>
        <repository>
            <id>apache-staging</id>
            <url>https://repository.apache.org/content/groups/staging/</url>
        </repository>
        <repository>
            <id>default</id>
            <url>https://repository.apache.org/content/groups/public/</url>
        </repository>
        <repository>
            <id>java.net-Public</id>
            <name>Maven Java Net Snapshots and Releases</name>
            <url>https://maven.java.net/content/groups/public/</url>
        </repository>
        <repository>
            <id>repository.jboss.org-public</id>
            <name>JBoss repository</name>
            <url>https://repository.jboss.org/nexus/content/groups/public</url>
        </repository>
        <repository>
            <id>typesafe</id>
            <name>Typesafe Repository</name>
            <url>https://repo.typesafe.com/typesafe/releases/</url>
        </repository>
        <repository>
            <id>restlet</id>
            <url>https://maven.restlet.talend.com/</url>
            <snapshots>
                <enabled>false</enabled>
            </snapshots>
        </repository>
    </repositories>

    <dependencyManagement>
        <dependencies>
            <dependency>
                <groupId>io.grpc</groupId>
                <artifactId>grpc-core</artifactId>
                <version>1.38.1</version>
            </dependency>

            <dependency>
                <groupId>jakarta.annotation</groupId>
                <artifactId>jakarta.annotation-api</artifactId>
                <version>2.1.1</version>
            </dependency>

            <dependency>
                <groupId>org.antlr</groupId>
                <artifactId>antlr4-runtime</artifactId>
                <version>${antlr4.version}</version>
            </dependency>

            <!-- https://mvnrepository.com/artifact/com.googlecode.owasp-java-html-sanitizer/owasp-java-html-sanitizer -->
            <dependency>
                <groupId>com.googlecode.owasp-java-html-sanitizer</groupId>
                <artifactId>owasp-java-html-sanitizer</artifactId>
                <version>${owasp-html-sanitizer.version}</version>
            </dependency>

            <dependency>
                <groupId>com.google.guava</groupId>
                <artifactId>guava</artifactId>
                <version>${guava.version}</version>
            </dependency>

            <dependency>
                <groupId>org.glassfish</groupId>
                <artifactId>javax.el</artifactId>
                <version>3.0.0</version>
            </dependency>

            <!-- Logging -->
            <dependency>
                <groupId>org.slf4j</groupId>
                <artifactId>slf4j-api</artifactId>
                <version>${slf4j.version}</version>
            </dependency>



            <dependency>
                <groupId>org.slf4j</groupId>
                <artifactId>jul-to-slf4j</artifactId>
                <version>${slf4j.version}</version>
            </dependency>

            <dependency>
                <groupId>javax.xml.bind</groupId>
                <artifactId>jaxb-api</artifactId>
                <version>${jaxb.api.version}</version>
            </dependency>

            <dependency>
                <groupId>ch.qos.logback</groupId>
                <artifactId>logback-classic</artifactId>
                <version>${logback.version}</version>
            </dependency>

            <dependency>
                <groupId>ch.qos.logback</groupId>
                <artifactId>logback-core</artifactId>
                <version>${logback.version}</version>
            </dependency>

            <!-- hadoop -->
            <dependency>
                <groupId>org.apache.hadoop</groupId>
                <artifactId>hadoop-common</artifactId>
                <version>${hadoop.version}</version>
                <exclusions>
                    <exclusion>
                        <groupId>javax.servlet</groupId>
                        <artifactId>*</artifactId>
                    </exclusion>
                    <exclusion>
                        <groupId>tomcat</groupId>
                        <artifactId>*</artifactId>
                    </exclusion>
                    <exclusion>
                        <groupId>org.mortbay.jetty</groupId>
                        <artifactId>*</artifactId>
                    </exclusion>
                    <exclusion>
                        <groupId>org.codehaus.jackson</groupId>
                        <artifactId>*</artifactId>
                    </exclusion>
                    <exclusion>
                        <groupId>com.fasterxml.jackson.core</groupId>
                        <artifactId>*</artifactId>
                    </exclusion>
                    <exclusion>
                        <groupId>org.htrace</groupId>
                        <artifactId>*</artifactId>
                    </exclusion>
                    <exclusion>
                        <groupId>commons-httpclient</groupId>
                        <artifactId>*</artifactId>
                    </exclusion>
                    <exclusion>
                        <groupId>com.google.guava</groupId>
                        <artifactId>guava</artifactId>
                    </exclusion>
                    <exclusion>
                        <groupId>junit</groupId>
                        <artifactId>junit</artifactId>
                    </exclusion>
                    <exclusion>
                        <groupId>org.apache.commons</groupId>
                        <artifactId>commons-configuration2</artifactId>
                    </exclusion>
                    <exclusion>
                        <groupId>org.apache.commons</groupId>
                        <artifactId>commons-text</artifactId>
                    </exclusion>
                    <exclusion>
                        <groupId>org.slf4j</groupId>
                        <artifactId>slf4j-reload4j</artifactId>
                    </exclusion>
                </exclusions>
            </dependency>

            <dependency>
                <groupId>org.apache.hadoop</groupId>
                <artifactId>hadoop-hdfs</artifactId>
                <version>${hadoop.version}</version>
                <exclusions>
                    <exclusion>
                        <groupId>javax.servlet</groupId>
                        <artifactId>*</artifactId>
                    </exclusion>
                    <exclusion>
                        <groupId>tomcat</groupId>
                        <artifactId>*</artifactId>
                    </exclusion>
                    <exclusion>
                        <groupId>org.mortbay.jetty</groupId>
                        <artifactId>*</artifactId>
                    </exclusion>
                    <exclusion>
                        <groupId>com.google.guava</groupId>
                        <artifactId>guava</artifactId>
                    </exclusion>
                    <exclusion>
                        <groupId>org.codehaus.jackson</groupId>
                        <artifactId>*</artifactId>
                    </exclusion>
                </exclusions>
            </dependency>

            <dependency>
                <groupId>org.apache.hadoop</groupId>
                <artifactId>hadoop-auth</artifactId>
                <version>${hadoop.version}</version>
            </dependency>

            <dependency>
                <groupId>org.apache.hadoop</groupId>
                <artifactId>hadoop-client</artifactId>
                <version>${hadoop.version}</version>
                <exclusions>
                    <exclusion>
                        <groupId>org.mortbay.jetty</groupId>
                        <artifactId>*</artifactId>
                    </exclusion>
                </exclusions>
            </dependency>

            <dependency>
                <groupId>org.apache.hadoop</groupId>
                <artifactId>hadoop-annotations</artifactId>
                <version>${hadoop.version}</version>
            </dependency>

            <dependency>
                <groupId>org.apache.hadoop</groupId>
                <artifactId>hadoop-minikdc</artifactId>
                <version>${hadoop.version}</version>
                <exclusions>
                    <exclusion>
                        <groupId>junit</groupId>
                        <artifactId>junit</artifactId>
                    </exclusion>
                </exclusions>
                <scope>test</scope>
            </dependency>

            <!-- Zookeeper, curator -->
            <dependency>
                <groupId>org.apache.curator</groupId>
                <artifactId>curator-framework</artifactId>
                <version>${curator.version}</version>
            </dependency>

            <dependency>
                <groupId>org.apache.curator</groupId>
                <artifactId>curator-client</artifactId>
                <version>${curator.version}</version>
            </dependency>

            <dependency>
                <groupId>org.apache.curator</groupId>
                <artifactId>curator-recipes</artifactId>
                <version>${curator.version}</version>
            </dependency>

            <dependency>
                <groupId>org.apache.zookeeper</groupId>
                <artifactId>zookeeper</artifactId>
                <version>${zookeeper.version}</version>
            </dependency>

            <!-- <dependency>
                <groupId>io.netty</groupId>
                <artifactId>netty-bom</artifactId>
                <version>4.1.61.Final</version>
                <type>pom</type>
                <scope>import</scope>
            </dependency> -->

            <dependency>
                <groupId>org.springframework</groupId>
                <artifactId>spring-framework-bom</artifactId>
                <version>${spring.version}</version>
                <type>pom</type>
                <scope>import</scope>
            </dependency>

            <dependency>
                <groupId>org.springframework.security</groupId>
                <artifactId>spring-security-bom</artifactId>
                <version>${spring.security.version}</version>
                <type>pom</type>
                <scope>import</scope>
            </dependency>

            <!-- commons -->
            <dependency>
                <groupId>commons-configuration</groupId>
                <artifactId>commons-configuration</artifactId>
                <version>${commons-conf.version}</version>
            </dependency>

            <dependency>
                <groupId>commons-cli</groupId>
                <artifactId>commons-cli</artifactId>
                <version>${commons-cli.version}</version>
            </dependency>

            <dependency>
                <groupId>commons-el</groupId>
                <artifactId>commons-el</artifactId>
                <version>${commons-el.version}</version>
            </dependency>

            <dependency>
                <groupId>commons-io</groupId>
                <artifactId>commons-io</artifactId>
                <version>${commons-io.version}</version>
            </dependency>

            <dependency>
                <groupId>commons-collections</groupId>
                <artifactId>commons-collections</artifactId>
                <version>${commons-collections.version}</version>
            </dependency>

            <dependency>
                <groupId>org.apache.commons</groupId>
                <artifactId>commons-collections4</artifactId>
                <version>${commons-collections4.version}</version>
            </dependency>

            <!--Javax inject-->
            <dependency>
                <groupId>javax.inject</groupId>
                <artifactId>javax.inject</artifactId>
                <version>${javax-inject.version}</version>
            </dependency>

            <!-- utilities -->
            <dependency>
                <groupId>org.skyscreamer</groupId>
                <artifactId>jsonassert</artifactId>
                <version>1.2.0</version>
                <scope>test</scope>
            </dependency>

            <dependency>
                <groupId>joda-time</groupId>
                <artifactId>joda-time</artifactId>
                <version>${joda-time.version}</version>
            </dependency>

            <!-- Jersey -->
            <dependency>
                <groupId>com.sun.jersey</groupId>
                <artifactId>jersey-client</artifactId>
                <version>${jersey.version}</version>
            </dependency>

            <dependency>
                <groupId>com.sun.jersey</groupId>
                <artifactId>jersey-server</artifactId>
                <version>${jersey.version}</version>
            </dependency>

            <dependency>
                <groupId>com.sun.jersey</groupId>
                <artifactId>jersey-core</artifactId>
                <version>${jersey.version}</version>
            </dependency>

            <!-- Jersey + Spring -->
            <dependency>
                <groupId>com.sun.jersey.contribs</groupId>
                <artifactId>jersey-spring</artifactId>
                <version>${jersey-spring.version}</version>
                <exclusions>
                    <exclusion>
                        <groupId>org.springframework</groupId>
                        <artifactId>spring</artifactId>
                    </exclusion>
                    <exclusion>
                        <groupId>org.springframework</groupId>
                        <artifactId>spring-core</artifactId>
                    </exclusion>
                    <exclusion>
                        <groupId>org.springframework</groupId>
                        <artifactId>spring-web</artifactId>
                    </exclusion>
                    <exclusion>
                        <groupId>org.springframework</groupId>
                        <artifactId>spring-beans</artifactId>
                    </exclusion>
                    <exclusion>
                        <groupId>org.springframework</groupId>
                        <artifactId>spring-context</artifactId>
                    </exclusion>
                </exclusions>
            </dependency>

            <dependency>
                <groupId>com.sun.jersey</groupId>
                <artifactId>jersey-servlet</artifactId>
                <version>${jersey.version}</version>
            </dependency>

            <dependency>
                <groupId>com.sun.jersey.contribs</groupId>
                <artifactId>jersey-multipart</artifactId>
                <version>${jersey.version}</version>
            </dependency>

            <dependency>
                <groupId>javax.servlet.jsp</groupId>
                <artifactId>jsp-api</artifactId>
                <version>2.1</version>
            </dependency>

            <!-- JSON -->
            <dependency>
                <groupId>org.codehaus.jettison</groupId>
                <artifactId>jettison</artifactId>
                <version>${jettison.version}</version>
            </dependency>

            <dependency>
                <groupId>com.googlecode.json-simple</groupId>
                <artifactId>json-simple</artifactId>
                <version>1.1.1</version>
                <exclusions>
                    <exclusion>
                        <groupId>junit</groupId>
                        <artifactId>junit</artifactId>
                    </exclusion>
                </exclusions>
            </dependency>

            <!-- Jetty -->
            <dependency>
                <groupId>org.eclipse.jetty</groupId>
                <artifactId>jetty-server</artifactId>
                <version>${jetty.version}</version>
            </dependency>

            <dependency>
                <groupId>org.eclipse.jetty</groupId>
                <artifactId>jetty-util</artifactId>
                <version>${jetty.version}</version>
            </dependency>

            <dependency>
                <groupId>org.eclipse.jetty</groupId>
                <artifactId>jetty-util-ajax</artifactId>
                <version>${jetty.version}</version>
            </dependency>

            <dependency>
                <groupId>org.eclipse.jetty</groupId>
                <artifactId>jetty-io</artifactId>
                <version>${jetty.version}</version>
            </dependency>

            <dependency>
                <groupId>org.eclipse.jetty</groupId>
                <artifactId>jetty-http</artifactId>
                <version>${jetty.version}</version>
            </dependency>

            <dependency>
                <groupId>org.eclipse.jetty</groupId>
                <artifactId>jetty-security</artifactId>
                <version>${jetty.version}</version>
            </dependency>

            <dependency>
                <groupId>org.eclipse.jetty</groupId>
                <artifactId>jetty-webapp</artifactId>
                <version>${jetty.version}</version>
            </dependency>

            <dependency>
                <groupId>org.eclipse.jetty</groupId>
                <artifactId>jetty-servlet</artifactId>
                <version>${jetty.version}</version>
            </dependency>

            <dependency>
                <groupId>net.sourceforge.findbugs</groupId>
                <artifactId>annotations</artifactId>
                <version>1.3.2</version>
            </dependency>

            <dependency>
                <groupId>javax.servlet</groupId>
                <artifactId>javax.servlet-api</artifactId>
                <version>${javax.servlet.version}</version>
            </dependency>

            <!--  atlas modules -->
            <dependency>
                <groupId>org.apache.atlas</groupId>
                <artifactId>atlas-intg</artifactId>
                <version>${project.version}</version>
            </dependency>

            <dependency>
                <groupId>org.apache.atlas</groupId>
                <artifactId>atlas-intg</artifactId>
                <version>${project.version}</version>
                <classifier>tests</classifier>
                <scope>test</scope>
            </dependency>

            <dependency>
                <groupId>org.apache.atlas</groupId>
                <artifactId>atlas-graphdb-api</artifactId>
                <version>${project.version}</version>
            </dependency>

            <dependency>
                <groupId>org.apache.atlas</groupId>
                <artifactId>atlas-graphdb-common</artifactId>
                <version>${project.version}</version>
                <classifier>tests</classifier>
                <scope>test</scope>
            </dependency>

            <dependency>
                <groupId>org.apache.atlas</groupId>
                <artifactId>atlas-server-api</artifactId>
                <version>${project.version}</version>
            </dependency>

            <dependency>
                <groupId>org.apache.atlas</groupId>
                <artifactId>atlas-repository</artifactId>
                <version>${project.version}</version>
            </dependency>

            <dependency>
                <groupId>org.apache.atlas</groupId>
                <artifactId>atlas-repository</artifactId>
                <version>${project.version}</version>
                <classifier>tests</classifier>
                <scope>test</scope>
            </dependency>

            <dependency>
                <groupId>org.apache.atlas</groupId>
                <artifactId>atlas-notification</artifactId>
                <version>${project.version}</version>
            </dependency>

            <dependency>
                <groupId>org.apache.atlas</groupId>
                <artifactId>atlas-client</artifactId>
                <version>${project.version}</version>
                <type>pom</type>
            </dependency>

            <dependency>
                <groupId>org.apache.atlas</groupId>
                <artifactId>atlas-client-v1</artifactId>
                <version>${project.version}</version>
            </dependency>

            <dependency>
                <groupId>org.apache.atlas</groupId>
                <artifactId>atlas-client-v2</artifactId>
                <version>${project.version}</version>
            </dependency>

            <dependency>
                <groupId>org.apache.atlas</groupId>
                <artifactId>atlas-common</artifactId>
                <version>${project.version}</version>
            </dependency>

<!--            <dependency>-->
<!--                <groupId>org.apache.atlas</groupId>-->
<!--                <artifactId>atlas-dashboardv2</artifactId>-->
<!--                <version>${project.version}</version>-->
<!--                <type>war</type>-->
<!--            </dependency>-->

            <dependency>
                <groupId>org.apache.atlas</groupId>
                <artifactId>atlas-webapp</artifactId>
                <version>${project.version}</version>
                <type>war</type>
            </dependency>

            <dependency>
                <groupId>org.apache.atlas</groupId>
                <artifactId>atlas-buildtools</artifactId>
                <version>${project.version}</version>
            </dependency>

            <dependency>
                <groupId>org.apache.atlas</groupId>
                <artifactId>atlas-graphdb-impls</artifactId>
                <version>${project.version}</version>
                <type>pom</type>
            </dependency>

            <!-- API documentation  -->
            <dependency>
                <groupId>com.webcohesion.enunciate</groupId>
                <artifactId>enunciate-core-annotations</artifactId>
                <version>${enunciate-maven-plugin.version}</version>
            </dependency>

            <!-- supports simple auth handler -->
            <dependency>
                <groupId>org.apache.httpcomponents</groupId>
                <artifactId>httpclient</artifactId>
                <version>${httpcomponents-httpclient.version}</version>
            </dependency>

            <dependency>
                <groupId>org.apache.httpcomponents</groupId>
                <artifactId>httpcore</artifactId>
                <version>${httpcomponents-httpcore.version}</version>
            </dependency>

            <dependency>
                <groupId>org.apache.httpcomponents</groupId>
                <artifactId>httpmime</artifactId>
                <version>4.4.1</version>
            </dependency>

            <!--Test dependencies-->

            <dependency>
                <groupId>org.testng</groupId>
                <artifactId>testng</artifactId>
                <version>${testng.version}</version>
                <scope>test</scope>
            </dependency>

            <dependency>
                <groupId>org.easymock</groupId>
                <artifactId>easymock</artifactId>
                <version>3.4</version>
                <scope>test</scope>
            </dependency>

            <dependency>
                <groupId>org.mockito</groupId>
                <artifactId>mockito-all</artifactId>
                <version>1.8.5</version>
                <scope>test</scope>
            </dependency>

            <dependency>
                <groupId>org.apache.commons</groupId>
                <artifactId>commons-lang3</artifactId>
                <version>3.4</version>
            </dependency>

            <dependency>
                <groupId>commons-lang</groupId>
                <artifactId>commons-lang</artifactId>
                <version>${commons-lang.version}</version>
            </dependency>

            <!-- kafka -->
            <dependency>
                <groupId>org.apache.kafka</groupId>
                <artifactId>kafka-clients</artifactId>
                <version>${kafka.version}</version>
            </dependency>

            <dependency>
                <groupId>org.apache.kafka</groupId>
                <artifactId>kafka_${kafka.scala.binary.version}</artifactId>
                <version>${kafka.version}</version>
                <exclusions>
                    <exclusion>
                        <groupId>junit</groupId>
                        <artifactId>junit</artifactId>
                    </exclusion>
                </exclusions>
            </dependency>

            <dependency>
                <groupId>org.apache.atlas</groupId>
                <artifactId>atlas-plugin-classloader</artifactId>
                <version>${project.version}</version>
            </dependency>

            <!-- Fix for cassandra-all tranitive dependency CVE-2017-18640 : https://nvd.nist.gov/vuln/detail/CVE-2017-18640 -->
            <dependency>
                <groupId>org.yaml</groupId>
                <artifactId>snakeyaml</artifactId>
                <version>2.0</version>
            </dependency>

        </dependencies>
    </dependencyManagement>

    <dependencies>

        <dependency>
            <groupId>org.slf4j</groupId>
            <artifactId>slf4j-api</artifactId>
        </dependency>


        <dependency>
            <groupId>org.slf4j</groupId>
            <artifactId>jul-to-slf4j</artifactId>
        </dependency>

        <dependency>
            <groupId>cglib</groupId>
            <artifactId>cglib</artifactId>
            <version>2.2.2</version>
        </dependency>

    </dependencies>

    <build>
        <directory>target</directory>
        <outputDirectory>target/classes</outputDirectory>
        <finalName>${project.artifactId}-${project.version}</finalName>
        <testOutputDirectory>target/test-classes</testOutputDirectory>
        <resources>
            <resource>
                <directory>src/main/resources</directory>
                <filtering>true</filtering>
            </resource>
            <resource>
                <directory>..</directory>
                <targetPath>META-INF</targetPath>
                <includes>
                    <include>LICENSE</include>
                    <include>NOTICE</include>
                </includes>
            </resource>
        </resources>
        <testResources>
            <testResource>
                <directory>src/test/resources</directory>
                <filtering>true</filtering>
            </testResource>
        </testResources>

        <pluginManagement>
            <plugins>
                <!-- support for enforcement of maven & Java versions -->
                <plugin>
                    <inherited>true</inherited>
                    <groupId>org.apache.maven.plugins</groupId>
                    <artifactId>maven-enforcer-plugin</artifactId>
                    <version>3.0.0-M1</version>
                </plugin>
                <plugin>
                    <groupId>org.antlr</groupId>
                    <artifactId>antlr4-maven-plugin</artifactId>
                    <version>${antlr4.plugin.version}</version>
                    <configuration>
                        <listener>false</listener>
                        <visitor>true</visitor>
                    </configuration>
                    <executions>
                        <execution>
                            <goals>
                                <goal>antlr4</goal>
                            </goals>
                            <phase>generate-sources</phase>
                            <configuration>
                                <outputDirectory>src/main/java</outputDirectory>
                            </configuration>
                        </execution>
                    </executions>
                </plugin>
                <plugin>
                    <groupId>org.codehaus.mojo</groupId>
                    <artifactId>buildnumber-maven-plugin</artifactId>
                    <version>1.4</version>
                </plugin>

                <plugin>
                    <groupId>org.apache.maven.plugins</groupId>
                    <artifactId>maven-compiler-plugin</artifactId>
                    <version>${maven-compiler-plugin}</version>
                    <configuration>
                        <source>17</source>
                        <target>17</target>
                    </configuration>
                </plugin>

                <plugin>
                    <groupId>org.apache.maven.plugins</groupId>
                    <artifactId>maven-source-plugin</artifactId>
                    <version>2.4</version>
                </plugin>

                <plugin>
                    <groupId>org.apache.maven.plugins</groupId>
                    <artifactId>maven-javadoc-plugin</artifactId>
                    <version>2.8.1</version>
                </plugin>

                <plugin>
                    <groupId>com.github.eirslett</groupId>
                    <artifactId>frontend-maven-plugin</artifactId>
                    <version>1.4</version>
                </plugin>

                <plugin>
                    <groupId>org.apache.maven.plugins</groupId>
                    <artifactId>maven-surefire-plugin</artifactId>
                    <version>${surefire.version}</version>
                </plugin>

                <plugin>
                    <groupId>org.apache.maven.plugins</groupId>
                    <artifactId>maven-failsafe-plugin</artifactId>
                    <version>${failsafe.version}</version>
                </plugin>

                <plugin>
                    <groupId>org.apache.maven.plugins</groupId>
                    <artifactId>maven-deploy-plugin</artifactId>
                    <version>2.7</version>
                </plugin>

                <plugin>
                    <groupId>org.apache.maven.plugins</groupId>
                    <artifactId>maven-war-plugin</artifactId>
                    <version>${maven-war-plugin}</version>
                </plugin>

                <plugin>
                    <groupId>org.apache.rat</groupId>
                    <artifactId>apache-rat-plugin</artifactId>
                    <version>0.13</version>
                    <configuration>
                        <skip>true</skip>
                    </configuration>
                </plugin>

                <plugin>
                    <groupId>org.apache.maven.plugins</groupId>
                    <artifactId>maven-checkstyle-plugin</artifactId>
                    <version>2.9.1</version>
                </plugin>

                <plugin>
                    <groupId>org.apache.maven.plugins</groupId>
                    <artifactId>maven-site-plugin</artifactId>
                    <version>${maven-site-plugin.version}</version>
                </plugin>

                <plugin>
                    <groupId>org.codehaus.mojo</groupId>
                    <artifactId>findbugs-maven-plugin</artifactId>
                    <version>3.0.5</version>
                </plugin>

                <!-- Source code metrics: mvn javancss:report or mvn site -->
                <plugin>
                    <groupId>org.codehaus.mojo</groupId>
                    <artifactId>javancss-maven-plugin</artifactId>
                    <version>2.0</version>
                </plugin>

                <plugin>
                    <groupId>org.apache.maven.plugins</groupId>
                    <artifactId>maven-dependency-plugin</artifactId>
                    <version>3.1.0</version>
                </plugin>

                <plugin>
                    <groupId>org.apache.maven.plugins</groupId>
                    <artifactId>maven-resources-plugin</artifactId>
                    <version>2.7</version>
                    <configuration>
                        <encoding>UTF-8</encoding>
                        <nonFilteredFileExtensions>
                            <nonFilteredFileExtension>zip</nonFilteredFileExtension>
                            <nonFilteredFileExtension>json</nonFilteredFileExtension>
                        </nonFilteredFileExtensions>
                    </configuration>
                </plugin>

                <plugin>
                    <groupId>org.apache.maven.plugins</groupId>
                    <artifactId>maven-remote-resources-plugin</artifactId>
                    <version>1.5</version>
                    <configuration>
                        <excludeGroupIds>org.restlet.jee</excludeGroupIds>
                    </configuration>
                </plugin>

                <plugin>
                    <groupId>com.webcohesion.enunciate</groupId>
                    <artifactId>enunciate-maven-plugin</artifactId>
                    <version>${enunciate-maven-plugin.version}</version>
                    <executions>
                        <execution>
                            <goals>
                                <goal>docs</goal>
                            </goals>
                            <phase>package</phase>
                        </execution>
                    </executions>
                </plugin>
            </plugins>
        </pluginManagement>

        <plugins>
            <!-- enforcement of maven version 3.5.0 or above & Java 8 (151) or above -->
            <plugin>
                <groupId>org.apache.maven.plugins</groupId>
                <artifactId>maven-enforcer-plugin</artifactId>
                <executions>
                    <execution>
                        <id>enforce-versions</id>
                        <goals>
                            <goal>enforce</goal>
                        </goals>
                        <configuration>
                            <rules>
                                <requireMavenVersion>
                                    <version>[3.5.0,)</version>
                                    <message>** MAVEN VERSION ERROR ** Maven 3.5.0 or above is required. See https://maven.apache.org/install.html </message>
                                </requireMavenVersion>
                                <requireJavaVersion>
                                    <level>ERROR</level>
                                    <version>[1.8.0-151,)</version>
                                    <message>** JAVA VERSION ERROR ** Java 8 (Update 151) or above is required.</message>
                                </requireJavaVersion>
                                <requireJavaVersion>
                                    <level>WARN</level>
                                    <version>(,1.9]</version>
                                    <message>** JAVA VERSION WARNING ** Java 9 and above has not been tested with Atlas.</message>
                                </requireJavaVersion>
                            </rules>
                        </configuration>
                    </execution>
                </executions>
            </plugin>
            <plugin>
                <groupId>org.apache.maven.plugins</groupId>
                <artifactId>maven-source-plugin</artifactId>
                <executions>
                    <execution>
                        <id>attach-sources</id>
                        <phase>verify</phase>
                        <goals>
                            <goal>jar-no-fork</goal>
                            <goal>test-jar-no-fork</goal>
                        </goals>
                    </execution>
                </executions>
            </plugin>

            <plugin>
                <groupId>org.apache.felix</groupId>
                <artifactId>maven-bundle-plugin</artifactId>
                <version>2.5.4</version>
                <inherited>true</inherited>
                <extensions>true</extensions>
            </plugin>

            <plugin>
                <groupId>org.apache.maven.plugins</groupId>
                <artifactId>maven-surefire-plugin</artifactId>
                <version>${surefire.version}</version>
                <configuration>
                    <systemProperties>
                        <user.dir>${project.basedir}</user.dir>
                        <atlas.data>${project.build.directory}/data</atlas.data>
                        <atlas.log.dir>${project.build.directory}/logs</atlas.log.dir>
                        <atlas.log.file>application.log</atlas.log.file>
                        <logback.configurationFile>atlas-logback.xml</logback.configurationFile>
                        <embedded.solr.directory>${project.basedir}/target</embedded.solr.directory>
                    </systemProperties>
                    <skipTests>${skipTests}</skipTests>
                    <forkCount>${surefire.forkCount}</forkCount>
                    <reuseForks>false</reuseForks>
                    <redirectTestOutputToFile>true</redirectTestOutputToFile>
                    <argLine>-Djava.awt.headless=true -Dproject.version=${project.version}
                        -Dhadoop.tmp.dir="${project.build.directory}/tmp-hadoop-${user.name}"
                        -Xmx1024m -Djava.net.preferIPv4Stack=true ${atlas.surefire.options}
                    </argLine>
                    <skip>${skipUTs}</skip>
                </configuration>
                <dependencies>
                    <dependency>
                        <groupId>org.apache.maven.surefire</groupId>
                        <artifactId>surefire-testng</artifactId>
                        <version>${surefire.version}</version>
                    </dependency>
                </dependencies>
            </plugin>

            <plugin>
                <groupId>org.apache.maven.plugins</groupId>
                <artifactId>maven-failsafe-plugin</artifactId>
                <version>${failsafe.version}</version>
                <configuration>
                    <systemPropertyVariables>
                        <projectBaseDir>${projectBaseDir}</projectBaseDir>
                        <atlas.data>${project.build.directory}/data</atlas.data>
                        <atlas.log.dir>${project.build.directory}/logs</atlas.log.dir>
                        <atlas.log.file>application.log</atlas.log.file>
                        <logback.configurationFile>atlas-logback.xml</logback.configurationFile>
                        <embedded.solr.directory>${project.basedir}/target</embedded.solr.directory>
                    </systemPropertyVariables>
                    <redirectTestOutputToFile>true</redirectTestOutputToFile>
                    <argLine>-Djava.awt.headless=true -Dproject.version=${project.version}
                        -Dhadoop.tmp.dir="${project.build.directory}/tmp-hadoop-${user.name}"
                        -Xmx1024m ${atlas.surefire.options}
                    </argLine>
                    <skip>${skipITs}</skip>
                    <reuseForks>false</reuseForks>
                    <!-- Don't fork the IT until there's sandbox capability for IT env -->
                    <forkCount>0</forkCount>
                    <redirectTestOutputToFile>true</redirectTestOutputToFile>
                </configuration>
                <executions>
                    <execution>
                        <id>integration-test</id>
                        <goals>
                            <goal>integration-test</goal>
                        </goals>
                    </execution>
                    <execution>
                        <id>verify</id>
                        <goals>
                            <goal>verify</goal>
                        </goals>
                    </execution>
                </executions>
            </plugin>

            <!-- Run the application using "mvn jetty:run" -->
            <plugin>
                <groupId>org.eclipse.jetty</groupId>
                <artifactId>jetty-maven-plugin</artifactId>
                <version>${jetty.version}</version>
                <configuration>
                    <!-- Log to the console. -->
                    <requestLog implementation="org.eclipse.jetty.server.NCSARequestLog">
                        <!-- This doesn't do anything for Jetty, but is a workaround for a Maven bug
                             that prevents the requestLog from being set. -->
                        <append>true</append>
                    </requestLog>
                </configuration>
            </plugin>

            <plugin>
                <groupId>org.codehaus.mojo</groupId>
                <artifactId>buildnumber-maven-plugin</artifactId>
                <executions>
                    <execution>
                        <phase>validate</phase>
                        <goals>
                            <goal>create</goal>
                        </goals>
                    </execution>
                </executions>
                <configuration>
                    <revisionOnScmFailure>release</revisionOnScmFailure>
                    <doCheck>false</doCheck>
                    <doUpdate>false</doUpdate>
                </configuration>
            </plugin>

            <plugin>
                <groupId>org.apache.rat</groupId>
                <artifactId>apache-rat-plugin</artifactId>
                <configuration>
                    <useDefaultExcludes>true</useDefaultExcludes>
                    <useMavenDefaultExcludes>true</useMavenDefaultExcludes>
                    <useIdeaDefaultExcludes>true</useIdeaDefaultExcludes>
                    <useEclipseDefaultExcludes>true</useEclipseDefaultExcludes>
                    <excludeSubProjects>true</excludeSubProjects>
                    <excludes>
                        <exclude>**/antlr4/**</exclude>
                        <exclude>**/dependency-reduced-pom.xml</exclude>
                        <exclude>**/javax.script.ScriptEngineFactory</exclude>
                        <exclude>.reviewboardrc</exclude>
                        <exclude>3party-licenses/**</exclude>
                        <exclude>**/.cache</exclude>
                        <exclude>**/.cache-main</exclude>
                        <exclude>**/.cache-tests</exclude>
                        <exclude>**/.checkstyle</exclude>
                        <exclude>**/*.txt</exclude>
                        <exclude>**/*.json</exclude>
                        <exclude>.pc/**</exclude>
                        <exclude>debian/**</exclude>
                        <exclude>.svn/**</exclude>
                        <exclude>.git/**</exclude>
                        <exclude>.gitignore</exclude>
                        <exclude>**/.idea/**</exclude>
                        <exclude>**/*.twiki</exclude>
                        <exclude>**/*.md</exclude>
                        <exclude>**/*.iml</exclude>
                        <exclude>**/*.json</exclude>
                        <exclude>**/*.log</exclude>
                        <exclude>**/target/**</exclude>
                        <exclude>**/target*/**</exclude>
                        <exclude>**/build/**</exclude>
                        <exclude>**/*.patch</exclude>
                        <exclude>derby.log</exclude>
                        <exclude>**/logs/**</exclude>
                        <exclude>**/.classpath</exclude>
                        <exclude>**/.project</exclude>
                        <exclude>**/.settings/**</exclude>
                        <exclude>**/test-output/**</exclude>
                        <exclude>**/mock/**</exclude>
                        <exclude>**/data/**</exclude>
                        <exclude>**/maven-eclipse.xml</exclude>
                        <exclude>**/.externalToolBuilders/**</exclude>
                        <exclude>**/build.log</exclude>
                        <exclude>**/.bowerrc</exclude>
                        <exclude>*.json</exclude>
                        <exclude>**/overlays/**</exclude>
                        <exclude>dev-support/**</exclude>
                        <exclude>**/users-credentials.properties</exclude>
                        <exclude>**/public/css/animate.min.css</exclude>
                        <exclude>**/public/css/bootstrap-sidebar.css</exclude>
                        <exclude>**/public/js/external_lib/**</exclude>
                        <exclude>**/node_modules/**</exclude>
                        <!-- All the npm plugins are copied here, so exclude it -->
                        <exclude>**/public/js/libs/**</exclude>

                        <!-- atlas data directory creates when tests are run from IDE -->
                        <exclude>**/atlas.data/**</exclude>
                        <exclude>**/${sys:atlas.data}/**</exclude>
                        <exclude>**/policy-store.txt</exclude>
                        <exclude>**/*rebel*.xml</exclude>
                        <exclude>**/*rebel*.xml.bak</exclude>
                        <exclude>**/test/resources/**</exclude>

                        <!-- atlas doc directory -->
                        <exclude>**/docz-lib/**</exclude>
                        <exclude>**/.docz/**</exclude>
                        <exclude>**/*.svg</exclude>
                        
                    </excludes>
                </configuration>
                <executions>
                    <execution>
                        <id>rat-check</id>
                        <goals>
                            <goal>check</goal>
                        </goals>
                        <phase>validate</phase>
                    </execution>
                </executions>
            </plugin>

            <plugin>
                <groupId>org.apache.maven.plugins</groupId>
                <artifactId>maven-checkstyle-plugin</artifactId>
                <dependencies>
                    <dependency>
                        <groupId>org.apache.atlas</groupId>
                        <artifactId>atlas-buildtools</artifactId>
                        <version>${project.version}</version>
                    </dependency>
                </dependencies>
                <executions>
                    <execution>
                        <id>checkstyle-check</id>
                        <goals>
                            <goal>check</goal>
                        </goals>
                        <phase>verify</phase>
                        <configuration>
                            <skip>${skipCheck}</skip>
                            <consoleOutput>false</consoleOutput>
                            <includeTestSourceDirectory>true</includeTestSourceDirectory>
                            <suppressionsFileExpression>checkstyle.suppressions.file</suppressionsFileExpression>
                            <failOnViolation>${checkstyle.failOnViolation}</failOnViolation>
                        </configuration>
                    </execution>
                </executions>
            </plugin>

            <!--The findbugs-maven-plugin is outdated and does not officially support Java 17. To analyze code with a tool like FindBugs on Java 17, you should migrate to SpotBugs-->

            <!-- Source code metrics: mvn javancss:report or mvn site -->
            <plugin>
                <groupId>org.codehaus.mojo</groupId>
                <artifactId>javancss-maven-plugin</artifactId>
            </plugin>

            <plugin>
                <artifactId>maven-clean-plugin</artifactId>
                <configuration>
                    <filesets>
                        <fileset>
                            <directory>${basedir}</directory>
                            <includes>
                                <include>**/*.pyc</include>
                            </includes>
                            <followSymlinks>false</followSymlinks>
                        </fileset>
                    </filesets>
                </configuration>
            </plugin>

            <plugin>
                <artifactId>maven-site-plugin</artifactId>
                <configuration>
                    <skip>${skipSite}</skip>
                </configuration>
                <dependencies>
                    <dependency>
                        <groupId>org.apache.maven.doxia</groupId>
                        <artifactId>doxia-module-twiki</artifactId>
                        <version>${doxia.version}</version>
                    </dependency>
                    <dependency>
                        <groupId>org.apache.maven.doxia</groupId>
                        <artifactId>doxia-core</artifactId>
                        <version>${doxia.version}</version>
                    </dependency>
                </dependencies>
            </plugin>

            <plugin>
                <groupId>org.apache.maven.plugins</groupId>
                <artifactId>maven-javadoc-plugin</artifactId>
                <configuration>
                    <skip>${skipDocs}</skip>
                </configuration>
                <executions>
                    <execution>
                        <id>javadoc</id>
                        <goals>
                            <goal>javadoc</goal>
                            <goal>jar</goal>
                        </goals>
                        <phase>site</phase>
                        <configuration>
                            <aggregate>true</aggregate>
                        </configuration>
                    </execution>
                    <execution>
                        <id>aggregate</id>
                        <inherited>false</inherited>
                        <goals>
                            <goal>aggregate</goal>
                        </goals>
                    </execution>
                </executions>
            </plugin>

            <plugin>
                <groupId>org.apache.maven.plugins</groupId>
                <artifactId>maven-deploy-plugin</artifactId>
                <configuration>
                    <deployAtEnd>true</deployAtEnd>
                </configuration>
            </plugin>

            <plugin>
                <groupId>org.apache.maven.plugins</groupId>
                <artifactId>maven-assembly-plugin</artifactId>
                <configuration>
                    <skipAssembly>true</skipAssembly>
                </configuration>
            </plugin>
        </plugins>
    </build>
</project><|MERGE_RESOLUTION|>--- conflicted
+++ resolved
@@ -817,25 +817,6 @@
             </snapshots>
         </repository>
         <repository>
-<<<<<<< HEAD
-            <id>github</id>
-            <url>https://maven.pkg.github.com/atlanhq/atlan-janusgraph</url>
-            <snapshots>
-                <enabled>true</enabled>
-            </snapshots>
-            <releases>
-                <enabled>true</enabled>
-            </releases>
-=======
-            <id>hortonworks.repo</id>
-            <url>https://repo.hortonworks.com/content/repositories/releases</url>
-            <name>Hortonworks Repo</name>
-            <snapshots>
-                <enabled>false</enabled>
-            </snapshots>
->>>>>>> 605c43f1
-        </repository>
-        <repository>
             <id>apache.snapshots.repo</id>
             <url>https://repository.apache.org/content/groups/snapshots</url>
             <name>Apache Snapshots Repository</name>
