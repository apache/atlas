--- conflicted
+++ resolved
@@ -663,41 +663,6 @@
     </profiles>
 
     <properties>
-<<<<<<< HEAD
-        <!-- platform encoding override -->
-        <skipTests>false</skipTests>
-        <project.build.sourceEncoding>UTF-8</project.build.sourceEncoding>
-        <project.reporting.outputEncoding>UTF-8</project.reporting.outputEncoding>
-        <node-for-v2.version>v12.16.0</node-for-v2.version>
-        <npm-for-v2.version>6.13.7</npm-for-v2.version>
-        <slf4j.version>1.7.21</slf4j.version>
-        <jetty.version>9.3.14.v20161028</jetty.version>
-        <jetty.jsp.version>9.2.12.v20150709</jetty.jsp.version>
-        <jersey.version>1.19</jersey.version>
-        <jsr.version>1.1</jsr.version>
-
-        <janus.version>0.5.1</janus.version>
-        <tinkerpop.version>3.4.6</tinkerpop.version>
-        <lucene-solr.version>7.3.0</lucene-solr.version>
-
-        <hadoop.version>3.1.1</hadoop.version>
-        <hbase.version>2.0.2</hbase.version>
-        <solr.version>7.5.0</solr.version>
-        <hive.version>3.1.0</hive.version>
-        <kafka.version>2.3.1</kafka.version>
-        <kafka.scala.binary.version>2.11</kafka.scala.binary.version>
-        <calcite.version>1.16.0</calcite.version>
-        <zookeeper.version>3.4.6</zookeeper.version>
-        <falcon.version>0.8</falcon.version>
-        <sqoop.version>1.4.6.2.3.99.0-195</sqoop.version>
-        <storm.version>1.2.0</storm.version>
-        <curator.version>4.0.1</curator.version>
-        <elasticsearch.version>5.6.4</elasticsearch.version>
-
-        <json.version>3.2.11</json.version>
-        <log4j.version>1.2.17</log4j.version>
-=======
->>>>>>> 56d0093e
         <akka.version>2.3.7</akka.version>
         <antlr4.plugin.version>4.5</antlr4.plugin.version>
         <antlr4.version>4.7</antlr4.version>
@@ -754,7 +719,7 @@
         <jsr.version>1.1</jsr.version>
         <junit.version>4.13</junit.version>
         <kafka.scala.binary.version>2.11</kafka.scala.binary.version>
-        <kafka.version>2.0.0</kafka.version>
+        <kafka.version>2.4.1</kafka.version>
         <keycloak.version>6.0.1</keycloak.version>
         <log4j.version>1.2.17</log4j.version>
         <log4j2.version>2.13.3</log4j2.version>
