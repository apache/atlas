--- conflicted
+++ resolved
@@ -805,10 +805,7 @@
         <module>webapp</module>
 
         <module>plugin-classloader</module>
-<<<<<<< HEAD
-=======
-
->>>>>>> 4f6a5599
+
         <module>distro</module>
     </modules>
 
@@ -821,19 +818,6 @@
             </snapshots>
         </repository>
         <repository>
-<<<<<<< HEAD
-=======
-            <id>github</id>
-            <url>https://maven.pkg.github.com/atlanhq/atlan-janusgraph</url>
-            <snapshots>
-                <enabled>true</enabled>
-            </snapshots>
-            <releases>
-                <enabled>true</enabled>
-            </releases>
-        </repository>
-        <repository>
->>>>>>> 4f6a5599
             <id>apache.snapshots.repo</id>
             <url>https://repository.apache.org/content/groups/snapshots</url>
             <name>Apache Snapshots Repository</name>
