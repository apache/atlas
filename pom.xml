<?xml version="1.0" encoding="UTF-8"?>
<!--
  ~ Licensed to the Apache Software Foundation (ASF) under one
  ~ or more contributor license agreements.  See the NOTICE file
  ~ distributed with this work for additional information
  ~ regarding copyright ownership.  The ASF licenses this file
  ~ to you under the Apache License, Version 2.0 (the
  ~ "License"); you may not use this file except in compliance
  ~ with the License.  You may obtain a copy of the License at
  ~
  ~     http://www.apache.org/licenses/LICENSE-2.0
  ~
  ~ Unless required by applicable law or agreed to in writing, software
  ~ distributed under the License is distributed on an "AS IS" BASIS,
  ~ WITHOUT WARRANTIES OR CONDITIONS OF ANY KIND, either express or implied.
  ~ See the License for the specific language governing permissions and
  ~ limitations under the License.
  -->
<project xmlns="http://maven.apache.org/POM/4.0.0" xmlns:xsi="http://www.w3.org/2001/XMLSchema-instance" xsi:schemaLocation="http://maven.apache.org/POM/4.0.0 https://maven.apache.org/maven-v4_0_0.xsd">
    <modelVersion>4.0.0</modelVersion>

    <parent>
        <groupId>org.apache</groupId>
        <artifactId>apache</artifactId>
        <version>23</version>
    </parent>

    <groupId>org.apache.atlas</groupId>
    <artifactId>apache-atlas</artifactId>
    <version>3.0.0-SNAPSHOT</version>
    <packaging>pom</packaging>

    <name>apache-atlas</name>
    <description>Metadata Management and Data Governance Platform over Hadoop</description>

    <modules>
        <module>addons/couchbase-bridge</module>
        <module>addons/falcon-bridge</module>
        <module>addons/falcon-bridge-shim</module>
        <module>addons/hbase-bridge</module>
        <module>addons/hbase-bridge-shim</module>
        <module>addons/hbase-testing-util</module>

        <module>addons/hdfs-model</module>
        <module>addons/hive-bridge</module>
        <module>addons/hive-bridge-shim</module>
        <module>addons/impala-bridge</module>
        <module>addons/impala-bridge-shim</module>
        <module>addons/impala-hook-api</module>
        <module>addons/kafka-bridge</module>
        <module>addons/sqoop-bridge</module>
        <module>addons/sqoop-bridge-shim</module>
        <module>addons/storm-bridge</module>
        <module>addons/storm-bridge-shim</module>
        <module>atlas-examples</module>
        <module>authorization</module>
        <module>build-tools</module>
        <module>client</module>
        <module>common</module>
        <module>dashboard</module>
        <module>dashboardv2</module>
        <module>dashboardv3</module>

        <module>distro</module>
        <module>docs</module>
        <module>graphdb</module>

        <module>intg</module>
        <module>notification</module>
        <module>plugin-classloader</module>
        <module>repository</module>
        <module>server-api</module>
        <module>test-tools</module>
        <module>tools/atlas-index-repair</module>
        <module>tools/classification-updater</module>
        <module>tools/notification-analyzer</module>
        <module>webapp</module>
    </modules>

    <properties>
        <MaxPermGen>512m</MaxPermGen>
        <PermGen>64m</PermGen>
        <akka.version>2.3.7</akka.version>
        <antlr4.plugin.version>4.5</antlr4.plugin.version>
        <antlr4.version>4.7</antlr4.version>
        <aopalliance.version>1.0</aopalliance.version>
        <aspectj.runtime.version>1.8.7</aspectj.runtime.version>
        <atlas.surefire.options />
        <avro.version>1.7.5</avro.version>
        <calcite.version>1.16.0</calcite.version>
        <checkstyle.failOnViolation>false</checkstyle.failOnViolation>
        <checkstyle.plugin.version>3.1.0</checkstyle.plugin.version>
        <checkstyle.skip>true</checkstyle.skip>
        <checkstyle.version>8.29</checkstyle.version>
        <codehaus.woodstox.stax2-api.version>3.1.4</codehaus.woodstox.stax2-api.version>
        <commons-cli.version>1.4</commons-cli.version>
        <commons-codec.version>1.14</commons-codec.version>
        <commons-collections.version>3.2.2</commons-collections.version>
        <commons-collections4.version>4.4</commons-collections4.version>
        <commons-conf.version>1.10</commons-conf.version>
        <commons-conf2.version>2.10.1</commons-conf2.version>
        <commons-el.version>1.0</commons-el.version>
        <commons-io.version>2.17.0</commons-io.version>
        <commons-lang.version>2.6</commons-lang.version>
        <commons-logging.version>1.1.3</commons-logging.version>
        <commons-text.version>1.10.0</commons-text.version>
        <commons-validator.version>1.6</commons-validator.version>
        <curator.version>4.3.0</curator.version>
        <doxia.version>1.8</doxia.version>
        <dropwizard-metrics>3.2.2</dropwizard-metrics>
        <eclipse.jpa.version>2.7.15</eclipse.jpa.version>
        <elasticsearch.version>7.17.8</elasticsearch.version>
        <entity.repository.impl>org.apache.atlas.repository.audit.InMemoryEntityAuditRepository</entity.repository.impl>
        <enunciate-maven-plugin.version>2.13.2</enunciate-maven-plugin.version>
        <failsafe.version>2.18.1</failsafe.version>
        <falcon.version>0.8</falcon.version>
        <fastutil.version>6.5.16</fastutil.version>
        <graph.index.backend>solr</graph.index.backend>
        <graph.storage.backend>berkeleyje</graph.storage.backend>
        <gson.version>2.9.0</gson.version>
        <guava.version>25.1-jre</guava.version>
        <guice.version>4.1.0</guice.version>
        <hadoop.hdfs-client.version>${hadoop.version}</hadoop.hdfs-client.version>
        <hadoop.version>3.3.6</hadoop.version>
        <hbase.version>2.5.0</hbase.version>
        <hive.version>3.1.3</hive.version>
        <hppc.version>0.8.1</hppc.version>
        <httpcomponents-httpclient.version>4.5.13</httpcomponents-httpclient.version>
        <httpcomponents-httpcore.version>4.4.13</httpcomponents-httpcore.version>
        <ivy.version>2.5.2</ivy.version>
        <jackson.databind.version>2.12.7</jackson.databind.version>
        <jackson.version>2.12.7</jackson.version>
        <jacoco.version>0.8.13</jacoco.version>
        <janusgraph.cassandra.version>0.5.3</janusgraph.cassandra.version>
        <janusgraph.version>1.0.0</janusgraph.version>
        <java.version.required>1.8</java.version.required>
        <javac.source.version>1.8</javac.source.version>
        <javac.target.version>1.8</javac.target.version>
        <javax-inject.version>1</javax-inject.version>
        <javax.persistence.version>2.2.1</javax.persistence.version>
        <javax.servlet.version>3.1.0</javax.servlet.version>
        <jaxb.api.version>2.3.1</jaxb.api.version>
        <jersey-spring.version>1.19.4</jersey-spring.version>
        <jersey.version>1.19</jersey.version>
        <jettison.version>1.5.4</jettison.version>
        <jetty-maven-plugin.stopWait>10</jetty-maven-plugin.stopWait>
        <jetty.version>9.4.56.v20240826</jetty.version>
        <joda-time.version>2.10.6</joda-time.version>
        <json-simple.version>1.1.1</json-simple.version>
        <json.version>3.2.11</json.version>
        <jsr.version>1.1</jsr.version>
        <junit.version>4.13.2</junit.version>
        <kafka.scala.binary.version>2.12</kafka.scala.binary.version>
        <kafka.version>2.8.2</kafka.version>
        <keycloak.version>6.0.1</keycloak.version>
        <logback.version>1.3.15</logback.version>
        <lucene-solr.version>8.11.3</lucene-solr.version>
        <maven-plugin-sortpom.version>3.0.1</maven-plugin-sortpom.version>
        <maven-site-plugin.version>3.7</maven-site-plugin.version>
        <netty.version>4.1.118.Final</netty.version>
        <node-for-v1.version>v22.14.0</node-for-v1.version>
        <node-for-v2.version>v12.16.0</node-for-v2.version>
        <npm-for-v1.version>10.9.2</npm-for-v1.version>
        <npm-for-v2.version>6.13.7</npm-for-v2.version>
        <okio.version>3.4.0</okio.version>
        <opencsv.version>5.0</opencsv.version>
        <paranamer.version>2.7</paranamer.version>
<<<<<<< HEAD
        <poi-ooxml.version>5.2.2</poi-ooxml.version>
        <poi.version>5.2.2</poi.version>
        <postgresql.version>42.7.7</postgresql.version>
=======
        <poi-ooxml.version>5.4.0</poi-ooxml.version>
        <poi.version>5.4.0</poi.version>
>>>>>>> 0e3489b7
        <project.build.dashboard.gruntBuild>run build</project.build.dashboard.gruntBuild>
        <project.build.dashboardv2.gruntBuild>build-minify</project.build.dashboardv2.gruntBuild>
        <project.build.dashboardv3.gruntBuild>build-minify</project.build.dashboardv3.gruntBuild>
        <project.build.sourceEncoding>UTF-8</project.build.sourceEncoding>
        <project.reporting.outputEncoding>UTF-8</project.reporting.outputEncoding>
        <projectBaseDir>${project.basedir}</projectBaseDir>
        <protobuf-java.version>3.25.5</protobuf-java.version>
        <skipCheck>false</skipCheck>
        <skipDocs>true</skipDocs>
        <skipEnunciate>false</skipEnunciate>
        <skipITs>false</skipITs>
        <skipSite>true</skipSite>
        <skipTests>false</skipTests>
        <skipUTs>false</skipUTs>
        <slf4j.version>2.0.16</slf4j.version>
        <solr-test-framework.version>8.11.3</solr-test-framework.version>
        <solr.version>8.11.3</solr.version>
        <spray.version>1.3.1</spray.version>
        <spring-ldap-core.version>2.4.4</spring-ldap-core.version>
        <spring.security.version>5.8.15</spring.security.version>
        <spring.version>5.3.39</spring.version>
        <sqoop.classifier>hadoop260</sqoop.classifier>
        <sqoop.version>1.4.7</sqoop.version>
        <storm.version>2.4.0</storm.version>
        <surefire.forkCount>2C</surefire.forkCount>
        <surefire.version>3.0.0-M5</surefire.version>
        <testng.version>7.0.0</testng.version>
        <tinkerpop.version>3.7.0</tinkerpop.version>
        <woodstox-core.version>5.0.3</woodstox-core.version>
        <zookeeper.version>3.9.2</zookeeper.version>
    </properties>

    <dependencyManagement>
        <dependencies>

            <dependency>
                <groupId>io.netty</groupId>
                <artifactId>netty-bom</artifactId>
                <version>${netty.version}</version>
                <type>pom</type>
                <scope>import</scope>
            </dependency>

            <dependency>
                <groupId>org.springframework</groupId>
                <artifactId>spring-framework-bom</artifactId>
                <version>${spring.version}</version>
                <type>pom</type>
                <scope>import</scope>
            </dependency>

            <dependency>
                <groupId>org.springframework.security</groupId>
                <artifactId>spring-security-bom</artifactId>
                <version>${spring.security.version}</version>
                <type>pom</type>
                <scope>import</scope>
            </dependency>

            <dependency>
                <groupId>ch.qos.logback</groupId>
                <artifactId>logback-classic</artifactId>
                <version>${logback.version}</version>
            </dependency>

            <dependency>
                <groupId>ch.qos.logback</groupId>
                <artifactId>logback-core</artifactId>
                <version>${logback.version}</version>
            </dependency>

            <dependency>
                <groupId>com.google.guava</groupId>
                <artifactId>guava</artifactId>
                <version>${guava.version}</version>
            </dependency>

            <dependency>
                <groupId>com.google.protobuf</groupId>
                <artifactId>protobuf-java</artifactId>
                <version>${protobuf-java.version}</version>
            </dependency>

            <dependency>
                <groupId>com.googlecode.json-simple</groupId>
                <artifactId>json-simple</artifactId>
                <version>1.1.1</version>
                <exclusions>
                    <exclusion>
                        <groupId>junit</groupId>
                        <artifactId>junit</artifactId>
                    </exclusion>
                </exclusions>
            </dependency>

            <dependency>
                <groupId>com.squareup.okio</groupId>
                <artifactId>okio</artifactId>
                <version>${okio.version}</version>
            </dependency>

            <!-- Jersey -->
            <dependency>
                <groupId>com.sun.jersey</groupId>
                <artifactId>jersey-client</artifactId>
                <version>${jersey.version}</version>
            </dependency>

            <dependency>
                <groupId>com.sun.jersey</groupId>
                <artifactId>jersey-core</artifactId>
                <version>${jersey.version}</version>
            </dependency>

            <dependency>
                <groupId>com.sun.jersey</groupId>
                <artifactId>jersey-server</artifactId>
                <version>${jersey.version}</version>
            </dependency>

            <dependency>
                <groupId>com.sun.jersey</groupId>
                <artifactId>jersey-servlet</artifactId>
                <version>${jersey.version}</version>
            </dependency>

            <dependency>
                <groupId>com.sun.jersey.contribs</groupId>
                <artifactId>jersey-multipart</artifactId>
                <version>${jersey.version}</version>
            </dependency>

            <!-- Jersey + Spring -->
            <dependency>
                <groupId>com.sun.jersey.contribs</groupId>
                <artifactId>jersey-spring</artifactId>
                <version>${jersey-spring.version}</version>
                <exclusions>
                    <exclusion>
                        <groupId>org.springframework</groupId>
                        <artifactId>spring</artifactId>
                    </exclusion>
                    <exclusion>
                        <groupId>org.springframework</groupId>
                        <artifactId>spring-beans</artifactId>
                    </exclusion>
                    <exclusion>
                        <groupId>org.springframework</groupId>
                        <artifactId>spring-context</artifactId>
                    </exclusion>
                    <exclusion>
                        <groupId>org.springframework</groupId>
                        <artifactId>spring-core</artifactId>
                    </exclusion>
                    <exclusion>
                        <groupId>org.springframework</groupId>
                        <artifactId>spring-web</artifactId>
                    </exclusion>
                </exclusions>
            </dependency>

            <!-- API documentation  -->
            <dependency>
                <groupId>com.webcohesion.enunciate</groupId>
                <artifactId>enunciate-core-annotations</artifactId>
                <version>${enunciate-maven-plugin.version}</version>
            </dependency>

            <dependency>
                <groupId>commons-cli</groupId>
                <artifactId>commons-cli</artifactId>
                <version>${commons-cli.version}</version>
            </dependency>

            <dependency>
                <groupId>commons-collections</groupId>
                <artifactId>commons-collections</artifactId>
                <version>${commons-collections.version}</version>
            </dependency>

            <!-- commons -->
            <dependency>
                <groupId>commons-configuration</groupId>
                <artifactId>commons-configuration</artifactId>
                <version>${commons-conf.version}</version>
            </dependency>

            <dependency>
                <groupId>commons-el</groupId>
                <artifactId>commons-el</artifactId>
                <version>${commons-el.version}</version>
            </dependency>

            <dependency>
                <groupId>commons-io</groupId>
                <artifactId>commons-io</artifactId>
                <version>${commons-io.version}</version>
            </dependency>

            <dependency>
                <groupId>commons-lang</groupId>
                <artifactId>commons-lang</artifactId>
                <version>${commons-lang.version}</version>
            </dependency>

            <!--Javax inject-->
            <dependency>
                <groupId>javax.inject</groupId>
                <artifactId>javax.inject</artifactId>
                <version>${javax-inject.version}</version>
            </dependency>

            <dependency>
                <groupId>javax.servlet</groupId>
                <artifactId>javax.servlet-api</artifactId>
                <version>${javax.servlet.version}</version>
            </dependency>

            <dependency>
                <groupId>javax.servlet.jsp</groupId>
                <artifactId>jsp-api</artifactId>
                <version>2.1</version>
            </dependency>

            <dependency>
                <groupId>javax.xml.bind</groupId>
                <artifactId>jaxb-api</artifactId>
                <version>${jaxb.api.version}</version>
            </dependency>

            <dependency>
                <groupId>joda-time</groupId>
                <artifactId>joda-time</artifactId>
                <version>${joda-time.version}</version>
            </dependency>

            <dependency>
                <groupId>net.sourceforge.findbugs</groupId>
                <artifactId>annotations</artifactId>
                <version>1.3.2</version>
            </dependency>
            <dependency>
                <groupId>org.antlr</groupId>
                <artifactId>antlr4-runtime</artifactId>
                <version>${antlr4.version}</version>
            </dependency>

            <dependency>
                <groupId>org.apache.atlas</groupId>
                <artifactId>atlas-buildtools</artifactId>
                <version>${project.version}</version>
            </dependency>

            <dependency>
                <groupId>org.apache.atlas</groupId>
                <artifactId>atlas-client</artifactId>
                <version>${project.version}</version>
                <type>pom</type>
            </dependency>

            <dependency>
                <groupId>org.apache.atlas</groupId>
                <artifactId>atlas-client-v1</artifactId>
                <version>${project.version}</version>
            </dependency>

            <dependency>
                <groupId>org.apache.atlas</groupId>
                <artifactId>atlas-client-v2</artifactId>
                <version>${project.version}</version>
            </dependency>

            <dependency>
                <groupId>org.apache.atlas</groupId>
                <artifactId>atlas-common</artifactId>
                <version>${project.version}</version>
            </dependency>

            <dependency>
                <groupId>org.apache.atlas</groupId>
                <artifactId>atlas-dashboard</artifactId>
                <version>${project.version}</version>
                <type>war</type>
            </dependency>

            <dependency>
                <groupId>org.apache.atlas</groupId>
                <artifactId>atlas-dashboardv2</artifactId>
                <version>${project.version}</version>
                <type>war</type>
            </dependency>

            <dependency>
                <groupId>org.apache.atlas</groupId>
                <artifactId>atlas-dashboardv3</artifactId>
                <version>${project.version}</version>
                <type>war</type>
            </dependency>

            <dependency>
                <groupId>org.apache.atlas</groupId>
                <artifactId>atlas-graphdb-api</artifactId>
                <version>${project.version}</version>
            </dependency>

            <dependency>
                <groupId>org.apache.atlas</groupId>
                <artifactId>atlas-graphdb-impls</artifactId>
                <version>${project.version}</version>
                <type>pom</type>
            </dependency>

            <!--  atlas modules -->
            <dependency>
                <groupId>org.apache.atlas</groupId>
                <artifactId>atlas-intg</artifactId>
                <version>${project.version}</version>
            </dependency>

            <dependency>
                <groupId>org.apache.atlas</groupId>
                <artifactId>atlas-notification</artifactId>
                <version>${project.version}</version>
            </dependency>

            <dependency>
                <groupId>org.apache.atlas</groupId>
                <artifactId>atlas-plugin-classloader</artifactId>
                <version>${project.version}</version>
            </dependency>

            <dependency>
                <groupId>org.apache.atlas</groupId>
                <artifactId>atlas-repository</artifactId>
                <version>${project.version}</version>
            </dependency>

            <dependency>
                <groupId>org.apache.atlas</groupId>
                <artifactId>atlas-server-api</artifactId>
                <version>${project.version}</version>
            </dependency>

            <dependency>
                <groupId>org.apache.atlas</groupId>
                <artifactId>atlas-webapp</artifactId>
                <version>${project.version}</version>
                <type>war</type>
            </dependency>

            <dependency>
                <groupId>org.apache.atlas</groupId>
                <artifactId>couchbase-bridge</artifactId>
                <version>${project.version}</version>
            </dependency>

            <dependency>
                <groupId>org.apache.atlas</groupId>
                <artifactId>falcon-bridge</artifactId>
                <version>${project.version}</version>
            </dependency>

            <dependency>
                <groupId>org.apache.atlas</groupId>
                <artifactId>falcon-bridge-shim</artifactId>
                <version>${project.version}</version>
            </dependency>

            <dependency>
                <groupId>org.apache.atlas</groupId>
                <artifactId>hbase-bridge</artifactId>
                <version>${project.version}</version>
            </dependency>

            <dependency>
                <groupId>org.apache.atlas</groupId>
                <artifactId>hbase-bridge-shim</artifactId>
                <version>${project.version}</version>
            </dependency>

            <dependency>
                <groupId>org.apache.atlas</groupId>
                <artifactId>hive-bridge</artifactId>
                <version>${project.version}</version>
            </dependency>

            <dependency>
                <groupId>org.apache.atlas</groupId>
                <artifactId>hive-bridge-shim</artifactId>
                <version>${project.version}</version>
            </dependency>

            <dependency>
                <groupId>org.apache.atlas</groupId>
                <artifactId>impala-bridge</artifactId>
                <version>${project.version}</version>
            </dependency>

            <dependency>
                <groupId>org.apache.atlas</groupId>
                <artifactId>impala-bridge-shim</artifactId>
                <version>${project.version}</version>
            </dependency>

            <dependency>
                <groupId>org.apache.atlas</groupId>
                <artifactId>impala-hook-api</artifactId>
                <version>${project.version}</version>
            </dependency>

            <dependency>
                <groupId>org.apache.atlas</groupId>
                <artifactId>kafka-bridge</artifactId>
                <version>${project.version}</version>
            </dependency>

            <dependency>
                <groupId>org.apache.atlas</groupId>
                <artifactId>sqoop-bridge</artifactId>
                <version>${project.version}</version>
            </dependency>

            <dependency>
                <groupId>org.apache.atlas</groupId>
                <artifactId>sqoop-bridge-shim</artifactId>
                <version>${project.version}</version>
            </dependency>

            <dependency>
                <groupId>org.apache.atlas</groupId>
                <artifactId>storm-bridge</artifactId>
                <version>${project.version}</version>
            </dependency>

            <dependency>
                <groupId>org.apache.atlas</groupId>
                <artifactId>storm-bridge-shim</artifactId>
                <version>${project.version}</version>
            </dependency>

            <dependency>
                <groupId>org.apache.commons</groupId>
                <artifactId>commons-collections4</artifactId>
                <version>${commons-collections4.version}</version>
            </dependency>

            <dependency>
                <groupId>org.apache.commons</groupId>
                <artifactId>commons-lang3</artifactId>
                <version>3.4</version>
            </dependency>

            <dependency>
                <groupId>org.apache.curator</groupId>
                <artifactId>curator-client</artifactId>
                <version>${curator.version}</version>
            </dependency>

            <!-- Zookeeper, curator -->
            <dependency>
                <groupId>org.apache.curator</groupId>
                <artifactId>curator-framework</artifactId>
                <version>${curator.version}</version>
            </dependency>

            <dependency>
                <groupId>org.apache.curator</groupId>
                <artifactId>curator-recipes</artifactId>
                <version>${curator.version}</version>
            </dependency>

            <dependency>
                <groupId>org.apache.hadoop</groupId>
                <artifactId>hadoop-annotations</artifactId>
                <version>${hadoop.version}</version>
            </dependency>

            <dependency>
                <groupId>org.apache.hadoop</groupId>
                <artifactId>hadoop-auth</artifactId>
                <version>${hadoop.version}</version>
            </dependency>

            <dependency>
                <groupId>org.apache.hadoop</groupId>
                <artifactId>hadoop-client</artifactId>
                <version>${hadoop.version}</version>
                <exclusions>
                    <exclusion>
                        <groupId>org.mortbay.jetty</groupId>
                        <artifactId>*</artifactId>
                    </exclusion>
                </exclusions>
            </dependency>

            <!-- hadoop -->
            <dependency>
                <groupId>org.apache.hadoop</groupId>
                <artifactId>hadoop-common</artifactId>
                <version>${hadoop.version}</version>
                <exclusions>
                    <exclusion>
                        <groupId>com.fasterxml.jackson.core</groupId>
                        <artifactId>*</artifactId>
                    </exclusion>
                    <exclusion>
                        <groupId>com.google.guava</groupId>
                        <artifactId>guava</artifactId>
                    </exclusion>
                    <exclusion>
                        <groupId>commons-httpclient</groupId>
                        <artifactId>*</artifactId>
                    </exclusion>
                    <exclusion>
                        <groupId>javax.servlet</groupId>
                        <artifactId>*</artifactId>
                    </exclusion>
                    <exclusion>
                        <groupId>junit</groupId>
                        <artifactId>junit</artifactId>
                    </exclusion>
                    <exclusion>
                        <groupId>org.apache.commons</groupId>
                        <artifactId>commons-configuration2</artifactId>
                    </exclusion>
                    <exclusion>
                        <groupId>org.apache.commons</groupId>
                        <artifactId>commons-text</artifactId>
                    </exclusion>
                    <exclusion>
                        <groupId>org.codehaus.jackson</groupId>
                        <artifactId>*</artifactId>
                    </exclusion>
                    <exclusion>
                        <groupId>org.htrace</groupId>
                        <artifactId>*</artifactId>
                    </exclusion>
                    <exclusion>
                        <groupId>org.mortbay.jetty</groupId>
                        <artifactId>*</artifactId>
                    </exclusion>
                    <exclusion>
                        <groupId>org.slf4j</groupId>
                        <artifactId>slf4j-reload4j</artifactId>
                    </exclusion>
                    <exclusion>
                        <groupId>tomcat</groupId>
                        <artifactId>*</artifactId>
                    </exclusion>
                </exclusions>
            </dependency>

            <dependency>
                <groupId>org.apache.hadoop</groupId>
                <artifactId>hadoop-hdfs</artifactId>
                <version>${hadoop.version}</version>
                <exclusions>
                    <exclusion>
                        <groupId>com.google.guava</groupId>
                        <artifactId>guava</artifactId>
                    </exclusion>
                    <exclusion>
                        <groupId>javax.servlet</groupId>
                        <artifactId>*</artifactId>
                    </exclusion>
                    <exclusion>
                        <groupId>org.codehaus.jackson</groupId>
                        <artifactId>*</artifactId>
                    </exclusion>
                    <exclusion>
                        <groupId>org.mortbay.jetty</groupId>
                        <artifactId>*</artifactId>
                    </exclusion>
                    <exclusion>
                        <groupId>tomcat</groupId>
                        <artifactId>*</artifactId>
                    </exclusion>
                </exclusions>
            </dependency>

            <dependency>
                <groupId>org.apache.hbase</groupId>
                <artifactId>hbase-client</artifactId>
                <version>${hbase.version}</version>
                <exclusions>
                    <exclusion>
                        <groupId>asm</groupId>
                        <artifactId>asm</artifactId>
                    </exclusion>
                    <exclusion>
                        <groupId>junit</groupId>
                        <artifactId>junit</artifactId>
                    </exclusion>
                    <exclusion>
                        <groupId>org.apache.avro</groupId>
                        <artifactId>avro</artifactId>
                    </exclusion>
                    <exclusion>
                        <groupId>org.apache.hadoop</groupId>
                        <artifactId>*</artifactId>
                    </exclusion>
                    <exclusion>
                        <groupId>org.codehaus.jackson</groupId>
                        <artifactId>*</artifactId>
                    </exclusion>
                    <exclusion>
                        <groupId>org.jruby</groupId>
                        <artifactId>jruby-complete</artifactId>
                    </exclusion>
                    <exclusion>
                        <groupId>org.mortbay.jetty</groupId>
                        <artifactId>*</artifactId>
                    </exclusion>
                </exclusions>
            </dependency>

            <dependency>
                <groupId>org.apache.hbase</groupId>
                <artifactId>hbase-server</artifactId>
                <version>${hbase.version}</version>
                <classifier>tests</classifier>
                <exclusions>
                    <exclusion>
                        <groupId>junit</groupId>
                        <artifactId>junit</artifactId>
                    </exclusion>
                </exclusions>
            </dependency>

            <!-- supports simple auth handler -->
            <dependency>
                <groupId>org.apache.httpcomponents</groupId>
                <artifactId>httpclient</artifactId>
                <version>${httpcomponents-httpclient.version}</version>
            </dependency>

            <dependency>
                <groupId>org.apache.httpcomponents</groupId>
                <artifactId>httpcore</artifactId>
                <version>${httpcomponents-httpcore.version}</version>
            </dependency>

            <dependency>
                <groupId>org.apache.httpcomponents</groupId>
                <artifactId>httpmime</artifactId>
                <version>4.4.1</version>
            </dependency>

            <dependency>
                <groupId>org.apache.ivy</groupId>
                <artifactId>ivy</artifactId>
                <version>${ivy.version}</version>
            </dependency>

            <!-- kafka -->
            <dependency>
                <groupId>org.apache.kafka</groupId>
                <artifactId>kafka-clients</artifactId>
                <version>${kafka.version}</version>
            </dependency>

            <dependency>
                <groupId>org.apache.kafka</groupId>
                <artifactId>kafka_${kafka.scala.binary.version}</artifactId>
                <version>${kafka.version}</version>
                <exclusions>
                    <exclusion>
                        <groupId>junit</groupId>
                        <artifactId>junit</artifactId>
                    </exclusion>
                </exclusions>
            </dependency>

            <dependency>
                <groupId>org.apache.zookeeper</groupId>
                <artifactId>zookeeper</artifactId>
                <version>${zookeeper.version}</version>
            </dependency>

            <!-- JSON -->
            <dependency>
                <groupId>org.codehaus.jettison</groupId>
                <artifactId>jettison</artifactId>
                <version>${jettison.version}</version>
            </dependency>

            <dependency>
                <groupId>org.eclipse.jetty</groupId>
                <artifactId>jetty-http</artifactId>
                <version>${jetty.version}</version>
            </dependency>

            <dependency>
                <groupId>org.eclipse.jetty</groupId>
                <artifactId>jetty-io</artifactId>
                <version>${jetty.version}</version>
            </dependency>

            <dependency>
                <groupId>org.eclipse.jetty</groupId>
                <artifactId>jetty-security</artifactId>
                <version>${jetty.version}</version>
            </dependency>

            <!-- Jetty -->
            <dependency>
                <groupId>org.eclipse.jetty</groupId>
                <artifactId>jetty-server</artifactId>
                <version>${jetty.version}</version>
            </dependency>

            <dependency>
                <groupId>org.eclipse.jetty</groupId>
                <artifactId>jetty-servlet</artifactId>
                <version>${jetty.version}</version>
            </dependency>

            <dependency>
                <groupId>org.eclipse.jetty</groupId>
                <artifactId>jetty-util</artifactId>
                <version>${jetty.version}</version>
            </dependency>

            <dependency>
                <groupId>org.eclipse.jetty</groupId>
                <artifactId>jetty-util-ajax</artifactId>
                <version>${jetty.version}</version>
            </dependency>

            <dependency>
                <groupId>org.eclipse.jetty</groupId>
                <artifactId>jetty-webapp</artifactId>
                <version>${jetty.version}</version>
            </dependency>

            <dependency>
                <groupId>org.glassfish</groupId>
                <artifactId>javax.el</artifactId>
                <version>3.0.0</version>
            </dependency>

            <dependency>
                <groupId>org.jacoco</groupId>
                <artifactId>jacoco-maven-plugin</artifactId>
                <version>${jacoco.version}</version>
            </dependency>

            <dependency>
                <groupId>org.slf4j</groupId>
                <artifactId>jul-to-slf4j</artifactId>
                <version>${slf4j.version}</version>
            </dependency>

            <dependency>
                <groupId>org.slf4j</groupId>
                <artifactId>log4j-over-slf4j</artifactId>
                <version>${slf4j.version}</version>
            </dependency>

            <!-- Logging -->
            <dependency>
                <groupId>org.slf4j</groupId>
                <artifactId>slf4j-api</artifactId>
                <version>${slf4j.version}</version>
            </dependency>

            <dependency>
                <groupId>org.slf4j</groupId>
                <artifactId>slf4j-log4j12</artifactId>
                <version>${slf4j.version}</version>
            </dependency>

            <!-- Fix for cassandra-all tranitive dependency CVE-2017-18640 : https://nvd.nist.gov/vuln/detail/CVE-2017-18640 -->
            <dependency>
                <groupId>org.yaml</groupId>
                <artifactId>snakeyaml</artifactId>
                <version>1.33</version>
            </dependency>

            <dependency>
                <groupId>org.apache.hbase</groupId>
                <artifactId>hbase-server</artifactId>
                <version>${hbase.version}</version>
                <scope>provided</scope>
                <exclusions>
                    <exclusion>
                        <groupId>junit</groupId>
                        <artifactId>junit</artifactId>
                    </exclusion>
                    <exclusion>
                        <groupId>org.mortbay.jetty</groupId>
                        <artifactId>*</artifactId>
                    </exclusion>
                    <exclusion>
                        <groupId>tomcat</groupId>
                        <artifactId>*</artifactId>
                    </exclusion>
                </exclusions>
            </dependency>

            <dependency>
                <groupId>org.apache.atlas</groupId>
                <artifactId>atlas-graphdb-common</artifactId>
                <version>${project.version}</version>
                <classifier>tests</classifier>
                <scope>test</scope>
            </dependency>

            <dependency>
                <groupId>org.apache.atlas</groupId>
                <artifactId>atlas-intg</artifactId>
                <version>${project.version}</version>
                <classifier>tests</classifier>
                <scope>test</scope>
            </dependency>

            <dependency>
                <groupId>org.apache.atlas</groupId>
                <artifactId>atlas-repository</artifactId>
                <version>${project.version}</version>
                <classifier>tests</classifier>
                <scope>test</scope>
            </dependency>

            <dependency>
                <groupId>org.apache.hadoop</groupId>
                <artifactId>hadoop-minikdc</artifactId>
                <version>${hadoop.version}</version>
                <scope>test</scope>
                <exclusions>
                    <exclusion>
                        <groupId>junit</groupId>
                        <artifactId>junit</artifactId>
                    </exclusion>
                </exclusions>
            </dependency>

            <dependency>
                <groupId>org.easymock</groupId>
                <artifactId>easymock</artifactId>
                <version>3.4</version>
                <scope>test</scope>
            </dependency>

            <dependency>
                <groupId>org.mockito</groupId>
                <artifactId>mockito-all</artifactId>
                <version>1.8.5</version>
                <scope>test</scope>
            </dependency>

            <!-- utilities -->
            <dependency>
                <groupId>org.skyscreamer</groupId>
                <artifactId>jsonassert</artifactId>
                <version>1.2.0</version>
                <scope>test</scope>
            </dependency>

            <!--Test dependencies-->

            <dependency>
                <groupId>org.testng</groupId>
                <artifactId>testng</artifactId>
                <version>${testng.version}</version>
                <scope>test</scope>
            </dependency>
        </dependencies>
    </dependencyManagement>

    <dependencies>

        <dependency>
            <groupId>cglib</groupId>
            <artifactId>cglib</artifactId>
            <version>2.2.2</version>
        </dependency>

        <dependency>
            <groupId>org.slf4j</groupId>
            <artifactId>jul-to-slf4j</artifactId>
        </dependency>

        <dependency>
            <groupId>org.slf4j</groupId>
            <artifactId>slf4j-api</artifactId>
        </dependency>

    </dependencies>

    <build>
        <directory>target</directory>
        <finalName>${project.artifactId}-${project.version}</finalName>
        <outputDirectory>target/classes</outputDirectory>
        <testOutputDirectory>target/test-classes</testOutputDirectory>
        <resources>
            <resource>
                <filtering>true</filtering>
                <directory>src/main/resources</directory>
            </resource>
            <resource>
                <targetPath>META-INF</targetPath>
                <directory>..</directory>
                <includes>
                    <include>LICENSE</include>
                    <include>NOTICE</include>
                </includes>
            </resource>
        </resources>
        <testResources>
            <testResource>
                <filtering>true</filtering>
                <directory>src/test/resources</directory>
            </testResource>
        </testResources>

        <pluginManagement>
            <plugins>
                <plugin>
                    <groupId>com.github.ekryd.sortpom</groupId>
                    <artifactId>sortpom-maven-plugin</artifactId>
                    <version>${maven-plugin-sortpom.version}</version>
                </plugin>
                <!-- support for enforcement of maven & Java versions -->
                <plugin>
                    <groupId>org.apache.maven.plugins</groupId>
                    <artifactId>maven-enforcer-plugin</artifactId>
                    <version>3.0.0-M1</version>
                    <inherited>true</inherited>
                </plugin>
                <plugin>
                    <groupId>org.antlr</groupId>
                    <artifactId>antlr4-maven-plugin</artifactId>
                    <version>${antlr4.plugin.version}</version>
                    <configuration>
                        <listener>false</listener>
                        <visitor>true</visitor>
                    </configuration>
                    <executions>
                        <execution>
                            <goals>
                                <goal>antlr4</goal>
                            </goals>
                            <phase>generate-sources</phase>
                            <configuration>
                                <outputDirectory>src/main/java</outputDirectory>
                            </configuration>
                        </execution>
                    </executions>
                </plugin>
                <plugin>
                    <groupId>org.codehaus.mojo</groupId>
                    <artifactId>buildnumber-maven-plugin</artifactId>
                    <version>1.4</version>
                </plugin>

                <plugin>
                    <groupId>org.apache.maven.plugins</groupId>
                    <artifactId>maven-compiler-plugin</artifactId>
                    <version>3.7.0</version>
                    <configuration>
                        <source>1.8</source>
                        <target>1.8</target>
                    </configuration>
                </plugin>

                <plugin>
                    <groupId>org.apache.maven.plugins</groupId>
                    <artifactId>maven-source-plugin</artifactId>
                    <version>2.4</version>
                </plugin>

                <plugin>
                    <groupId>org.apache.maven.plugins</groupId>
                    <artifactId>maven-javadoc-plugin</artifactId>
                    <version>2.8.1</version>
                </plugin>

                <plugin>
                    <groupId>com.github.eirslett</groupId>
                    <artifactId>frontend-maven-plugin</artifactId>
                    <version>1.12.1</version>
                </plugin>

                <plugin>
                    <groupId>org.apache.maven.plugins</groupId>
                    <artifactId>maven-surefire-plugin</artifactId>
                    <version>${surefire.version}</version>
                </plugin>

                <plugin>
                    <groupId>org.apache.maven.plugins</groupId>
                    <artifactId>maven-failsafe-plugin</artifactId>
                    <version>${failsafe.version}</version>
                </plugin>

                <plugin>
                    <groupId>org.apache.maven.plugins</groupId>
                    <artifactId>maven-deploy-plugin</artifactId>
                    <version>2.7</version>
                </plugin>

                <plugin>
                    <groupId>org.apache.maven.plugins</groupId>
                    <artifactId>maven-war-plugin</artifactId>
                    <version>3.4.0</version>
                </plugin>

                <plugin>
                    <groupId>org.apache.rat</groupId>
                    <artifactId>apache-rat-plugin</artifactId>
                    <version>0.13</version>
                </plugin>

                <plugin>
                    <groupId>org.apache.maven.plugins</groupId>
                    <artifactId>maven-site-plugin</artifactId>
                    <version>${maven-site-plugin.version}</version>
                </plugin>

                <plugin>
                    <groupId>org.codehaus.mojo</groupId>
                    <artifactId>findbugs-maven-plugin</artifactId>
                    <version>3.0.5</version>
                </plugin>

                <!-- Source code metrics: mvn javancss:report or mvn site -->
                <plugin>
                    <groupId>org.codehaus.mojo</groupId>
                    <artifactId>javancss-maven-plugin</artifactId>
                    <version>2.0</version>
                </plugin>

                <plugin>
                    <groupId>org.apache.maven.plugins</groupId>
                    <artifactId>maven-dependency-plugin</artifactId>
                    <version>3.1.0</version>
                </plugin>

                <plugin>
                    <groupId>org.apache.maven.plugins</groupId>
                    <artifactId>maven-resources-plugin</artifactId>
                    <version>2.7</version>
                    <configuration>
                        <encoding>UTF-8</encoding>
                        <nonFilteredFileExtensions>
                            <nonFilteredFileExtension>zip</nonFilteredFileExtension>
                            <nonFilteredFileExtension>json</nonFilteredFileExtension>
                        </nonFilteredFileExtensions>
                    </configuration>
                </plugin>

                <plugin>
                    <groupId>org.apache.maven.plugins</groupId>
                    <artifactId>maven-remote-resources-plugin</artifactId>
                    <version>1.5</version>
                    <configuration>
                        <excludeGroupIds>org.restlet.jee</excludeGroupIds>
                    </configuration>
                </plugin>

                <plugin>
                    <groupId>com.webcohesion.enunciate</groupId>
                    <artifactId>enunciate-maven-plugin</artifactId>
                    <version>${enunciate-maven-plugin.version}</version>
                    <executions>
                        <execution>
                            <goals>
                                <goal>docs</goal>
                            </goals>
                            <phase>package</phase>
                        </execution>
                    </executions>
                </plugin>
            </plugins>
        </pluginManagement>

        <plugins>
            <plugin>
                <groupId>com.github.ekryd.sortpom</groupId>
                <artifactId>sortpom-maven-plugin</artifactId>
                <version>${maven-plugin-sortpom.version}</version>
                <configuration>
                    <encoding>${project.build.sourceEncoding}</encoding>
                    <expandEmptyElements>false</expandEmptyElements>
                    <keepBlankLines>true</keepBlankLines>
                    <nrOfIndentSpace>4</nrOfIndentSpace>
                    <predefinedSortOrder>custom_1</predefinedSortOrder>
                    <sortDependencies>scope,groupId,artifactId</sortDependencies>
                    <sortDependencyExclusions>groupId,artifactId</sortDependencyExclusions>
                    <sortModules>true</sortModules>
                    <sortProperties>true</sortProperties>
                    <spaceBeforeCloseEmptyElement>true</spaceBeforeCloseEmptyElement>
                    <verifyFail>Stop</verifyFail>
                    <verifyFailOn>Strict</verifyFailOn>
                </configuration>
                <executions>
                    <execution>
                        <goals>
                            <goal>verify</goal>
                        </goals>
                        <phase>validate</phase>
                    </execution>
                </executions>
            </plugin>
            <!-- enforcement of maven version 3.5.0 or above & Java 8 (151) or above -->
            <plugin>
                <groupId>org.apache.maven.plugins</groupId>
                <artifactId>maven-enforcer-plugin</artifactId>
                <executions>
                    <execution>
                        <id>enforce-versions</id>
                        <goals>
                            <goal>enforce</goal>
                        </goals>
                        <configuration>
                            <rules>
                                <requireMavenVersion>
                                    <version>[3.5.0,)</version>
                                    <message>** MAVEN VERSION ERROR ** Maven 3.5.0 or above is required. See https://maven.apache.org/install.html</message>
                                </requireMavenVersion>
                                <requireJavaVersion>
                                    <level>ERROR</level>
                                    <version>[1.8.0-151,)</version>
                                    <message>** JAVA VERSION ERROR ** Java 8 (Update 151) or above is required.</message>
                                </requireJavaVersion>
                                <requireJavaVersion>
                                    <level>WARN</level>
                                    <version>(,1.9]</version>
                                    <message>** JAVA VERSION WARNING ** Java 9 and above has not been tested with Atlas.</message>
                                </requireJavaVersion>
                            </rules>
                        </configuration>
                    </execution>
                </executions>
            </plugin>
            <plugin>
                <groupId>org.apache.maven.plugins</groupId>
                <artifactId>maven-source-plugin</artifactId>
                <executions>
                    <execution>
                        <id>attach-sources</id>
                        <goals>
                            <goal>jar-no-fork</goal>
                            <goal>test-jar-no-fork</goal>
                        </goals>
                        <phase>verify</phase>
                    </execution>
                </executions>
            </plugin>

            <plugin>
                <groupId>org.apache.felix</groupId>
                <artifactId>maven-bundle-plugin</artifactId>
                <version>2.5.4</version>
                <extensions>true</extensions>
                <inherited>true</inherited>
            </plugin>

            <plugin>
                <groupId>org.apache.maven.plugins</groupId>
                <artifactId>maven-surefire-plugin</artifactId>
                <version>${surefire.version}</version>
                <configuration>
                    <systemProperties>
                        <user.dir>${project.basedir}</user.dir>
                        <atlas.data>${project.build.directory}/data</atlas.data>
                        <atlas.log.dir>${project.build.directory}/logs</atlas.log.dir>
                        <atlas.log.file>application.log</atlas.log.file>
                        <logback.configurationFile>atlas-logback.xml</logback.configurationFile>
                        <embedded.solr.directory>${project.basedir}/target</embedded.solr.directory>
                    </systemProperties>
                    <skipTests>${skipTests}</skipTests>
                    <forkCount>${surefire.forkCount}</forkCount>
                    <reuseForks>false</reuseForks>
                    <redirectTestOutputToFile>true</redirectTestOutputToFile>
                    <argLine>${argLine} -Djava.awt.headless=true -Dproject.version=${project.version}
                        -Dhadoop.tmp.dir="${project.build.directory}/tmp-hadoop-${user.name}"
                        -Xmx1024m -Djava.net.preferIPv4Stack=true ${atlas.surefire.options}</argLine>
                    <skip>${skipUTs}</skip>
                </configuration>
                <dependencies>
                    <dependency>
                        <groupId>org.apache.maven.surefire</groupId>
                        <artifactId>surefire-testng</artifactId>
                        <version>${surefire.version}</version>
                    </dependency>
                </dependencies>
            </plugin>

            <plugin>
                <groupId>org.apache.maven.plugins</groupId>
                <artifactId>maven-failsafe-plugin</artifactId>
                <version>${failsafe.version}</version>
                <configuration>
                    <systemPropertyVariables>
                        <projectBaseDir>${projectBaseDir}</projectBaseDir>
                        <atlas.data>${project.build.directory}/data</atlas.data>
                        <atlas.log.dir>${project.build.directory}/logs</atlas.log.dir>
                        <atlas.log.file>application.log</atlas.log.file>
                        <logback.configurationFile>atlas-logback.xml</logback.configurationFile>
                        <embedded.solr.directory>${project.basedir}/target</embedded.solr.directory>
                    </systemPropertyVariables>
                    <redirectTestOutputToFile>true</redirectTestOutputToFile>
                    <argLine>-Djava.awt.headless=true -Dproject.version=${project.version}
                        -Dhadoop.tmp.dir="${project.build.directory}/tmp-hadoop-${user.name}"
                        -Xmx1024m ${atlas.surefire.options}</argLine>
                    <skip>${skipITs}</skip>
                    <reuseForks>false</reuseForks>
                    <!-- Don't fork the IT until there's sandbox capability for IT env -->
                    <forkCount>0</forkCount>
                    <redirectTestOutputToFile>true</redirectTestOutputToFile>
                </configuration>
                <executions>
                    <execution>
                        <id>integration-test</id>
                        <goals>
                            <goal>integration-test</goal>
                        </goals>
                    </execution>
                    <execution>
                        <id>verify</id>
                        <goals>
                            <goal>verify</goal>
                        </goals>
                    </execution>
                </executions>
            </plugin>

            <!-- Run the application using "mvn jetty:run" -->
            <plugin>
                <groupId>org.eclipse.jetty</groupId>
                <artifactId>jetty-maven-plugin</artifactId>
                <version>${jetty.version}</version>
                <configuration>
                    <!-- Log to the console. -->
                    <requestLog implementation="org.eclipse.jetty.server.NCSARequestLog">
                        <!-- This doesn't do anything for Jetty, but is a workaround for a Maven bug
                             that prevents the requestLog from being set. -->
                        <append>true</append>
                    </requestLog>
                </configuration>
            </plugin>

            <plugin>
                <groupId>org.codehaus.mojo</groupId>
                <artifactId>buildnumber-maven-plugin</artifactId>
                <configuration>
                    <revisionOnScmFailure>release</revisionOnScmFailure>
                    <doCheck>false</doCheck>
                    <doUpdate>false</doUpdate>
                </configuration>
                <executions>
                    <execution>
                        <goals>
                            <goal>create</goal>
                        </goals>
                        <phase>validate</phase>
                    </execution>
                </executions>
            </plugin>

            <plugin>
                <groupId>org.apache.rat</groupId>
                <artifactId>apache-rat-plugin</artifactId>
                <configuration>
                    <useDefaultExcludes>true</useDefaultExcludes>
                    <useMavenDefaultExcludes>true</useMavenDefaultExcludes>
                    <useIdeaDefaultExcludes>true</useIdeaDefaultExcludes>
                    <useEclipseDefaultExcludes>true</useEclipseDefaultExcludes>
                    <excludeSubProjects>true</excludeSubProjects>
                    <excludes>
                        <exclude>**/antlr4/**</exclude>
                        <exclude>**/dependency-reduced-pom.xml</exclude>
                        <exclude>**/javax.script.ScriptEngineFactory</exclude>
                        <exclude>.reviewboardrc</exclude>
                        <exclude>3party-licenses/**</exclude>
                        <exclude>**/.cache</exclude>
                        <exclude>**/.cache-main</exclude>
                        <exclude>**/.cache-tests</exclude>
                        <exclude>**/.checkstyle</exclude>
                        <exclude>**/*.txt</exclude>
                        <exclude>**/*.json</exclude>
                        <exclude>.pc/**</exclude>
                        <exclude>debian/**</exclude>
                        <exclude>.svn/**</exclude>
                        <exclude>.git/**</exclude>
                        <exclude>.github/pull_request_template.md</exclude>
                        <exclude>.gitignore</exclude>
                        <exclude>**/.idea/**</exclude>
                        <exclude>**/*.twiki</exclude>
                        <exclude>**/*.md</exclude>
                        <exclude>**/*.iml</exclude>
                        <exclude>**/*.json</exclude>
                        <exclude>**/*.log</exclude>
                        <exclude>**/target/**</exclude>
                        <exclude>**/target*/**</exclude>
                        <exclude>**/build/**</exclude>
                        <exclude>**/*.patch</exclude>
                        <exclude>derby.log</exclude>
                        <exclude>**/logs/**</exclude>
                        <exclude>**/.classpath</exclude>
                        <exclude>**/.project</exclude>
                        <exclude>**/.settings/**</exclude>
                        <exclude>**/test-output/**</exclude>
                        <exclude>**/mock/**</exclude>
                        <exclude>**/data/**</exclude>
                        <exclude>**/maven-eclipse.xml</exclude>
                        <exclude>**/.externalToolBuilders/**</exclude>
                        <exclude>**/build.log</exclude>
                        <exclude>**/.bowerrc</exclude>
                        <exclude>*.json</exclude>
                        <exclude>**/overlays/**</exclude>
                        <exclude>dev-support/**</exclude>
                        <exclude>**/users-credentials.properties</exclude>
                        <exclude>**/public/css/animate.min.css</exclude>
                        <exclude>**/public/css/bootstrap-sidebar.css</exclude>
                        <exclude>**/public/js/external_lib/**</exclude>
                        <exclude>**/node_modules/**</exclude>
                        <!-- All the npm plugins are copied here, so exclude it -->
                        <exclude>**/public/js/libs/**</exclude>

                        <!-- atlas data directory creates when tests are run from IDE -->
                        <exclude>**/atlas.data/**</exclude>
                        <exclude>**/${sys:atlas.data}/**</exclude>
                        <exclude>**/policy-store.txt</exclude>
                        <exclude>**/*rebel*.xml</exclude>
                        <exclude>**/*rebel*.xml.bak</exclude>
                        <exclude>**/test/resources/**</exclude>

                        <!-- atlas doc directory -->
                        <exclude>**/docz-lib/**</exclude>
                        <exclude>**/.docz/**</exclude>
                        <exclude>**/*.svg</exclude>

                    </excludes>
                </configuration>
                <executions>
                    <execution>
                        <id>rat-check</id>
                        <goals>
                            <goal>check</goal>
                        </goals>
                        <phase>validate</phase>
                    </execution>
                </executions>
            </plugin>

            <plugin>
                <groupId>org.apache.maven.plugins</groupId>
                <artifactId>maven-checkstyle-plugin</artifactId>
                <version>${checkstyle.plugin.version}</version>
                <dependencies>
                    <dependency>
                        <groupId>com.puppycrawl.tools</groupId>
                        <artifactId>checkstyle</artifactId>
                        <version>${checkstyle.version}</version>
                    </dependency>
                    <dependency>
                        <groupId>org.apache.atlas</groupId>
                        <artifactId>atlas-buildtools</artifactId>
                        <version>${project.version}</version>
                    </dependency>
                </dependencies>
                <executions>
                    <execution>
                        <id>checkstyle-check</id>
                        <goals>
                            <goal>check</goal>
                        </goals>
                        <phase>verify</phase>
                        <configuration>
                            <consoleOutput>true</consoleOutput>
                            <includeTestSourceDirectory>true</includeTestSourceDirectory>
                            <configLocation>./dev-support/checkstyle.xml</configLocation>
                            <suppressionsLocation>./dev-support/checkstyle-suppressions.xml</suppressionsLocation>
                            <skip>${checkstyle.skip}</skip>
                            <failOnViolation>${checkstyle.failOnViolation}</failOnViolation>
                        </configuration>
                    </execution>
                </executions>
            </plugin>

            <plugin>
                <groupId>org.codehaus.mojo</groupId>
                <artifactId>findbugs-maven-plugin</artifactId>
                <configuration>
                    <!--debug>true</debug -->
                    <xmlOutput>true</xmlOutput>
                    <failOnError>false</failOnError>
                    <skip>${skipCheck}</skip>
                </configuration>
                <executions>
                    <execution>
                        <id>findbugs-check</id>
                        <goals>
                            <goal>check</goal>
                        </goals>
                        <phase>verify</phase>
                    </execution>
                </executions>
            </plugin>

            <!-- Source code metrics: mvn javancss:report or mvn site -->
            <plugin>
                <groupId>org.codehaus.mojo</groupId>
                <artifactId>javancss-maven-plugin</artifactId>
            </plugin>

            <plugin>
                <groupId>org.jacoco</groupId>
                <artifactId>jacoco-maven-plugin</artifactId>
                <version>${jacoco.version}</version>
                <executions>
                    <execution>
                        <id>jacoco-initialize</id>
                        <goals>
                            <goal>prepare-agent</goal>
                        </goals>
                    </execution>
                    <execution>
                        <id>jacoco-site</id>
                        <goals>
                            <goal>report</goal>
                        </goals>
                        <phase>package</phase>
                    </execution>
                </executions>
            </plugin>

            <plugin>
                <artifactId>maven-clean-plugin</artifactId>
                <configuration>
                    <filesets>
                        <fileset>
                            <directory>${basedir}</directory>
                            <includes>
                                <include>**/*.pyc</include>
                            </includes>
                            <followSymlinks>false</followSymlinks>
                        </fileset>
                    </filesets>
                </configuration>
            </plugin>

            <plugin>
                <artifactId>maven-site-plugin</artifactId>
                <configuration>
                    <skip>${skipSite}</skip>
                </configuration>
                <dependencies>
                    <dependency>
                        <groupId>org.apache.maven.doxia</groupId>
                        <artifactId>doxia-core</artifactId>
                        <version>${doxia.version}</version>
                    </dependency>
                    <dependency>
                        <groupId>org.apache.maven.doxia</groupId>
                        <artifactId>doxia-module-twiki</artifactId>
                        <version>${doxia.version}</version>
                    </dependency>
                </dependencies>
            </plugin>

            <plugin>
                <groupId>org.apache.maven.plugins</groupId>
                <artifactId>maven-javadoc-plugin</artifactId>
                <configuration>
                    <skip>${skipDocs}</skip>
                </configuration>
                <executions>
                    <execution>
                        <id>javadoc</id>
                        <goals>
                            <goal>javadoc</goal>
                            <goal>jar</goal>
                        </goals>
                        <phase>site</phase>
                        <configuration>
                            <aggregate>true</aggregate>
                        </configuration>
                    </execution>
                    <execution>
                        <id>aggregate</id>
                        <goals>
                            <goal>aggregate</goal>
                        </goals>
                        <inherited>false</inherited>
                    </execution>
                </executions>
            </plugin>

            <plugin>
                <groupId>org.apache.maven.plugins</groupId>
                <artifactId>maven-deploy-plugin</artifactId>
                <configuration>
                    <deployAtEnd>true</deployAtEnd>
                </configuration>
            </plugin>

            <plugin>
                <groupId>org.apache.maven.plugins</groupId>
                <artifactId>maven-assembly-plugin</artifactId>
                <configuration>
                    <skipAssembly>true</skipAssembly>
                </configuration>
            </plugin>
        </plugins>
    </build>
    <url>https://atlas.apache.org</url>

    <inceptionYear>2015</inceptionYear>

    <organization>
        <name>Apache Software Foundation</name>
        <url>https://www.apache.org</url>
    </organization>

    <licenses>
        <license>
            <name>The Apache Software License, Version 2.0</name>
            <url>http://www.apache.org/licenses/LICENSE-2.0.txt</url>
        </license>
    </licenses>

    <developers>
        <developer>
            <id>adossett</id>
            <name>Aaron Dossett</name>
            <email>adossett@target.com</email>
            <organization>Target Inc.</organization>
            <roles>
                <role>committer</role>
                <role>PMC</role>
            </roles>
            <timezone>America/Denver</timezone>
            <!--<organizationUrl>https://www.target.com</organizationUrl>-->
        </developer>
        <developer>
            <id>AAhn</id>
            <name>Andrew Ahn</name>
            <email>aa@apache.org</email>
            <organization />
            <roles>
                <role>committer</role>
                <role>PMC</role>
            </roles>
            <timezone>America/Los_Angeles</timezone>
        </developer>
        <developer>
            <id>apoorvnaik</id>
            <name>Apoorv Naik</name>
            <email>apoorvnaik@apache.org</email>
            <organization />
            <roles>
                <role>committer</role>
                <role>PMC</role>
            </roles>
            <timezone>America/Los_Angeles</timezone>
            <!--<organizationUrl></organizationUrl>-->
        </developer>
        <developer>
            <id>acmurthy</id>
            <name>Arun C.Murthy</name>
            <email>acmurthy@apache.org</email>
            <organization>Cloudera Inc.</organization>
            <roles>
                <role>committer</role>
                <role>PMC</role>
            </roles>
            <timezone>America/Los_Angeles</timezone>
            <!--<organizationUrl>https://www.cloudera.com</organizationUrl>-->
        </developer>
        <developer>
            <id>ayubpathan</id>
            <name>Ayub Pathan</name>
            <email>ayubpathan@apache.org</email>
            <organization>Cloudera Inc.</organization>
            <roles>
                <role>committer</role>
                <role>PMC</role>
            </roles>
            <timezone>Asia/Kolkata</timezone>
            <!--<organizationUrl>https://www.cloudera.com</organizationUrl>-->
        </developer>
        <developer>
            <id>amestry</id>
            <name>Ashutosh Mestry</name>
            <email>amestry@apache.org</email>
            <organization>Cloudera Inc.</organization>
            <roles>
                <role>committer</role>
            </roles>
            <timezone>America/Los_Angeles</timezone>
            <!--<organizationUrl>https://www.cloudera.com</organizationUrl>-->
        </developer>
        <developer>
            <id>bstortz</id>
            <name>Barbara Stortz</name>
            <email>barbara.stortz@gmail.com</email>
            <organization>Microsoft</organization>
            <roles>
                <role>committer</role>
                <role>PMC</role>
            </roles>
            <timezone>America/Los_Angeles</timezone>
            <!--<organizationUrl>https://www.microsoft.com</organizationUrl>-->
        </developer>
        <developer>
            <id>chyzer</id>
            <name>Chris Hyzer</name>
            <email>tjbchris@apache.org</email>
            <organization>Travelers Inc.</organization>
            <roles>
                <role>committer</role>
                <role>PMC</role>
            </roles>
            <timezone>America/New_York</timezone>
            <!--<organizationUrl>http://www.travelers.com</organizationUrl>-->
        </developer>
        <developer>
            <id>darshankumar</id>
            <name>Darshan Kumar</name>
            <email>darshankumar@apache.org</email>
            <organization>MPR</organization>
            <roles>
                <role>committer</role>
                <role>PMC</role>
            </roles>
            <timezone>Asia/Kolkata</timezone>
        </developer>
        <developer>
            <id>dmarkwat</id>
            <name>Daniel Markwat</name>
            <email>dmarkwat@aetna.com</email>
            <organization>Aetna Inc.</organization>
            <roles>
                <role>committer</role>
                <role>PMC</role>
            </roles>
            <timezone>America/New_York</timezone>
            <!--<organizationUrl>https://www.aetna.com</organizationUrl>-->
        </developer>
        <developer>
            <id>davidrad</id>
            <name>David Radley</name>
            <email>davidrad@apache.org</email>
            <organization>IBM Corporation</organization>
            <roles>
                <role>committer</role>
            </roles>
            <timezone>Europe/London</timezone>
            <!--<organizationUrl>https://www.ibm.com</organizationUrl>-->
        </developer>
        <developer>
            <id>dkantor</id>
            <name>Dave Kantor</name>
            <email>dkantor@apache.org</email>
            <organization>IBM Corporation</organization>
            <roles>
                <role>committer</role>
                <role>PMC</role>
            </roles>
            <timezone>America/New_York</timezone>
            <!--<organizationUrl>https://www.ibm.com</organizationUrl>-->
        </developer>
        <developer>
            <id>dkaspar</id>
            <name>David Kaspar</name>
            <email>dkaspar@merck.com</email>
            <organization>Merck &amp; Co Inc.</organization>
            <roles>
                <role>committer</role>
                <role>PMC</role>
            </roles>
            <timezone>Europe/Berlin</timezone>
            <!--<organizationUrl>https://www.merck.com</organizationUrl>-->
        </developer>
        <developer>
            <id>dfusaro</id>
            <name>Dennis Fusaro</name>
            <email>dfusaro@aetna.com</email>
            <organization>Aetna Inc.</organization>
            <roles>
                <role>committer</role>
                <role>PMC</role>
            </roles>
            <timezone>America/New_York</timezone>
            <!--<organizationUrl>https://www.aetna.com</organizationUrl>-->
        </developer>
        <developer>
            <id>grahamwallis</id>
            <name>Graham Wallis</name>
            <email>grahamwallis@apache.org</email>
            <organization>IBM Corporation</organization>
            <roles>
                <role>committer</role>
            </roles>
            <timezone>Europe/London</timezone>
            <!--<organizationUrl>https://www.ibm.com</organizationUrl>-->
        </developer>
        <developer>
            <id>gsenia</id>
            <name>Greg Senia</name>
            <email>gsenia@apache.org</email>
            <organization>New York Life Insurance</organization>
            <roles>
                <role>committer</role>
                <role>PMC</role>
            </roles>
            <timezone>America/New_York</timezone>
            <!--<organizationUrl>http://www.newyorklife.com</organizationUrl>-->
        </developer>
        <developer>
            <id>rhbutani</id>
            <name>Harish Butani</name>
            <email>rhbutani@apache.org</email>
            <organization />
            <roles>
                <role>committer</role>
                <role>PMC</role>
            </roles>
            <timezone>America/Los_Angeles</timezone>
            <!--<organizationUrl>https://www.cloudera.com</organizationUrl>-->
        </developer>
        <developer>
            <id>yhemanth</id>
            <name>Hemanth Yamijala</name>
            <email>yhemanth@apache.org</email>
            <organization>Cloudera Inc.</organization>
            <roles>
                <role>committer</role>
                <role>PMC</role>
            </roles>
            <timezone>Asia/Kolkata</timezone>
            <!--<organizationUrl>https://www.cloudera.com</organizationUrl>-->
        </developer>
        <developer>
            <id>ilasek</id>
            <name>Ivo Lasek</name>
            <email>ilasek@merck.com</email>
            <organization>Merck &amp; Co Inc.</organization>
            <roles>
                <role>committer</role>
                <role>PMC</role>
            </roles>
            <timezone>Europe/Berlin</timezone>
            <!--<organizationUrl>https://www.merck.com</organizationUrl>-->
        </developer>
        <developer>
            <id>jnhagelberg</id>
            <name>Jeffrey Hagelberg</name>
            <email>jnhagelberg@apache.org</email>
            <organization>IBM Corporation</organization>
            <roles>
                <role>committer</role>
                <role>PMC</role>
            </roles>
            <timezone>America/New_York</timezone>
            <!--<organizationUrl>https://www.ibm.com</organizationUrl>-->
        </developer>
        <developer>
            <id>jitendra</id>
            <name>Jitendra Pandey</name>
            <email>jitendra@apache.org</email>
            <organization>Cloudera Inc.</organization>
            <roles>
                <role>committer</role>
                <role>PMC</role>
            </roles>
            <timezone>America/Los_Angeles</timezone>
            <!--<organizationUrl>https://www.cloudera.com</organizationUrl>-->
        </developer>
        <developer>
            <id>jmaron</id>
            <name>Jon Maron</name>
            <email>jmaron@apache.org</email>
            <organization />
            <roles>
                <role>committer</role>
                <role>PMC</role>
            </roles>
            <timezone>America/New_York</timezone>
        </developer>
        <developer>
            <id>kalyanikashikar</id>
            <name>Kalyani Kashikar</name>
            <email>kalyanikashikar@apache.org</email>
            <organization>Freestone Infotech</organization>
            <roles>
                <role>committer</role>
                <role>PMC</role>
            </roles>
            <timezone>Asia/Kolkata</timezone>
        </developer>
        <developer>
            <id>kbhatt</id>
            <name>Keval Bhatt</name>
            <email>kbhatt@apache.org</email>
            <organization>Freestone Infotech</organization>
            <roles>
                <role>committer</role>
                <role>PMC</role>
            </roles>
            <timezone>Asia/Kolkata</timezone>
        </developer>
        <developer>
            <id>madhan</id>
            <name>Madhan Neethiraj</name>
            <email>madhan@apache.org</email>
            <organization>Privacera Inc</organization>
            <roles>
                <role>committer</role>
                <role>PMC</role>
            </roles>
            <timezone>America/Los_Angeles</timezone>
            <!--<organizationUrl>https://www.privacera.com</organizationUrl>-->
        </developer>
        <developer>
            <id>mandarambawane</id>
            <name>Mandar Ambawane</name>
            <email>mandarambawane@apache.org</email>
            <organization>Freestone Infotech</organization>
            <roles>
                <role>committer</role>
            </roles>
            <timezone>Asia/Kolkata</timezone>
        </developer>
        <developer>
            <id>mandy</id>
            <name>Mandy Chessell</name>
            <email>mandy@apache.org</email>
            <organization>IBM Corporation</organization>
            <roles>
                <role>committer</role>
            </roles>
            <timezone>Europe/London</timezone>
            <!--<organizationUrl>https://www.ibm.com</organizationUrl>-->
        </developer>
        <developer>
            <id>mschussler</id>
            <name>Mitch Schussler</name>
            <email>mschussler@apache.org</email>
            <organization>JPMC</organization>
            <roles>
                <role>committer</role>
                <role>PMC</role>
            </roles>
            <timezone>America/New_York</timezone>
            <!--<organizationUrl>https://</organizationUrl>-->
        </developer>
        <developer>
            <id>guptaneeru</id>
            <name>Neeru Gupta</name>
            <email>guptaneeru@us.ibm.com</email>
            <organization>IBM Corporation</organization>
            <roles>
                <role>committer</role>
                <role>PMC</role>
            </roles>
            <timezone>America/New_York</timezone>
            <!--<organizationUrl>https://www.ibm.com</organizationUrl>-->
        </developer>
        <developer>
            <id>nbonte</id>
            <name>Nikhil Bonte</name>
            <email>nbonte@apache.org</email>
            <organization>Freestone Infotech</organization>
            <roles>
                <role>committer</role>
            </roles>
            <timezone>Asia/Kolkata</timezone>
        </developer>
        <developer>
            <id>nixon</id>
            <name>Nixon Rodrigues</name>
            <email>nixon@apache.org</email>
            <organization>Freestone Infotech</organization>
            <roles>
                <role>committer</role>
                <role>PMC</role>
            </roles>
            <timezone>Asia/Kolkata</timezone>
        </developer>
        <developer>
            <id>pinal</id>
            <name>Pinal Shah</name>
            <email>pinal@apache.org</email>
            <organization>Freestone Infotech</organization>
            <roles>
                <role>committer</role>
            </roles>
            <timezone>Asia/Kolkata</timezone>
        </developer>
        <developer>
            <id>ppawar</id>
            <name>Prasad Pawar</name>
            <email>ppawar@apache.org</email>
            <organization>Freestone Infotech</organization>
            <roles>
                <role>committer</role>
            </roles>
            <timezone>Asia/Kolkata</timezone>
        </developer>
        <developer>
            <id>chaitalithombare</id>
            <name>Chaitali Borole</name>
            <email>chaitalithombare@apache.org</email>
            <organization>Freestone Infotech</organization>
            <roles>
                <role>committer</role>
            </roles>
            <timezone>Asia/Kolkata</timezone>
        </developer>
        <developer>
            <id>radhikakundam</id>
            <name>Radhika Kundam</name>
            <email>radhikakundam@apache.org</email>
            <organization>Cloudera Inc.</organization>
            <roles>
                <role>committer</role>
            </roles>
            <timezone>America/Los_Angeles</timezone>
            <!--<organizationUrl>https://www.cloudera.com</organizationUrl>-->
        </developer>
        <developer>
            <id>rmani</id>
            <name>Ramesh Mani</name>
            <email>rmani@apache.org</email>
            <organization>Cloudera Inc.</organization>
            <roles>
                <role>committer</role>
            </roles>
            <timezone>America/Los_Angeles</timezone>
            <!--<organizationUrl>https://www.cloudera.com</organizationUrl>-->
        </developer>
        <developer>
            <id>sarath</id>
            <name>Sarath Subramanian</name>
            <email>sarath@apache.org</email>
            <organization>Cloudera Inc.</organization>
            <roles>
                <role>committer</role>
                <role>PMC</role>
            </roles>
            <timezone>America/Los_Angeles</timezone>
            <!--<organizationUrl>https://www.cloudera.com</organizationUrl>-->
        </developer>
        <developer>
            <id>shwethags</id>
            <name>Shwetha GS</name>
            <email>shwethags@apache.org</email>
            <organization>Cloudera Inc.</organization>
            <roles>
                <role>committer</role>
                <role>PMC</role>
            </roles>
            <timezone>Asia/Kolkata</timezone>
            <!--<organizationUrl>https://www.cloudera.com</organizationUrl>-->
        </developer>
        <developer>
            <id>sidmishra</id>
            <name>Sidharth Mishra</name>
            <email>sidmishra@apache.org</email>
            <organization>Cloudera Inc.</organization>
            <roles>
                <role>committer</role>
            </roles>
            <timezone>America/Los_Angeles</timezone>
            <!--<organizationUrl>https://www.cloudera.com</organizationUrl>-->
        </developer>
        <developer>
            <id>sriksun</id>
            <name>Srikanth Sundarrajan</name>
            <email>sriksun@apache.org</email>
            <organization>InMobi</organization>
            <roles>
                <role>committer</role>
                <role>PMC</role>
            </roles>
            <timezone>Asia/Kolkata</timezone>
            <!--<organizationUrl>https://www.inmobi.com</organizationUrl>-->
        </developer>
        <developer>
            <id>sumasai</id>
            <name>Suma Shivaprasad</name>
            <email>sumasai@apache.org</email>
            <organization>Cloudera Inc.</organization>
            <roles>
                <role>committer</role>
                <role>PMC</role>
            </roles>
            <timezone>America/Los_Angeles</timezone>
            <!--<organizationUrl>https://www.cloudera.com</organizationUrl>-->
        </developer>
        <developer>
            <id>ssuresh</id>
            <name>Suresh Srinivas</name>
            <email>ssuresh@apache.org</email>
            <organization />
            <roles>
                <role>committer</role>
                <role>PMC</role>
            </roles>
            <timezone>America/Los_Angeles</timezone>
            <!--<organizationUrl></organizationUrl>-->
        </developer>
        <developer>
            <id>tbeerbower</id>
            <name>Tom Beerbower</name>
            <email>tbeerbower@apache.org</email>
            <organization />
            <roles>
                <role>committer</role>
                <role>PMC</role>
            </roles>
            <timezone>America/New_York</timezone>
        </developer>
        <developer>
            <id>vranganathan</id>
            <name>Venkat Ranganathan</name>
            <email>venkatrangan@apache.org</email>
            <organization />
            <roles>
                <role>committer</role>
                <role>PMC</role>
            </roles>
            <timezone>America/Los_Angeles</timezone>
            <!--<organizationUrl></organizationUrl>-->
        </developer>
        <developer>
            <id>venkatesh</id>
            <name>Venkatesh Seetharam</name>
            <email>venkatesh@apache.org</email>
            <organization />
            <roles>
                <role>committer</role>
                <role>PMC</role>
            </roles>
            <timezone>America/Los_Angeles</timezone>
        </developer>
        <developer>
            <id>svimal2106</id>
            <name>Vimal Sharma</name>
            <email>svimal2106@apache.org</email>
            <organization />
            <roles>
                <role>committer</role>
                <role>PMC</role>
            </roles>
            <timezone>Asia/Kolkata</timezone>
            <!--<organizationUrl></organizationUrl>-->
        </developer>
    </developers>

    <mailingLists>
        <mailingList>
            <name>atlas-dev</name>
            <subscribe>dev-subscribe@atlas.apache.org</subscribe>
            <unsubscribe>dev-unsubscribe@atlas.apache.org</unsubscribe>
            <post>dev@atlas.apache.org</post>
            <archive>https://mail-archives.apache.org/mod_mbox/atlas-dev/</archive>
        </mailingList>
        <mailingList>
            <name>atlas-user</name>
            <subscribe>user-subscribe@atlas.apache.org</subscribe>
            <unsubscribe>user-unsubscribe@atlas.apache.org</unsubscribe>
            <post>user@atlas.apache.org</post>
            <archive>https://mail-archives.apache.org/mod_mbox/atlas-user/</archive>
        </mailingList>
        <mailingList>
            <name>atlas-commits</name>
            <subscribe>commits-subscribe@atlas.apache.org</subscribe>
            <unsubscribe>commits-unsubscribe@atlas.apache.org</unsubscribe>
            <post>commits@atlas.apache.org</post>
            <archive>https://mail-archives.apache.org/mod_mbox/atlas-commits/</archive>
        </mailingList>
    </mailingLists>

    <scm>
        <connection>scm:git:git://git.apache.org/atlas.git</connection>
        <developerConnection>scm:git:https://gitbox.apache.org/repos/asf/atlas.git</developerConnection>
        <url>https://github.com/apache/atlas.git</url>
        <tag>HEAD</tag>
    </scm>

    <issueManagement>
        <system>JIRA</system>
        <url>https://issues.apache.org/jira/browse/ATLAS</url>
    </issueManagement>

    <ciManagement>
        <system>Jenkins</system>
        <url>https://builds.apache.org/job/atlas</url>
    </ciManagement>

    <repositories>
        <repository>
            <snapshots>
                <enabled>false</enabled>
            </snapshots>
            <id>central</id>
            <url>https://repo1.maven.org/maven2</url>
        </repository>
        <repository>
            <snapshots>
                <enabled>true</enabled>
            </snapshots>
            <id>apache.snapshots.repo</id>
            <name>Apache Snapshots Repository</name>
            <url>https://repository.apache.org/content/groups/snapshots</url>
        </repository>
        <repository>
            <id>apache-staging</id>
            <url>https://repository.apache.org/content/groups/staging/</url>
        </repository>
        <repository>
            <id>default</id>
            <url>https://repository.apache.org/content/groups/public/</url>
        </repository>
        <repository>
            <id>java.net-Public</id>
            <name>Maven Java Net Snapshots and Releases</name>
            <url>https://maven.java.net/content/groups/public/</url>
        </repository>
        <repository>
            <id>repository.jboss.org-public</id>
            <name>JBoss repository</name>
            <url>https://repository.jboss.org/nexus/content/groups/public</url>
        </repository>
        <repository>
            <id>typesafe</id>
            <name>Typesafe Repository</name>
            <url>https://repo.typesafe.com/typesafe/releases/</url>
        </repository>
        <repository>
            <id>maven-restlet</id>
            <name>Public online Restlet repository</name>
            <url>https://maven.restlet.talend.com/</url>
        </repository>
    </repositories>

    <profiles>
        <profile>
            <id>embedded-cassandra-solr</id>
            <properties>
                <guava.version>${guava.version}</guava.version>
            </properties>
        </profile>

        <!-- Turning on this profile affects only tests and does not affect packaging -->
        <profile>
            <id>distributed</id>
            <activation>
                <activeByDefault>false</activeByDefault>
            </activation>
            <properties>
                <entity.repository.impl>org.apache.atlas.repository.audit.HBaseBasedAuditRepository</entity.repository.impl>
                <graph.index.backend>solr</graph.index.backend>
                <graph.storage.backend>hbase</graph.storage.backend>
                <graph.storage.hostname>localhost</graph.storage.hostname>
                <solr.zk.address>localhost:9983</solr.zk.address>
            </properties>
        </profile>

        <profile>
            <id>dist</id>
            <activation>
                <activeByDefault>false</activeByDefault>
            </activation>
            <properties>
                <skipDocs>false</skipDocs>
            </properties>
        </profile>

        <!-- Graph provider selection profiles
        The following profiles are used to select the graph provider.
        These profiles are mutually exclusive and should be activated by setting the system
        property GRAPH-PROVIDER.
        This can be optionally specified when invoking mvn:
           e.g. mvn clean install -DGRAPH-PROVIDER=janus
        The settings for GRAPH-PROVIDER have the following effects:
        * If GRAPH-PROVIDER is not specified, the graph-provider-default profile (janus) is activated.
        * If GRAPH-PROVIDER is set to anything else, the build will fail.
        Do not activate the graph-provider selection profiles using -P.
        -->

        <profile>
            <!-- Default profile, i.e. GRAPH-PROVIDER not set -->
            <id>graph-provider-default</id>
            <activation>
                <property>
                    <name>!GRAPH-PROVIDER</name>
                </property>
            </activation>
            <properties>
                <distro.exclude.packages>WEB-INF/lib/je-*.jar,WEB-INF/lib/solr-test-framework-*.jar, WEB-INF/lib/jts-*.jar,WEB-INF/lib/dom4j-*.jar,WEB-INF/lib/ant-*.jar</distro.exclude.packages>
                <graph.index.backend>solr</graph.index.backend>
                <graphArtifact>atlas-graphdb-janus</graphArtifact>
                <graphGroup>org.apache.atlas</graphGroup>
                <graphdb.backend.impl>org.apache.atlas.repository.graphdb.janus.AtlasJanusGraphDatabase</graphdb.backend.impl>
                <skipDocs>false</skipDocs>
                <tests.solr.embedded>true</tests.solr.embedded>
            </properties>
        </profile>

        <profile>
            <id>graph-provider-janus</id>
            <activation>
                <property>
                    <name>GRAPH-PROVIDER</name>
                    <value>janus</value>
                </property>
            </activation>
            <properties>
                <distro.exclude.packages>WEB-INF/lib/je-*.jar,WEB-INF/lib/solr-test-framework-*.jar, WEB-INF/lib/jts-*.jar,WEB-INF/lib/dom4j-*.jar,WEB-INF/lib/ant-*.jar</distro.exclude.packages>
                <graph.index.backend>solr</graph.index.backend>
                <graphArtifact>atlas-graphdb-janus</graphArtifact>
                <graphGroup>org.apache.atlas</graphGroup>
                <graphdb.backend.impl>org.apache.atlas.repository.graphdb.janus.AtlasJanusGraphDatabase</graphdb.backend.impl>
                <skipDocs>false</skipDocs>
                <tests.solr.embedded>true</tests.solr.embedded>
            </properties>
        </profile>

        <profile>
            <id>skipMinify</id>
            <properties>
                <project.build.dashboardv2.gruntBuild>build</project.build.dashboardv2.gruntBuild>
                <project.build.dashboardv3.gruntBuild>build</project.build.dashboardv3.gruntBuild>
            </properties>
        </profile>

    </profiles>
</project><|MERGE_RESOLUTION|>--- conflicted
+++ resolved
@@ -165,14 +165,9 @@
         <okio.version>3.4.0</okio.version>
         <opencsv.version>5.0</opencsv.version>
         <paranamer.version>2.7</paranamer.version>
-<<<<<<< HEAD
-        <poi-ooxml.version>5.2.2</poi-ooxml.version>
-        <poi.version>5.2.2</poi.version>
-        <postgresql.version>42.7.7</postgresql.version>
-=======
         <poi-ooxml.version>5.4.0</poi-ooxml.version>
         <poi.version>5.4.0</poi.version>
->>>>>>> 0e3489b7
+        <postgresql.version>42.7.7</postgresql.version>
         <project.build.dashboard.gruntBuild>run build</project.build.dashboard.gruntBuild>
         <project.build.dashboardv2.gruntBuild>build-minify</project.build.dashboardv2.gruntBuild>
         <project.build.dashboardv3.gruntBuild>build-minify</project.build.dashboardv3.gruntBuild>
