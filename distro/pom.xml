--- conflicted
+++ resolved
@@ -133,10 +133,7 @@
                 </plugins>
             </build>
         </profile>
-<<<<<<< HEAD
-=======
 
->>>>>>> 8ef4d382
     </profiles>
 
     <build>
