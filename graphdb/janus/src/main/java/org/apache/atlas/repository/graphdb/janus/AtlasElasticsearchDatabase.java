/**
 * Licensed to the Apache Software Foundation (ASF) under one
 * or more contributor license agreements.  See the NOTICE file
 * distributed with this work for additional information
 * regarding copyright ownership.  The ASF licenses this file
 * to you under the Apache License, Version 2.0 (the
 * "License"); you may not use this file except in compliance
 * with the License.  You may obtain a copy of the License at
 *
 *     http://www.apache.org/licenses/LICENSE-2.0
 *
 * Unless required by applicable law or agreed to in writing, software
 * distributed under the License is distributed on an "AS IS" BASIS,
 * WITHOUT WARRANTIES OR CONDITIONS OF ANY KIND, either express or implied.
 * See the License for the specific language governing permissions and
 * limitations under the License.
 */
package org.apache.atlas.repository.graphdb.janus;

import org.apache.atlas.ApplicationProperties;
import org.apache.atlas.AtlasConfiguration;
import org.apache.atlas.AtlasException;
import org.apache.commons.configuration.Configuration;
import org.apache.http.HttpHost;
import org.elasticsearch.client.RestClient;
import org.elasticsearch.client.RestClientBuilder;
import org.elasticsearch.client.RestHighLevelClient;
import org.slf4j.Logger;
import org.slf4j.LoggerFactory;

import java.util.ArrayList;
import java.util.List;

public class AtlasElasticsearchDatabase {
    private static final Logger LOG = LoggerFactory.getLogger(AtlasElasticsearchDatabase.class);

    private static volatile RestHighLevelClient searchClient;
    private static volatile RestClient lowLevelClient;

    private static volatile RestClient esUiClusterClient;
    private static volatile RestClient esNonUiClusterClient;
    public static final String INDEX_BACKEND_CONF = "atlas.graph.index.search.hostname";

    public static List<HttpHost> getHttpHosts() throws AtlasException {
        List<HttpHost> httpHosts = new ArrayList<>();
        Configuration configuration = ApplicationProperties.get();
        String indexConf = configuration.getString(INDEX_BACKEND_CONF);
        String[] hosts = indexConf.split(",");
        for (String host: hosts) {
            host = host.trim();
            String[] hostAndPort = host.split(":");
            if (hostAndPort.length == 1) {
                httpHosts.add(new HttpHost(hostAndPort[0]));
            } else if (hostAndPort.length == 2) {
                httpHosts.add(new HttpHost(hostAndPort[0], Integer.parseInt(hostAndPort[1])));
            } else {
                throw new AtlasException("Invalid config");
            }
        }
        return httpHosts;
    }

    public static RestHighLevelClient getClient() {
        if (searchClient == null) {
            synchronized (AtlasElasticsearchDatabase.class) {
                if (searchClient == null) {
                    try {
                        List<HttpHost> httpHosts = getHttpHosts();

                        RestClientBuilder restClientBuilder = RestClient.builder(httpHosts.toArray(new HttpHost[0]))
                                .setRequestConfigCallback(requestConfigBuilder -> requestConfigBuilder
                                        .setConnectTimeout(AtlasConfiguration.INDEX_CLIENT_CONNECTION_TIMEOUT.getInt())
                                        .setSocketTimeout(AtlasConfiguration.INDEX_CLIENT_SOCKET_TIMEOUT.getInt()));
                        searchClient =
                                new RestHighLevelClient(restClientBuilder);
                    } catch (AtlasException e) {
                        LOG.error("Failed to initialize high level client for ES");
                    }
                }
            }
        }
        return searchClient;
    }

    public static RestClient getLowLevelClient() {
        if (lowLevelClient == null) {
            synchronized (AtlasElasticsearchDatabase.class) {
                if (lowLevelClient == null) {
                    try {
                        List<HttpHost> httpHosts = getHttpHosts();

                        RestClientBuilder builder = RestClient.builder(httpHosts.toArray(new HttpHost[0]));
                        builder.setHttpClientConfigCallback(httpAsyncClientBuilder -> httpAsyncClientBuilder.setKeepAliveStrategy(((httpResponse, httpContext) -> 3600000)));
                        builder.setRequestConfigCallback(requestConfigBuilder -> requestConfigBuilder
                                .setConnectTimeout(AtlasConfiguration.INDEX_CLIENT_CONNECTION_TIMEOUT.getInt())
                                .setSocketTimeout(AtlasConfiguration.INDEX_CLIENT_SOCKET_TIMEOUT.getInt()));

                        lowLevelClient = builder.build();
                    } catch (AtlasException e) {
                        LOG.error("Failed to initialize low level rest client for ES");
                    }
                }
            }
        }
        return lowLevelClient;
    }

    public static RestClient getUiClusterClient() {
        if (!AtlasConfiguration.ATLAS_INDEXSEARCH_ENABLE_REQUEST_ISOLATION.getBoolean()) {
            return null;
        }

        if (esUiClusterClient == null) {
            synchronized (AtlasElasticsearchDatabase.class) {
                if (esUiClusterClient == null) {
                    try {
                        HttpHost UiHost = HttpHost.create(AtlasConfiguration.ATLAS_ELASTICSEARCH_UI_SEARCH_CLUSTER_URL.getString());

                        RestClientBuilder builder = RestClient.builder(UiHost);
                        builder.setHttpClientConfigCallback(httpAsyncClientBuilder ->
                                httpAsyncClientBuilder.setKeepAliveStrategy(((httpResponse, httpContext) -> 3600000)));
                        builder.setRequestConfigCallback(requestConfigBuilder -> requestConfigBuilder
                                .setConnectTimeout(AtlasConfiguration.INDEX_CLIENT_CONNECTION_TIMEOUT.getInt())
                                .setSocketTimeout(AtlasConfiguration.INDEX_CLIENT_SOCKET_TIMEOUT.getInt()));

                        esUiClusterClient = builder.build();
                    } catch (Exception e) {
<<<<<<< HEAD
                        LOG.error("Failed to initialize product cluster client", e);
=======
                        LOG.error("Failed to initialize UI cluster client", e);
>>>>>>> 817b9d55
                        return null;
                    }
                }
            }
        }
        return esUiClusterClient;
    }

    public static RestClient getNonUiClusterClient() {
        if (!AtlasConfiguration.ATLAS_INDEXSEARCH_ENABLE_REQUEST_ISOLATION.getBoolean()) {
            return null;
        }

        if (esNonUiClusterClient == null) {
            synchronized (AtlasElasticsearchDatabase.class) {
                if (esNonUiClusterClient == null) {
                    try {
                        HttpHost nonUiHost = HttpHost.create(AtlasConfiguration.ATLAS_ELASTICSEARCH_NON_UI_SEARCH_CLUSTER_URL.getString());

                        RestClientBuilder builder = RestClient.builder(nonUiHost);
                        builder.setHttpClientConfigCallback(httpAsyncClientBuilder ->
                                httpAsyncClientBuilder.setKeepAliveStrategy(((httpResponse, httpContext) -> 3600000)));
                        builder.setRequestConfigCallback(requestConfigBuilder -> requestConfigBuilder
                                .setConnectTimeout(AtlasConfiguration.INDEX_CLIENT_CONNECTION_TIMEOUT.getInt())
                                .setSocketTimeout(AtlasConfiguration.INDEX_CLIENT_SOCKET_TIMEOUT.getInt()));

                        esNonUiClusterClient = builder.build();
                    } catch (Exception e) {
<<<<<<< HEAD
                        LOG.error("Failed to initialize Non-product cluster client", e);
=======
                        LOG.error("Failed to initialize Non-Ui cluster client", e);
>>>>>>> 817b9d55
                        return null;
                    }
                }
            }
        }
        return esNonUiClusterClient;
    }


}<|MERGE_RESOLUTION|>--- conflicted
+++ resolved
@@ -125,11 +125,7 @@
 
                         esUiClusterClient = builder.build();
                     } catch (Exception e) {
-<<<<<<< HEAD
-                        LOG.error("Failed to initialize product cluster client", e);
-=======
                         LOG.error("Failed to initialize UI cluster client", e);
->>>>>>> 817b9d55
                         return null;
                     }
                 }
@@ -158,11 +154,7 @@
 
                         esNonUiClusterClient = builder.build();
                     } catch (Exception e) {
-<<<<<<< HEAD
-                        LOG.error("Failed to initialize Non-product cluster client", e);
-=======
                         LOG.error("Failed to initialize Non-Ui cluster client", e);
->>>>>>> 817b9d55
                         return null;
                     }
                 }
