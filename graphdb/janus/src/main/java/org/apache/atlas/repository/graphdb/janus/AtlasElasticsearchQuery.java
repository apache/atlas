/**
 * Licensed to the Apache Software Foundation (ASF) under one
 * or more contributor license agreements.  See the NOTICE file
 * distributed with this work for additional information
 * regarding copyright ownership.  The ASF licenses this file
 * to you under the Apache License, Version 2.0 (the
 * "License"); you may not use this file except in compliance
 * with the License.  You may obtain a copy of the License at
 *
 *     http://www.apache.org/licenses/LICENSE-2.0
 *
 * Unless required by applicable law or agreed to in writing, software
 * distributed under the License is distributed on an "AS IS" BASIS,
 * WITHOUT WARRANTIES OR CONDITIONS OF ANY KIND, either express or implied.
 * See the License for the specific language governing permissions and
 * limitations under the License.
 */
package org.apache.atlas.repository.graphdb.janus;

import org.apache.atlas.AtlasConfiguration;
import org.apache.atlas.AtlasErrorCode;
import org.apache.atlas.RequestContext;
import org.apache.atlas.exception.AtlasBaseException;
import org.apache.atlas.model.discovery.SearchParams;
import org.apache.atlas.repository.graphdb.AtlasIndexQuery;
import org.apache.atlas.repository.graphdb.AtlasVertex;
import org.apache.atlas.repository.graphdb.DirectIndexQueryResult;
import org.apache.atlas.type.AtlasType;
import org.apache.atlas.utils.AtlasMetricType;
import org.apache.atlas.utils.AtlasPerfMetrics;
import org.apache.commons.collections.MapUtils;
import org.apache.commons.lang.NotImplementedException;
import org.apache.commons.lang.StringUtils;
import org.apache.http.HttpEntity;
import org.apache.http.entity.ContentType;
import org.apache.http.nio.entity.NStringEntity;
import org.apache.http.util.EntityUtils;
import org.apache.tinkerpop.gremlin.process.traversal.Order;
import org.elasticsearch.action.search.SearchRequest;
import org.elasticsearch.action.search.SearchResponse;
import org.elasticsearch.client.HttpAsyncResponseConsumerFactory;
import org.elasticsearch.client.RequestOptions;
import org.elasticsearch.client.ResponseException;
import org.elasticsearch.client.ResponseListener;
import org.elasticsearch.client.RestClient;
import org.elasticsearch.client.Request;
import org.elasticsearch.client.Response;
import org.elasticsearch.client.RestHighLevelClient;
import org.elasticsearch.search.SearchHit;
import org.elasticsearch.search.builder.SearchSourceBuilder;
import org.janusgraph.util.encoding.LongEncoding;
import org.redisson.client.RedisException;
import org.slf4j.Logger;
import org.slf4j.LoggerFactory;

import java.io.IOException;
import java.util.*;
import java.util.concurrent.CompletableFuture;
import java.util.concurrent.Future;
import java.util.stream.Stream;

import static org.apache.atlas.AtlasErrorCode.INDEX_NOT_FOUND;


public class AtlasElasticsearchQuery implements AtlasIndexQuery<AtlasJanusVertex, AtlasJanusEdge> {
    private static final Logger LOG = LoggerFactory.getLogger(AtlasElasticsearchQuery.class);

    private AtlasJanusGraph graph;
    private RestHighLevelClient esClient;
    private RestClient lowLevelRestClient;
    private String index;
    private SearchSourceBuilder sourceBuilder;
    private SearchResponse searchResponse;
    private SearchParams searchParams;
    private long vertexTotals = -1;

    public AtlasElasticsearchQuery(AtlasJanusGraph graph, RestHighLevelClient esClient, String index, SearchSourceBuilder sourceBuilder) {
        this(graph, index);
        this.esClient = esClient;
        this.sourceBuilder = sourceBuilder;
    }

    public AtlasElasticsearchQuery(AtlasJanusGraph graph, RestClient restClient, String index, SearchParams searchParams) {
        this(graph, index);
        this.lowLevelRestClient = restClient;
        this.searchParams = searchParams;
    }

    private AtlasElasticsearchQuery(AtlasJanusGraph graph, String index) {
        this.index = index;
        this.graph = graph;
        searchResponse = null;
    }

    public AtlasElasticsearchQuery(AtlasJanusGraph graph, String index, RestClient restClient) {
        this(graph, restClient, index, null);
    }

    public AtlasElasticsearchQuery(String index, RestClient restClient) {
        this.lowLevelRestClient = restClient;
        this.index = index;
    }

    private SearchRequest getSearchRequest(String index, SearchSourceBuilder sourceBuilder) {
        SearchRequest searchRequest = new SearchRequest(index);
        searchRequest.source(sourceBuilder);
        return searchRequest;
    }

    private Iterator<Result<AtlasJanusVertex, AtlasJanusEdge>> runQuery(SearchRequest searchRequest) {
        Iterator<Result<AtlasJanusVertex, AtlasJanusEdge>> result = null;

        try {
            RequestOptions requestOptions = RequestOptions.DEFAULT;
            RequestOptions.Builder builder = requestOptions.toBuilder();
            int bufferLimit = 2000 * 1024 * 1024;
            builder.setHttpAsyncResponseConsumerFactory(
                    new HttpAsyncResponseConsumerFactory
                            .HeapBufferedResponseConsumerFactory(bufferLimit));
            requestOptions = builder.build();
            searchResponse = esClient.search(searchRequest, requestOptions);
            Stream<Result<AtlasJanusVertex, AtlasJanusEdge>> resultStream = Arrays.stream(searchResponse.getHits().getHits())
                    .map(ResultImpl::new);
            result = resultStream.iterator();
        } catch (IOException e) {
            e.printStackTrace();
        }
        return result;
    }

    private DirectIndexQueryResult runQueryWithLowLevelClient(SearchParams searchParams) throws AtlasBaseException {
        DirectIndexQueryResult result = null;

        try {
            if(searchParams.isCallAsync()) {
                return performAsyncDirectIndexQuery(searchParams);
            } else{
                String responseString =  performDirectIndexQuery(searchParams.getQuery(), false);
                if (LOG.isDebugEnabled()) {
                    LOG.debug("runQueryWithLowLevelClient.response : {}", responseString);
                }
                return getResultFromResponse(responseString);
            }
        } catch (IOException e) {
            LOG.error("Failed to execute direct query on ES {}", e.getMessage());
            throw new AtlasBaseException(AtlasErrorCode.INDEX_SEARCH_FAILED, e.getMessage());
        }
    }

    private Map<String, Object> runQueryWithLowLevelClient(String query) throws AtlasBaseException {
        Map<String, Object> ret = new HashMap<>();
        try {
            String responseString = performDirectIndexQuery(query, true);

            Map<String, LinkedHashMap> responseMap = AtlasType.fromJson(responseString, Map.class);
            Map<String, LinkedHashMap> hits_0 = AtlasType.fromJson(AtlasType.toJson(responseMap.get("hits")), Map.class);

            ret.put("total", hits_0.get("total").get("value"));

            List<LinkedHashMap> hits_1 = AtlasType.fromJson(AtlasType.toJson(hits_0.get("hits")), List.class);
            ret.put("data", hits_1);

            Map<String, Object> aggregationsMap = (Map<String, Object>) responseMap.get("aggregations");

            if (MapUtils.isNotEmpty(aggregationsMap)) {
                ret.put("aggregations", aggregationsMap);
            }

            return ret;

        } catch (IOException e) {
            LOG.error("Failed to execute direct query on ES {}", e.getMessage());
            throw new AtlasBaseException(AtlasErrorCode.INDEX_SEARCH_FAILED, e.getMessage());
        }
    }

    private DirectIndexQueryResult performAsyncDirectIndexQuery(SearchParams searchParams) throws AtlasBaseException, IOException {
        AtlasPerfMetrics.MetricRecorder metric = RequestContext.get().startMetricRecord("performAsyncDirectIndexQuery");
        DirectIndexQueryResult result = null;
        boolean contextIdExists = StringUtils.isNotEmpty(searchParams.getSearchContextId()) && searchParams.getSearchContextSequenceNo() != null;
        try {
            if(contextIdExists) {
<<<<<<< HEAD
                // If the search context id and greater sequence no is present, then we need to delete the previous search context async
                    processRequestWithSameSearchContextId(searchParams);
            }
            AsyncQueryResult response = submitAsyncSearch(searchParams, false).get();
            //Sleep for 5 seconds to allow ES to process the request
=======
                // If the search context id and greater sequence no is present,
                // then we need to delete the previous search context async
                    processRequestWithSameSearchContextId(searchParams);
            }
            AsyncQueryResult response = submitAsyncSearch(searchParams, false).get();
>>>>>>> f2606660
            if(response.isRunning()) {
                /*
                    * If the response is still running, then we need to wait for the response
                    * We need to check if the search context ID is present and update the cache
                    * We also need to check if the search ID exists and delete if necessary, if the sequence number is greater than the cache sequence number
                    *
                 */
                String esSearchId = response.getId();
                String searchContextId = searchParams.getSearchContextId();
                Integer searchContextSequenceNo = searchParams.getSearchContextSequenceNo();
                if (contextIdExists) {
<<<<<<< HEAD
                    try {
                        CompletableFuture.runAsync(() -> SearchContextCache.put(searchContextId, searchContextSequenceNo, esSearchId));
                    } catch (Exception e) {
                        LOG.error("Failed to update the search context cache {}", e.getMessage());
                    }
=======
                    CompletableFuture.runAsync(() -> SearchContextCache.put(searchContextId, searchContextSequenceNo, esSearchId));
>>>>>>> f2606660
                }
                response = getAsyncSearchResponse(searchParams, esSearchId).get();
                if (response ==  null) {
                    // Return null, if the response is null wil help returning @204 HTTP_NO_CONTENT to the user
                    return null;
                }
                result = getResultFromResponse(response.getFullResponse(), true);
            } else {
                result = getResultFromResponse(response.getFullResponse(), true);
            }
        }catch (Exception e) {
            LOG.error("Failed to execute direct query on ES {}", e.getMessage());
            throw new AtlasBaseException(AtlasErrorCode.INDEX_SEARCH_FAILED, e.getMessage());
        } finally {
            if (contextIdExists) {
                // If the search context id is present, then we need to remove the search context from the cache
                try {
                    CompletableFuture.runAsync(() -> SearchContextCache.remove(searchParams.getSearchContextId()));
                } catch (Exception e) {
                    LOG.error("Failed to remove the search context from the cache {}", e.getMessage());
                }
            }
            RequestContext.get().endMetricRecord(metric);
        }
        return result;
    }

    /*
        * Process the request with the same search context ID and sequence number
        * @param searchParams
        * @return void
        * Function to process the request with the same search context ID
        * If the sequence number is greater than the cache sequence number,
        * then we need to cancel the request and update the cache
        * We also need to check if the search ID exists and delete if necessary
     */
    private void processRequestWithSameSearchContextId(SearchParams searchParams) {
        AtlasPerfMetrics.MetricRecorder funcMetric = RequestContext.get().startMetricRecord("processRequestWithSameSearchContextId");
        try {
            // Extract search context ID and sequence number
            String currentSearchContextId = searchParams.getSearchContextId();
            Integer currentSequenceNumber = searchParams.getSearchContextSequenceNo();
            // Get the search ID from the cache if sequence number is greater than the current sequence number
            String previousESSearchId = SearchContextCache.getESAsyncSearchIdFromContextCache(currentSearchContextId, currentSequenceNumber);

            if (StringUtils.isNotEmpty(previousESSearchId)) {
                LOG.debug("Deleting the previous async search response with ID {}", previousESSearchId);
                // If the search ID exists, then we need to delete the search context
                deleteAsyncSearchResponse(previousESSearchId);
            }
        } catch (RedisException e) {
            AtlasPerfMetrics.Metric failureCounter = new AtlasPerfMetrics.Metric("async_request_redis_failure_counter");
            failureCounter.setMetricType(AtlasMetricType.COUNTER);
            failureCounter.incrementInvocations();
            LOG.error("Failed to process the request with the same search context ID {}", e.getMessage());
            RequestContext.get().addApplicationMetrics(failureCounter);
        }
        catch (Exception e) {
            LOG.error("Failed to process the request with the same search context ID {}", e.getMessage());
        }
        finally {
            RequestContext.get().endMetricRecord(funcMetric);
        }
    }

    /*
        * Get the async search response
        * @param searchParams
        * @param esSearchId
        * @return Future<AsyncQueryResult>
        * Function to get the async search response after we submit the async search request
     */
    private Future<AsyncQueryResult> getAsyncSearchResponse(SearchParams searchParams, String esSearchId)  {
        CompletableFuture<AsyncQueryResult> future = new CompletableFuture<>();
        String endPoint = "_async_search/" + esSearchId;
        Request request = new Request("GET", endPoint);
        long waitTime = AtlasConfiguration.INDEXSEARCH_ASYNC_SEARCH_KEEP_ALIVE_TIME_IN_SECONDS.getLong();
        if (searchParams.getRequestTimeoutInSecs()!= null) {
            waitTime = searchParams.getRequestTimeoutInSecs();
        }
        request.addParameter("wait_for_completion_timeout", waitTime + "s");
        ResponseListener responseListener = new ResponseListener() {
            @Override
            public void onSuccess(Response response) {
                try {
                    String respString = EntityUtils.toString(response.getEntity());
                    Map<String, LinkedHashMap> responseMap = AtlasType.fromJson(respString, Map.class);
                    Boolean isInComplete = AtlasType.fromJson(AtlasType.toJson(responseMap.get("is_partial")), Boolean.class);
                    String id = AtlasType.fromJson(AtlasType.toJson(responseMap.get("id")), String.class);

                    if (isInComplete != null && isInComplete) {
                        /*
                           * After the wait time, if the response is still incomplete, then we need to delete the search context
                           * and complete the future with null
                           * So that ES don't process the request later
                         */
                        deleteAsyncSearchResponse(id);
                        future.complete(null);
                    }
                    AsyncQueryResult result = new AsyncQueryResult(respString, false);
                    future.complete(result);
                } catch (IOException e) {
                    future.completeExceptionally(e);
                }
            }

            @Override
            public void onFailure(Exception exception) {
                if (exception instanceof ResponseException){
                    int statusCode = ((ResponseException) exception).getResponse().getStatusLine().getStatusCode();
                    if (statusCode == 400 || statusCode == 404) {
                        /*
                            * If the response is not found or deleted, then we need to complete the future with null
                            * Else we need to complete the future with the exception
                            * Sending null, would return 204 to the user
                         */
                        LOG.debug("Async search response not found or deleted", exception);
                        future.complete(null);
                    } else {
                        future.completeExceptionally(exception);
                    }
                } else {
                    future.completeExceptionally(exception);
                }
            }
        };

        lowLevelRestClient.performRequestAsync(request, responseListener);

        return future;
    }

    private void deleteAsyncSearchResponse(String searchContextId) {
        String endPoint = "_async_search/" + searchContextId;
        Request request = new Request("DELETE", endPoint);
        ResponseListener responseListener = new ResponseListener() {
            @Override
            public void onSuccess(Response response) {
                LOG.debug("Deleted async search response");
            }
            @Override
            public void onFailure(Exception exception) {
                if (exception instanceof ResponseException && ((ResponseException) exception).getResponse().getStatusLine().getStatusCode() == 404) {
                    LOG.debug("Async search response not found");
                } else {
                    LOG.error("Failed to delete async search response {}", exception.getMessage());
                }
            }
        };
        lowLevelRestClient.performRequestAsync(request, responseListener);
    }

    private Future<AsyncQueryResult> submitAsyncSearch(SearchParams searchParams, boolean source) {
        CompletableFuture<AsyncQueryResult> future = new CompletableFuture<>();
        HttpEntity entity = new NStringEntity(searchParams.getQuery(), ContentType.APPLICATION_JSON);
        String endPoint;
        String KeepAliveTime = AtlasConfiguration.INDEXSEARCH_ASYNC_SEARCH_KEEP_ALIVE_TIME_IN_SECONDS.getLong() +"s";
        if (searchParams.getRequestTimeoutInSecs() !=  null) {
            KeepAliveTime = searchParams.getRequestTimeoutInSecs() +"s";
        }

        if (source) {
            endPoint = index + "/_async_search";
        } else {
            endPoint = index + "/_async_search?_source=false";
        }

        Request request = new Request("POST", endPoint);
        request.setEntity(entity);

        request.addParameter("wait_for_completion_timeout", "100ms");
        request.addParameter("keep_alive", KeepAliveTime);

        ResponseListener responseListener = new ResponseListener() {
            @Override
            public void onSuccess(Response response) {
                try {
                    String respString = EntityUtils.toString(response.getEntity());
                    Map<String, LinkedHashMap> responseMap = AtlasType.fromJson(respString, Map.class);
                    boolean isRunning = AtlasType.fromJson(AtlasType.toJson(responseMap.get("is_running")), Boolean.class);
                    String id = AtlasType.fromJson(AtlasType.toJson(responseMap.get("id")), String.class);
                    AsyncQueryResult result = new AsyncQueryResult(respString, isRunning);
                    /*
                        * If the response is running, then we need to complete the future with the ID to retrieve this later
                        * Else we will complete the future with the response, if it completes within default timeout of 100ms
                     */
                    if (isRunning && StringUtils.isNotEmpty(id)) {
                        // response is still running, complete the future with the ID
                        // use the ID to retrieve the response later
                        result.setId(id);
                        future.complete(result);
                    } else {
                        future.complete(result);
                    }
                } catch (IOException e) {
                    throw new RuntimeException(e);
                }
            }
            @Override
            public void onFailure(Exception exception) {
                future.completeExceptionally(exception);
            }
        };

        lowLevelRestClient.performRequestAsync(request, responseListener);

        return future;
    }

    private String performDirectIndexQuery(String query, boolean source) throws AtlasBaseException, IOException {
        HttpEntity entity = new NStringEntity(query, ContentType.APPLICATION_JSON);
        String endPoint;

        if (source) {
            endPoint = index + "/_search";
        } else {
            endPoint = index + "/_search?_source=false";
        }

        Request request = new Request("GET", endPoint);
        request.setEntity(entity);

        Response response;
        try {
            response = lowLevelRestClient.performRequest(request);
        } catch (ResponseException rex) {
            if (rex.getResponse().getStatusLine().getStatusCode() == 404) {
                LOG.warn(String.format("ES index with name %s not found", index));
                throw new AtlasBaseException(INDEX_NOT_FOUND, index);
            } else {
                throw new AtlasBaseException(rex);
            }
        }

        return EntityUtils.toString(response.getEntity());
    }

    private DirectIndexQueryResult getResultFromResponse(String responseString, boolean async) throws IOException {
        Map<String, LinkedHashMap> responseMap = AtlasType.fromJson(responseString, Map.class);
        return getResultFromResponse(responseMap.get("response"));
    }

    private DirectIndexQueryResult getResultFromResponse(Map<String, LinkedHashMap> responseMap) throws IOException {
        DirectIndexQueryResult result = new DirectIndexQueryResult();
        Map<String, LinkedHashMap> hits_0 = AtlasType.fromJson(AtlasType.toJson(responseMap.get("hits")), Map.class);
        if (hits_0 == null) {
            return result;
        }
        this.vertexTotals = (Integer) hits_0.get("total").get("value");

        List<LinkedHashMap> hits_1 = AtlasType.fromJson(AtlasType.toJson(hits_0.get("hits")), List.class);

        Stream<Result<AtlasJanusVertex, AtlasJanusEdge>> resultStream = hits_1.stream().map(ResultImplDirect::new);
        result.setIterator(resultStream.iterator());

        Map<String, Object> aggregationsMap = (Map<String, Object>) responseMap.get("aggregations");

        if (MapUtils.isNotEmpty(aggregationsMap)) {
            result.setAggregationMap(aggregationsMap);
        }

        return result;

    }


    private DirectIndexQueryResult getResultFromResponse(String responseString) throws IOException {

        Map<String, LinkedHashMap> responseMap = AtlasType.fromJson(responseString, Map.class);

        return getResultFromResponse(responseMap);
    }



    @Override
    public DirectIndexQueryResult<AtlasJanusVertex, AtlasJanusEdge> vertices(SearchParams searchParams) throws AtlasBaseException {
        return runQueryWithLowLevelClient(searchParams);
    }

    @Override
    public Map<String, Object> directIndexQuery(String query) throws AtlasBaseException {
        return runQueryWithLowLevelClient(query);
    }

    @Override
    public Iterator<Result<AtlasJanusVertex, AtlasJanusEdge>> vertices() {
        SearchRequest searchRequest = getSearchRequest(index, sourceBuilder);
        return runQuery(searchRequest);
    }

    @Override
    public Iterator<Result<AtlasJanusVertex, AtlasJanusEdge>> vertices(int offset, int limit, String sortBy, Order sortOrder) {
        throw new NotImplementedException();
    }

    @Override
    public Iterator<Result<AtlasJanusVertex, AtlasJanusEdge>> vertices(int offset, int limit) {
        sourceBuilder.from(offset);
        sourceBuilder.size(limit);
        SearchRequest searchRequest = getSearchRequest(index, sourceBuilder);
        return runQuery(searchRequest);
    }

    @Override
    public Long vertexTotals() {
        if (searchResponse != null) {
            return searchResponse.getHits().getTotalHits().value;
        }
        return vertexTotals;
    }

    public final class ResultImpl implements AtlasIndexQuery.Result<AtlasJanusVertex, AtlasJanusEdge> {
        private SearchHit hit;

        public ResultImpl(SearchHit hit) {
            this.hit = hit;
        }

        @Override
        public AtlasVertex<AtlasJanusVertex, AtlasJanusEdge> getVertex() {
            long vertexId = LongEncoding.decode(hit.getId());
            return graph.getVertex(String.valueOf(vertexId));
        }

        @Override
        public double getScore() {
            return hit.getScore();
        }

        @Override
        public Set<String> getCollapseKeys() {
            return null;
        }

        @Override
        public DirectIndexQueryResult<AtlasJanusVertex, AtlasJanusEdge> getCollapseVertices(String key) {
            return null;
        }

        @Override
        public Map<String, List<String>> getHighLights() {
            return new HashMap<>();
        }
    }


    public final class ResultImplDirect implements AtlasIndexQuery.Result<AtlasJanusVertex, AtlasJanusEdge> {
        private LinkedHashMap<String, Object> hit;
        Map<String, LinkedHashMap> innerHitsMap;

        public ResultImplDirect(LinkedHashMap<String, Object> hit) {
            this.hit = hit;
            if (hit.get("inner_hits") != null) {
                innerHitsMap = AtlasType.fromJson(AtlasType.toJson(hit.get("inner_hits")), Map.class);
            }
        }

        @Override
        public AtlasVertex<AtlasJanusVertex, AtlasJanusEdge> getVertex() {
            long vertexId = LongEncoding.decode(String.valueOf(hit.get("_id")));
            return graph.getVertex(String.valueOf(vertexId));
        }

        @Override
        public Set<String> getCollapseKeys() {
            Set<String> collapseKeys = new HashSet<>();
            if (innerHitsMap != null) {
                collapseKeys = innerHitsMap.keySet();
            }
            return collapseKeys;
        }

        @Override
        public DirectIndexQueryResult getCollapseVertices(String key) {
            DirectIndexQueryResult result = new DirectIndexQueryResult();
            if (innerHitsMap != null) {
                Map<String, LinkedHashMap> responseMap = AtlasType.fromJson(AtlasType.toJson(innerHitsMap.get(key)), Map.class);
                Map<String, LinkedHashMap> hits_0 = AtlasType.fromJson(AtlasType.toJson(responseMap.get("hits")), Map.class);

                Integer approximateCount = (Integer) hits_0.get("total").get("value");
                result.setApproximateCount(approximateCount);

                List<LinkedHashMap> hits_1 = AtlasType.fromJson(AtlasType.toJson(hits_0.get("hits")), List.class);
                Stream<Result<AtlasJanusVertex, AtlasJanusEdge>> resultStream = hits_1.stream().map(ResultImplDirect::new);
                result.setIterator(resultStream.iterator());

                return result;
            }
            return null;
        }

        @Override
        public double getScore() {
            Object _score = hit.get("_score");
            if (_score == null){
                return -1;
            }
            return Double.parseDouble(String.valueOf(hit.get("_score")));
        }

        @Override
        public Map<String, List<String>> getHighLights() {
            Object highlight = this.hit.get("highlight");
            if(Objects.nonNull(highlight)) {
                return (Map<String, List<String>>) highlight;
            }
            return new HashMap<>();
        }
    }

    public class AsyncQueryResult {
        private boolean isRunning;
        private String id;
        private String fullResponse;

        private boolean success;
        // Constructor for a running process
        public AsyncQueryResult(String id) {
            this.isRunning = true;
            this.id = id;
            this.fullResponse = null;
        }

        // Constructor for a completed process
        public AsyncQueryResult(String fullResponse, boolean isRunning) {
            this.isRunning = isRunning;
            this.id = null;
            this.fullResponse = fullResponse;
        }

        public void setRunning(boolean running) {
            this.isRunning = running;
        }

        // Getters
        public boolean isRunning() {
            return isRunning;
        }

        void setId(String id) {
            this.id = id;
        }
        public String getId() {
            return id;
        }

        public String getFullResponse() {
            return fullResponse;
        }

        public void setSuccess(boolean success) {
            this.success = success;
        }

        public boolean isSuccess() {
            return success;
        }
    }

}<|MERGE_RESOLUTION|>--- conflicted
+++ resolved
@@ -180,19 +180,11 @@
         boolean contextIdExists = StringUtils.isNotEmpty(searchParams.getSearchContextId()) && searchParams.getSearchContextSequenceNo() != null;
         try {
             if(contextIdExists) {
-<<<<<<< HEAD
-                // If the search context id and greater sequence no is present, then we need to delete the previous search context async
-                    processRequestWithSameSearchContextId(searchParams);
-            }
-            AsyncQueryResult response = submitAsyncSearch(searchParams, false).get();
-            //Sleep for 5 seconds to allow ES to process the request
-=======
                 // If the search context id and greater sequence no is present,
                 // then we need to delete the previous search context async
                     processRequestWithSameSearchContextId(searchParams);
             }
             AsyncQueryResult response = submitAsyncSearch(searchParams, false).get();
->>>>>>> f2606660
             if(response.isRunning()) {
                 /*
                     * If the response is still running, then we need to wait for the response
@@ -204,15 +196,7 @@
                 String searchContextId = searchParams.getSearchContextId();
                 Integer searchContextSequenceNo = searchParams.getSearchContextSequenceNo();
                 if (contextIdExists) {
-<<<<<<< HEAD
-                    try {
-                        CompletableFuture.runAsync(() -> SearchContextCache.put(searchContextId, searchContextSequenceNo, esSearchId));
-                    } catch (Exception e) {
-                        LOG.error("Failed to update the search context cache {}", e.getMessage());
-                    }
-=======
                     CompletableFuture.runAsync(() -> SearchContextCache.put(searchContextId, searchContextSequenceNo, esSearchId));
->>>>>>> f2606660
                 }
                 response = getAsyncSearchResponse(searchParams, esSearchId).get();
                 if (response ==  null) {
