/**
 * Licensed to the Apache Software Foundation (ASF) under one
 * or more contributor license agreements.  See the NOTICE file
 * distributed with this work for additional information
 * regarding copyright ownership.  The ASF licenses this file
 * to you under the Apache License, Version 2.0 (the
 * "License"); you may not use this file except in compliance
 * with the License.  You may obtain a copy of the License at
 * <p>
 * http://www.apache.org/licenses/LICENSE-2.0
 * <p>
 * Unless required by applicable law or agreed to in writing, software
 * distributed under the License is distributed on an "AS IS" BASIS,
 * WITHOUT WARRANTIES OR CONDITIONS OF ANY KIND, either express or implied.
 * See the License for the specific language governing permissions and
 * limitations under the License.
 */
package org.apache.atlas.repository.graphdb.janus;

import com.google.common.base.Function;
import com.google.common.collect.Lists;
import com.google.common.collect.Maps;
import org.apache.atlas.ApplicationProperties;
import org.apache.atlas.AtlasErrorCode;
import org.apache.atlas.AtlasException;
import org.apache.atlas.exception.AtlasBaseException;
import org.apache.atlas.groovy.GroovyExpression;
import org.apache.atlas.repository.graphdb.*;
import org.apache.atlas.repository.graphdb.janus.query.AtlasJanusGraphQuery;
import org.apache.atlas.repository.graphdb.utils.IteratorToIterableAdapter;
import org.apache.atlas.type.AtlasType;
import org.apache.commons.configuration.Configuration;
import org.apache.tinkerpop.gremlin.groovy.jsr223.GremlinGroovyScriptEngine;
import org.apache.tinkerpop.gremlin.jsr223.DefaultImportCustomizer;
import org.apache.tinkerpop.gremlin.process.traversal.P;
import org.apache.tinkerpop.gremlin.process.traversal.dsl.graph.GraphTraversal;
import org.apache.tinkerpop.gremlin.process.traversal.dsl.graph.__;
import org.apache.tinkerpop.gremlin.process.traversal.step.map.GraphStep;
import org.apache.tinkerpop.gremlin.process.traversal.step.util.ImmutablePath;
import org.apache.tinkerpop.gremlin.structure.Edge;
import org.apache.tinkerpop.gremlin.structure.Element;
import org.apache.tinkerpop.gremlin.structure.Vertex;
import org.apache.tinkerpop.gremlin.structure.io.IoCore;
import org.apache.tinkerpop.gremlin.structure.io.graphson.GraphSONMapper;
import org.apache.tinkerpop.gremlin.structure.io.graphson.GraphSONWriter;
import org.janusgraph.core.Cardinality;
import org.janusgraph.core.JanusGraph;
import org.janusgraph.core.JanusGraphFactory;
import org.janusgraph.core.JanusGraphIndexQuery;
import org.janusgraph.core.PropertyKey;
import org.janusgraph.core.SchemaViolationException;
import org.janusgraph.core.schema.JanusGraphIndex;
import org.janusgraph.core.schema.JanusGraphManagement;
import org.janusgraph.core.schema.Parameter;
import org.janusgraph.diskstorage.BackendException;
import org.janusgraph.graphdb.database.StandardJanusGraph;
import org.slf4j.Logger;
import org.slf4j.LoggerFactory;

import javax.script.Bindings;
import javax.script.ScriptEngine;
import javax.script.ScriptException;
import java.io.IOException;
import java.io.OutputStream;
import java.util.*;
import java.util.function.Supplier;
import java.util.stream.Collectors;
import java.util.stream.StreamSupport;

import static org.apache.atlas.repository.Constants.INDEX_SEARCH_VERTEX_PREFIX_DEFAULT;
import static org.apache.atlas.repository.Constants.INDEX_SEARCH_VERTEX_PREFIX_PROPERTY;
import static org.apache.atlas.repository.graphdb.janus.AtlasJanusGraphDatabase.getGraphInstance;

/**
 * Janus implementation of AtlasGraph.
 */
public class AtlasJanusGraph implements AtlasGraph<AtlasJanusVertex, AtlasJanusEdge> {
    private static final Logger LOG = LoggerFactory.getLogger(AtlasJanusGraph.class);
    private static final Parameter[] EMPTY_PARAMETER_ARRAY  = new Parameter[0];


    private static       Configuration APPLICATION_PROPERTIES = null;

    private final ConvertGremlinValueFunction GREMLIN_VALUE_CONVERSION_FUNCTION = new ConvertGremlinValueFunction();
    private final Set<String>                 multiProperties                   = new HashSet<>();
    private final StandardJanusGraph          janusGraph;
<<<<<<< HEAD
    private static ThreadLocal<GremlinGroovyScriptEngine>         scriptEngine = ThreadLocal.withInitial(new Supplier<GremlinGroovyScriptEngine>() {
        @Override
        public GremlinGroovyScriptEngine get() {
            DefaultImportCustomizer.Builder importBuilder = DefaultImportCustomizer.build()
                    .addClassImports(java.util.function.Function.class)
                    .addMethodImports(__.class.getMethods())
                    .addMethodImports(P.class.getMethods());
            return new GremlinGroovyScriptEngine(importBuilder.create());
        }
=======
    private final ThreadLocal<GremlinGroovyScriptEngine> scriptEngine = ThreadLocal.withInitial(() -> {
        DefaultImportCustomizer.Builder builder = DefaultImportCustomizer.build()
                                                                         .addClassImports(java.util.function.Function.class)
                                                                         .addMethodImports(__.class.getMethods())
                                                                         .addMethodImports(P.class.getMethods());
        return new GremlinGroovyScriptEngine(builder.create());
>>>>>>> 683e267b
    });


    public AtlasJanusGraph() {
        this(getGraphInstance());
    }

    public AtlasJanusGraph(JanusGraph graphInstance) {
        //determine multi-properties once at startup
        JanusGraphManagement mgmt = null;

        try {
            mgmt = graphInstance.openManagement();

            Iterable<PropertyKey> keys = mgmt.getRelationTypes(PropertyKey.class);

            for (PropertyKey key : keys) {
                if (key.cardinality() != Cardinality.SINGLE) {
                    multiProperties.add(key.name());
                }
            }
        } finally {
            if (mgmt != null) {
                mgmt.rollback();
            }
        }

        janusGraph = (StandardJanusGraph) graphInstance;
    }

    @Override
    public AtlasEdge<AtlasJanusVertex, AtlasJanusEdge> addEdge(AtlasVertex<AtlasJanusVertex, AtlasJanusEdge> outVertex,
                                                               AtlasVertex<AtlasJanusVertex, AtlasJanusEdge> inVertex,
                                                               String edgeLabel) {
        try {
            Vertex oV   = outVertex.getV().getWrappedElement();
            Vertex iV   = inVertex.getV().getWrappedElement();
            Edge   edge = oV.addEdge(edgeLabel, iV);

            return GraphDbObjectFactory.createEdge(this, edge);
        } catch (SchemaViolationException e) {
            throw new AtlasSchemaViolationException(e);
        }
    }

    @Override
    public AtlasGraphQuery<AtlasJanusVertex, AtlasJanusEdge> query() {
        return new AtlasJanusGraphQuery(this);
    }

    @Override
    public AtlasGraphTraversal<AtlasVertex, AtlasEdge> V(final Object... vertexIds) {
        AtlasGraphTraversal traversal = new AtlasJanusGraphTraversal(this, getGraph().traversal());
        traversal.getBytecode().addStep(GraphTraversal.Symbols.V, vertexIds);
        traversal.addStep(new GraphStep<>(traversal, Vertex.class, true, vertexIds));
        return traversal;
    }

    @Override
    public AtlasGraphTraversal<AtlasVertex, AtlasEdge> E(final Object... edgeIds) {
        AtlasGraphTraversal traversal = new AtlasJanusGraphTraversal(this, getGraph().traversal());
        traversal.getBytecode().addStep(GraphTraversal.Symbols.E, edgeIds);
        traversal.addStep(new GraphStep<>(traversal, Vertex.class, true, edgeIds));
        return traversal;
    }

    @Override
    public AtlasEdge<AtlasJanusVertex, AtlasJanusEdge> getEdge(String edgeId) {
        Iterator<Edge> it = getGraph().edges(edgeId);
        Edge           e  = getSingleElement(it, edgeId);

        return GraphDbObjectFactory.createEdge(this, e);
    }

    @Override
    public void removeEdge(AtlasEdge<AtlasJanusVertex, AtlasJanusEdge> edge) {
        Edge wrapped = edge.getE().getWrappedElement();

        wrapped.remove();
    }

    @Override
    public void removeVertex(AtlasVertex<AtlasJanusVertex, AtlasJanusEdge> vertex) {
        Vertex wrapped = vertex.getV().getWrappedElement();

        wrapped.remove();
    }

    @Override
    public Iterable<AtlasEdge<AtlasJanusVertex, AtlasJanusEdge>> getEdges() {
        Iterator<Edge> edges = getGraph().edges();

        return wrapEdges(edges);
    }

    @Override
    public Iterable<AtlasVertex<AtlasJanusVertex, AtlasJanusEdge>> getVertices() {
        Iterator<Vertex> vertices = getGraph().vertices();

        return wrapVertices(vertices);
    }

    @Override
    public AtlasVertex<AtlasJanusVertex, AtlasJanusEdge> addVertex() {
        Vertex result = getGraph().addVertex();

        return GraphDbObjectFactory.createVertex(this, result);
    }

    @Override
    public AtlasIndexQueryParameter indexQueryParameter(String parameterName, String parameterValue) {
        return new AtlasJanusIndexQueryParameter(parameterName, parameterValue);
    }

    @Override
    public AtlasGraphIndexClient getGraphIndexClient() throws AtlasException {
        try {
            initApplicationProperties();

            return new AtlasJanusGraphIndexClient(APPLICATION_PROPERTIES);
        } catch (Exception e) {
            LOG.error("Error encountered in creating Graph Index Client.", e);
            throw new AtlasException(e);
        }
    }

    @Override
    public void commit() {
        getGraph().tx().commit();
    }

    @Override
    public void rollback() {
        getGraph().tx().rollback();
    }

    @Override
    public AtlasIndexQuery<AtlasJanusVertex, AtlasJanusEdge> indexQuery(String indexName, String graphQuery) {
        return indexQuery(indexName, graphQuery, 0, null);
    }

    @Override
    public AtlasIndexQuery<AtlasJanusVertex, AtlasJanusEdge> indexQuery(String indexName, String graphQuery, int offset) {
        return indexQuery(indexName, graphQuery, offset, null);
    }

    /**
     * Creates an index query.
     *
     * @param indexQueryParameters the parameterObject containing the information needed for creating the index.
     *
     */
    public AtlasIndexQuery<AtlasJanusVertex, AtlasJanusEdge> indexQuery(GraphIndexQueryParameters indexQueryParameters) {
        return indexQuery(indexQueryParameters.getIndexName(), indexQueryParameters.getGraphQueryString(), indexQueryParameters.getOffset(), indexQueryParameters.getIndexQueryParameters());
    }

    private AtlasIndexQuery<AtlasJanusVertex, AtlasJanusEdge> indexQuery(String indexName, String graphQuery, int offset, List<AtlasIndexQueryParameter> indexQueryParameterList) {
        String               prefix = getIndexQueryPrefix();
        JanusGraphIndexQuery query  = getGraph().indexQuery(indexName, graphQuery).setElementIdentifier(prefix).offset(offset);

        if(indexQueryParameterList != null && indexQueryParameterList.size() > 0) {
            for(AtlasIndexQueryParameter indexQueryParameter: indexQueryParameterList) {
                query = query.addParameter(new Parameter(indexQueryParameter.getParameterName(), indexQueryParameter.getParameterValue()));
            }
        }
        return new AtlasJanusIndexQuery(this, query);
    }

    @Override
    public AtlasGraphManagement getManagementSystem() {
        return new AtlasJanusGraphManagement(this, getGraph().openManagement());
    }

    @Override
    public Set getOpenTransactions() {
        return janusGraph.getOpenTransactions();
    }

    @Override
    public void shutdown() {
        getGraph().close();
    }

    @Override
    public Set<String> getEdgeIndexKeys() {
        return getIndexKeys(Edge.class);
    }

    @Override
    public Set<String> getVertexIndexKeys() {
        return getIndexKeys(Vertex.class);
    }

    @Override
    public AtlasVertex<AtlasJanusVertex, AtlasJanusEdge> getVertex(String vertexId) {
        Iterator<Vertex> it     = getGraph().vertices(vertexId);
        Vertex           vertex = getSingleElement(it, vertexId);

        return GraphDbObjectFactory.createVertex(this, vertex);
    }

    @Override
    public Iterable<AtlasVertex<AtlasJanusVertex, AtlasJanusEdge>> getVertices(String key, Object value) {
        AtlasGraphQuery<AtlasJanusVertex, AtlasJanusEdge> query = query();

        query.has(key, value);

        return query.vertices();
    }

    @Override
    public GremlinVersion getSupportedGremlinVersion() {
        return GremlinVersion.THREE;
    }

    @Override
    public void clear() {
        JanusGraph graph = getGraph();

        if (graph.isOpen()) {
            // only a shut down graph can be cleared
            graph.close();
        }

        try {
            JanusGraphFactory.drop(graph);
        } catch (BackendException ignoreEx) {
        }
    }

    private JanusGraph getGraph() {
        return getGraphInstance();
    }

    @Override
    public void exportToGson(OutputStream os) throws IOException {
        GraphSONMapper         mapper  = getGraph().io(IoCore.graphson()).mapper().create();
        GraphSONWriter.Builder builder = GraphSONWriter.build();

        builder.mapper(mapper);

        GraphSONWriter writer = builder.create();

        writer.writeGraph(os, getGraph());
    }

    @Override
    public GremlinGroovyScriptEngine getGremlinScriptEngine() {
        return scriptEngine.get();
    }

    @Override
    public void releaseGremlinScriptEngine(ScriptEngine scriptEngine) {
        if (scriptEngine instanceof GremlinGroovyScriptEngine) {
            try {
                ((GremlinGroovyScriptEngine) scriptEngine).reset();
            } catch (Exception e) {
                // ignore
            }
        }
    }

    @Override
    public Object executeGremlinScript(String query, boolean isPath) throws AtlasBaseException {
        Object result = executeGremlinScript(query);

        return convertGremlinValue(result);
    }

    @Override
    public Object executeGremlinScript(ScriptEngine scriptEngine, Map<? extends String, ? extends Object> userBindings,
                                       String query, boolean isPath) throws ScriptException {
        Bindings bindings = scriptEngine.createBindings();

        bindings.putAll(userBindings);
        bindings.put("g", getGraph().traversal());

        Object result = scriptEngine.eval(query, bindings);

        return convertGremlinValue(result);
    }

    @Override
    public GroovyExpression generatePersisentToLogicalConversionExpression(GroovyExpression expr, AtlasType type) {
        //nothing special needed, value is stored in required type
        return expr;
    }

    @Override
    public boolean isPropertyValueConversionNeeded(AtlasType type) {
        return false;
    }

    @Override
    public boolean requiresInitialIndexedPredicate() {
        return false;
    }

    @Override
    public GroovyExpression getInitialIndexedPredicate(GroovyExpression parent) {
        return parent;
    }

    @Override
    public GroovyExpression addOutputTransformationPredicate(GroovyExpression expr, boolean isSelect, boolean isPath) {
        return expr;
    }

    @Override
    public boolean isMultiProperty(String propertyName) {
        return multiProperties.contains(propertyName);
    }

    public Iterable<AtlasVertex<AtlasJanusVertex, AtlasJanusEdge>> wrapVertices(Iterable<? extends Vertex> it) {
        return StreamSupport.stream(it.spliterator(), false).map(input -> GraphDbObjectFactory.createVertex(AtlasJanusGraph.this, input)).collect(Collectors.toList());
    }

    public Iterable<AtlasEdge<AtlasJanusVertex, AtlasJanusEdge>> wrapEdges(Iterator<? extends Edge> it) {
        Iterable<? extends Edge> iterable = new IteratorToIterableAdapter<>(it);

        return wrapEdges(iterable);
    }

    public Iterable<AtlasEdge<AtlasJanusVertex, AtlasJanusEdge>> wrapEdges(Iterable<? extends Edge> it) {
        return StreamSupport.stream(it.spliterator(), false).map(input -> GraphDbObjectFactory.createEdge(AtlasJanusGraph.this, input)).collect(Collectors.toList());
    }

    public void addMultiProperties(Set<String> names) {
        multiProperties.addAll(names);
    }


    String getIndexFieldName(AtlasPropertyKey propertyKey, JanusGraphIndex graphIndex, Parameter ... parameters) {
        PropertyKey janusKey = AtlasJanusObjectFactory.createPropertyKey(propertyKey);
        if(parameters == null) {
            parameters = EMPTY_PARAMETER_ARRAY;
        }
        return janusGraph.getIndexSerializer().getDefaultFieldName(janusKey, parameters, graphIndex.getBackingIndex());
    }


    private String getIndexQueryPrefix() {
        final String ret;

        initApplicationProperties();

        if (APPLICATION_PROPERTIES == null) {
            ret = INDEX_SEARCH_VERTEX_PREFIX_DEFAULT;
        } else {
            ret = APPLICATION_PROPERTIES.getString(INDEX_SEARCH_VERTEX_PREFIX_PROPERTY, INDEX_SEARCH_VERTEX_PREFIX_DEFAULT);
        }

        return ret;
    }

    private Iterable<AtlasVertex<AtlasJanusVertex, AtlasJanusEdge>> wrapVertices(Iterator<? extends Vertex> it) {
        Iterable<? extends Vertex> iterable = new IteratorToIterableAdapter<>(it);

        return wrapVertices(iterable);
    }

    private static <T> T getSingleElement(Iterator<T> it, String id) {
        if (!it.hasNext()) {
            return null;
        }

        T element = it.next();

        if (it.hasNext()) {
            throw new RuntimeException("Multiple items were found with the id " + id);
        }

        return element;
    }

    private Object convertGremlinValue(Object rawValue) {
        if (rawValue instanceof Vertex) {
            return GraphDbObjectFactory.createVertex(this, (Vertex) rawValue);
        } else if (rawValue instanceof Edge) {
            return GraphDbObjectFactory.createEdge(this, (Edge) rawValue);
        } else if (rawValue instanceof Map) {
            Map<String, Object> rowValue = (Map<String, Object>) rawValue;

            return Maps.transformValues(rowValue, GREMLIN_VALUE_CONVERSION_FUNCTION);
        } else if (rawValue instanceof ImmutablePath) {
            ImmutablePath path = (ImmutablePath) rawValue;

            return convertGremlinValue(path.objects());
        } else if (rawValue instanceof List) {
            return Lists.transform((List) rawValue, GREMLIN_VALUE_CONVERSION_FUNCTION);
        } else if (rawValue instanceof Collection) {
            throw new UnsupportedOperationException("Unhandled collection type: " + rawValue.getClass());
        }

        return rawValue;
    }

    private Set<String> getIndexKeys(Class<? extends Element> janusGraphElementClass) {
        JanusGraphManagement      mgmt    = getGraph().openManagement();
        Iterable<JanusGraphIndex> indices = mgmt.getGraphIndexes(janusGraphElementClass);
        Set<String>               result  = new HashSet<String>();

        for (JanusGraphIndex index : indices) {
            result.add(index.name());
        }

        mgmt.commit();

        return result;

    }

    private Object executeGremlinScript(String gremlinQuery) throws AtlasBaseException {
        GremlinGroovyScriptEngine scriptEngine = getGremlinScriptEngine();

        try {
            Bindings bindings = scriptEngine.createBindings();

            bindings.put("graph", getGraph());
            bindings.put("g", getGraph().traversal());

            Object result = scriptEngine.eval(gremlinQuery, bindings);

            return result;
        } catch (ScriptException e) {
            throw new AtlasBaseException(AtlasErrorCode.GREMLIN_SCRIPT_EXECUTION_FAILED, e, gremlinQuery);
        } finally {
            releaseGremlinScriptEngine(scriptEngine);
        }
    }

    private void initApplicationProperties() {
        if (APPLICATION_PROPERTIES == null) {
            try {
                APPLICATION_PROPERTIES = ApplicationProperties.get();
            } catch (AtlasException ex) {
                // ignore
            }
        }
    }


    private final class ConvertGremlinValueFunction implements Function<Object, Object> {
        @Override
        public Object apply(Object input) {
            return convertGremlinValue(input);
        }
    }
}<|MERGE_RESOLUTION|>--- conflicted
+++ resolved
@@ -84,24 +84,12 @@
     private final ConvertGremlinValueFunction GREMLIN_VALUE_CONVERSION_FUNCTION = new ConvertGremlinValueFunction();
     private final Set<String>                 multiProperties                   = new HashSet<>();
     private final StandardJanusGraph          janusGraph;
-<<<<<<< HEAD
-    private static ThreadLocal<GremlinGroovyScriptEngine>         scriptEngine = ThreadLocal.withInitial(new Supplier<GremlinGroovyScriptEngine>() {
-        @Override
-        public GremlinGroovyScriptEngine get() {
-            DefaultImportCustomizer.Builder importBuilder = DefaultImportCustomizer.build()
-                    .addClassImports(java.util.function.Function.class)
-                    .addMethodImports(__.class.getMethods())
-                    .addMethodImports(P.class.getMethods());
-            return new GremlinGroovyScriptEngine(importBuilder.create());
-        }
-=======
     private final ThreadLocal<GremlinGroovyScriptEngine> scriptEngine = ThreadLocal.withInitial(() -> {
         DefaultImportCustomizer.Builder builder = DefaultImportCustomizer.build()
                                                                          .addClassImports(java.util.function.Function.class)
                                                                          .addMethodImports(__.class.getMethods())
                                                                          .addMethodImports(P.class.getMethods());
         return new GremlinGroovyScriptEngine(builder.create());
->>>>>>> 683e267b
     });
 
 
