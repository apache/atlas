--- conflicted
+++ resolved
@@ -68,40 +68,14 @@
         if request_obj is not None:
             params['data'] = json.dumps(request_obj)
 
-<<<<<<< HEAD
-        LOG.debug("------------------------------------------------------")
-        LOG.debug("Call         : %s %s", api.method, path)
-        LOG.debug("Content-type : %s", api.consumes)
-        LOG.debug("Accept       : %s", api.produces)
+        log.debug("------------------------------------------------------")
+        log.debug("Call         : %s %s", api.method, path)
+        log.debug("Content-type : %s", api.consumes)
+        log.debug("Accept       : %s", api.produces)
 
         method = HTTPMethod(api.method)
         response = self.session.request(method.value, path, **params)
-=======
-        if log.isEnabledFor(logging.DEBUG):
-            log.debug("------------------------------------------------------")
-            log.debug("Call         : %s %s", api.method, path)
-            log.debug("Content-type : %s", api.consumes)
-            log.debug("Accept       : %s", api.produces)
-
-        response = None
-
-        if api.method == HTTPMethod.GET:
-            response = self.session.get(path, **params)
-        elif api.method == HTTPMethod.POST:
-            response = self.session.post(path, **params)
-        elif api.method == HTTPMethod.PUT:
-            response = self.session.put(path, **params)
-        elif api.method == HTTPMethod.DELETE:
-            response = self.session.delete(path, **params)
-
-        if response is not None:
-            log.debug("HTTP Status: %s", response.status_code)
->>>>>>> c78f3cb1
-
-        if response is None:
-            return None
-
-        LOG.debug("HTTP Status: %s", response.status_code)
+        log.debug("HTTP Status: %s", response.status_code)
 
         if response.status_code == api.expected_status:
             if response_type is None:
@@ -110,40 +84,20 @@
             if response.content is None:
                 return None
 
-            LOG.debug("<== __call_api(%s,%s,%s), result = %s", vars(api), params, request_obj, response)
+            log.debug("<== __call_api(%s,%s,%s), result = %s", vars(api), params, request_obj, response)
             try:
-<<<<<<< HEAD
-                LOG.debug(response.json())
+                log.debug(response.json())
 
                 if response_type == str:
                     return json.dumps(response.json())
-=======
-                if response.content is not None:
-                    if log.isEnabledFor(logging.DEBUG):
-                        log.debug("<== __call_api(%s,%s,%s), result = %s", vars(api), params, request_obj, response)
-
-                        log.debug(response.json())
-                    if response_type == str:
-                        return json.dumps(response.json())
->>>>>>> c78f3cb1
 
                 return type_coerce(response.json(), response_type)
             except Exception as e:
-<<<<<<< HEAD
-                LOG.exception("Exception occurred while parsing response")
-
+                log.exception("Exception occurred while parsing response")
                 raise AtlasServiceException(api, response) from e
 
         if response.status_code == HTTPStatus.SERVICE_UNAVAILABLE:
-            LOG.error("Atlas Service unavailable. HTTP Status: %s", HTTPStatus.SERVICE_UNAVAILABLE)
-=======
-                log.exception("Exception occurred while parsing response with msg: %s", e)
-
-                raise AtlasServiceException(api, response)
-        elif response.status_code == HTTPStatus.SERVICE_UNAVAILABLE:
             log.error("Atlas Service unavailable. HTTP Status: %s", HTTPStatus.SERVICE_UNAVAILABLE)
->>>>>>> c78f3cb1
-
             return None
 
         raise AtlasServiceException(api, response)