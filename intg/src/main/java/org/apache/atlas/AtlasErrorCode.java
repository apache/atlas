/**
 * Licensed to the Apache Software Foundation (ASF) under one
 * or more contributor license agreements.  See the NOTICE file
 * distributed with this work for additional information
 * regarding copyright ownership.  The ASF licenses this file
 * to you under the Apache License, Version 2.0 (the
 * "License"); you may not use this file except in compliance
 * with the License.  You may obtain a copy of the License at
 *
 * http://www.apache.org/licenses/LICENSE-2.0
 *
 * Unless required by applicable law or agreed to in writing, software
 * distributed under the License is distributed on an "AS IS" BASIS,
 * WITHOUT WARRANTIES OR CONDITIONS OF ANY KIND, either express or implied.
 * See the License for the specific language governing permissions and
 * limitations under the License.
 */
package org.apache.atlas;

import org.slf4j.Logger;
import org.slf4j.LoggerFactory;

import javax.ws.rs.core.Response;
import java.text.MessageFormat;
import java.util.Arrays;

public enum AtlasErrorCode {
    NO_SEARCH_RESULTS(204, "ATLAS-204-00-001", "Given search filter {0} did not yield any results"),
    DATA_ACCESS_SAVE_FAILED(204, "ATLAS-204-00-002", "Save failed: {0} has no updates"),

    UNKNOWN_TYPE(400, "ATLAS-400-00-001", "Unknown type {0} for {1}.{2}"),
    CIRCULAR_REFERENCE(400, "ATLAS-400-00-002", "{0}: invalid supertypes - circular reference back to self {1}"),
    INCOMPATIBLE_SUPERTYPE(400, "ATLAS-400-00-003", "{0}: incompatible supertype {1}"),
    UNKNOWN_CONSTRAINT(400, "ATLAS-400-00-004", "{0}.{1}: unknown constraint {1}"),
    UNSUPPORTED_CONSTRAINT(400, "ATLAS-400-00-005", "{0}.{1} : {2} constraint not supported"),
    CONSTRAINT_NOT_SATISFIED(400, "ATLAS-400-00-006", "{0}.{1} : {2} incompatible attribute type {3}"),
    CONSTRAINT_MISSING_PARAMS(400, "ATLAS-400-00-007", "{0}.{1} : invalid constraint. missing parameter {2} in {3}. params={4}"),
    CONSTRAINT_NOT_EXIST(400, "ATLAS-400-00-008", "{0}.{1} : invalid constraint. {2} {3}.{4} does not exist"),
    CONSTRAINT_NOT_MATCHED(400, "ATLAS-400-00-009", "{0}.{1} : invalid constraint. Data type of {2} {3}.{4} should be {5}, but found {6}"),
    UNKNOWN_TYPENAME(400, "ATLAS-400-00-00A", "{0}: Unknown/invalid typename"),
    CONSTRAINT_NOT_SUPPORTED_ON_MAP_TYPE(400, "ATLAS-400-00-00B", "{0}.{1} : constraints not supported on map type {2}"),
    CANNOT_ADD_MANDATORY_ATTRIBUTE(400, "ATLAS-400-00-00C", "{0}.{1} : can not add mandatory attribute"),
    ATTRIBUTE_DELETION_NOT_SUPPORTED(400, "ATLAS-400-00-00D", "{0}.{1} : attribute delete not supported"),
    SUPERTYPE_REMOVAL_NOT_SUPPORTED(400, "ATLAS-400-00-00E", "superType remove not supported"),
    UNEXPECTED_TYPE(400, "ATLAS-400-00-00F", "expected type {0}; found {1}"),
    TYPE_MATCH_FAILED(400, "ATLAS-400-00-010", "Given type {0} doesn't match {1}"),
    INVALID_TYPE_DEFINITION(400, "ATLAS-400-00-011", "Invalid type definition {0}"),
    INVALID_ATTRIBUTE_TYPE_FOR_CARDINALITY(400, "ATLAS-400-00-012", "Cardinality of attribute {0}.{1} requires a list or set type"),
    ATTRIBUTE_UNIQUE_INVALID(400, "ATLAS-400-00-013", "Type {0} with unique attribute {1} does not exist"),
    TYPE_NAME_INVALID(400, "ATLAS-400-00-014", "Type {0} with name {1} does not exist"),
    TYPE_CATEGORY_INVALID(400, "ATLAS-400-00-015", "Type Category {0} is invalid"),
    PATCH_NOT_APPLICABLE_FOR_TYPE(400, "ATLAS-400-00-016", "{0} - invalid patch for type {1}"),
    PATCH_FOR_UNKNOWN_TYPE(400, "ATLAS-400-00-017", "{0} - patch references unknown type {1}"),
    PATCH_INVALID_DATA(400, "ATLAS-400-00-018", "{0} - patch data is invalid for type {1}"),
    TYPE_NAME_INVALID_FORMAT(400, "ATLAS-400-00-019", "{0}: invalid name for {1}.  Names must consist of a letter followed by a sequence of letter, number, space, or '_' characters"),
    ATTRIBUTE_NAME_INVALID(400, "ATLAS-400-00-020", "{0}: invalid name. Attribute name must not contain query keywords"),
    INVALID_PARAMETERS(400, "ATLAS-400-00-01A", "invalid parameters: {0}"),
    CLASSIFICATION_ALREADY_ASSOCIATED(400, "ATLAS-400-00-01B", "instance {0} already is associated with classification {1}"),
    CONSTRAINT_INVERSE_REF_ATTRIBUTE_INVALID_TYPE(400, "ATLAS-400-00-01C", "{0}.{1}: invalid {2} constraint. Attribute {3} is not an entity type"),
    CONSTRAINT_INVERSE_REF_INVERSE_ATTRIBUTE_NON_EXISTING(400, "ATLAS-400-00-01D", "{0}.{1}: invalid {2} constraint. Inverse attribute {3}.{4} does not exist"),
    CONSTRAINT_INVERSE_REF_INVERSE_ATTRIBUTE_INVALID_TYPE(400, "ATLAS-400-00-01E", "{0}.{1}: invalid {2} constraint. Inverse attribute {3}.{4} is not an entity type"),
    CONSTRAINT_OWNED_REF_ATTRIBUTE_INVALID_TYPE(400, "ATLAS-400-00-01F", "{0}.{1}: invalid {2} constraint. Attribute {3} is not an entity type"),
    CANNOT_MAP_ATTRIBUTE(400, "ATLAS-400-00-020", "cannot map attribute: {0} of type: {1} from vertex"),
    INVALID_OBJECT_ID(400, "ATLAS-400-00-021", "ObjectId is not valid {0}"),
    UNRESOLVED_REFERENCES_FOUND(400, "ATLAS-400-00-022", "Unresolved references: byId={0}; byUniqueAttributes={1}"),
    UNKNOWN_ATTRIBUTE(400, "ATLAS-400-00-023", "Attribute {0} not found for type {1}"),
    SYSTEM_TYPE(400, "ATLAS-400-00-024", "{0} is a System-type"),
    INVALID_STRUCT_VALUE(400, "ATLAS-400-00-025", "not a valid struct value {0}"),
    INSTANCE_LINEAGE_INVALID_PARAMS(400, "ATLAS-400-00-026", "Invalid lineage query parameters passed {0}: {1}"),
    ATTRIBUTE_UPDATE_NOT_SUPPORTED(400, "ATLAS-400-00-027", "{0}.{1} : attribute update not supported"),
    INVALID_VALUE(400, "ATLAS-400-00-028", "invalid value: {0}"),
    BAD_REQUEST(400, "ATLAS-400-00-029", "{0}"),
    PARAMETER_PARSING_FAILED(400, "ATLAS-400-00-02A", "Parameter parsing failed at: {0}"),
    MISSING_MANDATORY_ATTRIBUTE(400, "ATLAS-400-00-02B", "Mandatory field {0}.{1} has empty/null value"),
    RELATIONSHIPDEF_INSUFFICIENT_ENDS(400,  "ATLAS-400-00-02C", "relationshipDef {0} creation attempted without 2 ends"),
    RELATIONSHIPDEF_DOUBLE_CONTAINERS(400,  "ATLAS-400-00-02D", "relationshipDef {0} creation attempted with both ends as containers"),
    RELATIONSHIPDEF_UNSUPPORTED_ATTRIBUTE_TYPE(400,  "ATLAS-400-00-02F", "Cannot set an Attribute with type {0} on relationship def {1}, as it is not a primitive type "),
    RELATIONSHIPDEF_ASSOCIATION_AND_CONTAINER(400,  "ATLAS-400-00-030", "ASSOCIATION relationshipDef {0} creation attempted with an end specifying isContainer"),
    RELATIONSHIPDEF_COMPOSITION_NO_CONTAINER(400,  "ATLAS-400-00-031", "COMPOSITION relationshipDef {0} creation attempted without an end specifying isContainer"),
    RELATIONSHIPDEF_AGGREGATION_NO_CONTAINER(400,  "ATLAS-400-00-032", "AGGREGATION relationshipDef {0} creation attempted without an end specifying isContainer"),
    RELATIONSHIPDEF_COMPOSITION_MULTIPLE_PARENTS(400,  "ATLAS-400-00-033", "COMPOSITION relationshipDef {0} can only have one parent; so cannot have SET cardinality on children"),
    RELATIONSHIPDEF_LIST_ON_END(400,  "ATLAS-400-00-034", "relationshipDef {0} cannot have a LIST cardinality on an end"),
    RELATIONSHIPDEF_INVALID_END_TYPE(400,  "ATLAS-400-00-035", "relationshipDef {0} has invalid end type {1}"),
    INVALID_RELATIONSHIP_END_TYPE(400, "ATLAS-400-00-036", "invalid relationshipDef: {0}: end type 1: {1}, end type 2: {2}"),
    RELATIONSHIPDEF_INVALID_END1_UPDATE(400, "ATLAS-400-00-037", "invalid update for relationshipDef {0}: new end1 {1}, existing end1 {2}"),
    RELATIONSHIPDEF_INVALID_END2_UPDATE(400, "ATLAS-400-00-038", "invalid update for relationshipDef {0}: new end2 {1}, existing end2 {2}"),
    RELATIONSHIPDEF_INVALID_CATEGORY_UPDATE(400, "ATLAS-400-00-039", "invalid  update for relationship {0}: new relationshipDef category {1}, existing relationshipDef category {2}"),
    RELATIONSHIPDEF_INVALID_NAME_UPDATE(400, "ATLAS-400-00-040", "invalid relationshipDef rename for relationship guid {0}: new name {1}, existing name {2}"),
    RELATIONSHIPDEF_END1_NAME_INVALID(400, "ATLAS-400-00-041", "{0}: invalid end1 name. Name must not contain query keywords"),
    RELATIONSHIPDEF_END2_NAME_INVALID(400, "ATLAS-400-00-042", "{0}: invalid end2 name. Name must not contain query keywords"),
    RELATIONSHIPDEF_NOT_DEFINED(400, "ATLAS-400-00-043", "No relationshipDef defined between {0} and {1} on attribute: {2}"),
    RELATIONSHIPDEF_INVALID(400, "ATLAS-400-00-044", "Invalid relationshipDef: {0}"),
    RELATIONSHIP_INVALID_ENDTYPE(400, "ATLAS-400-00-045", "Invalid entity-type for relationship attribute ‘{0}’: entity specified (guid={1}) is of type ‘{2}’, but expected type is ‘{3}’"),
    UNKNOWN_CLASSIFICATION(400, "ATLAS-400-00-046", "{0}: Unknown/invalid classification"),
    INVALID_SEARCH_PARAMS(400, "ATLAS-400-00-047", "No search parameter was found. One of the following MUST be specified in the request; typeName, classification, termName or queryText"),
    INVALID_RELATIONSHIP_ATTRIBUTE(400, "ATLAS-400-00-048", "Expected attribute {0} to be a relationship but found type {1}"),
    INVALID_RELATIONSHIP_TYPE(400, "ATLAS-400-00-049", "Invalid entity type '{0}', guid '{1}' in relationship search"),
    INVALID_IMPORT_ATTRIBUTE_TYPE_CHANGED(400, "ATLAS-400-00-050", "Attribute {0}.{1} is of type {2}. Import has this attribute type as {3}"),
    ENTITYTYPE_REMOVAL_NOT_SUPPORTED(400, "ATLAS-400-00-051", "EntityTypes cannot be removed from ClassificationDef ‘{0}‘"),
    CLASSIFICATIONDEF_INVALID_ENTITYTYPES(400, "ATLAS-400-00-052", "ClassificationDef ‘{0}‘ has invalid ‘{1}‘ in entityTypes"),
    CLASSIFICATIONDEF_PARENTS_ENTITYTYPES_DISJOINT(400, "ATLAS-400-00-053", "ClassificationDef ‘{0}‘ has supertypes whose entityTypes are disjoint; e.g. 2 supertypes that are not related by inheritance specify different non empty entityType lists. This means the child cannot honour the restrictions specified in both parents."),
    CLASSIFICATIONDEF_ENTITYTYPES_NOT_PARENTS_SUBSET(400, "ATLAS-400-00-054", "ClassificationDef ‘{0}‘ has entityTypes ‘{1}‘ which are not subsets of it's supertypes entityTypes"),
    INVALID_ENTITY_FOR_CLASSIFICATION (400, "ATLAS-400-00-055", "Entity (guid=‘{0}‘,typename=‘{1}‘) cannot be classified by Classification ‘{2}‘, because ‘{1}‘ is not in the ClassificationDef's restrictions."),
    SAVED_SEARCH_CHANGE_USER(400, "ATLAS-400-00-056", "saved-search {0} can not be moved from user {1} to {2}"),
    INVALID_QUERY_PARAM_LENGTH(400, "ATLAS-400-00-057" , "Length of query param {0} exceeds the limit"),
    INVALID_QUERY_LENGTH(400, "ATLAS-400-00-058" , "Invalid query length, update {0} to change the limit" ),
    // DSL related error codes
    INVALID_DSL_QUERY(400, "ATLAS-400-00-059" , "Invalid DSL query: {0} | Reason: {1}. Please refer to Atlas DSL grammar for more information" ),
    INVALID_DSL_GROUPBY(400, "ATLAS-400-00-05A", "DSL Semantic Error - GroupBy attribute {0} is non-primitive"),
    INVALID_DSL_UNKNOWN_TYPE(400, "ATLAS-400-00-05B", "DSL Semantic Error - {0} type not found"),
    INVALID_DSL_UNKNOWN_CLASSIFICATION(400, "ATLAS-400-00-05C", "DSL Semantic Error - {0} classification not found"),
    INVALID_DSL_UNKNOWN_ATTR_TYPE(400, "ATLAS-400-00-05D", "DSL Semantic Error - {0} attribute not found for type {1}"),
    INVALID_DSL_ORDERBY(400, "ATLAS-400-00-05E", "DSL Semantic Error - OrderBy attribute {0} is non-primitive"),
    INVALID_DSL_FROM(400, "ATLAS-400-00-05F", "DSL Semantic Error - From source {0} is not a valid Entity/Classification type"),
    INVALID_DSL_SELECT_REFERRED_ATTR(400, "ATLAS-400-00-060", "DSL Semantic Error - Select clause has multiple referred attributes {0}"),
    INVALID_DSL_SELECT_INVALID_AGG(400, "ATLAS-400-00-061", "DSL Semantic Error - Select clause has aggregation on referred attributes {0}"),
    INVALID_DSL_SELECT_ATTR_MIXING(400, "ATLAS-400-00-062", "DSL Semantic Error - Select clause has simple and referred attributes"),
    INVALID_DSL_HAS_ATTRIBUTE(400, "ATLAS-400-00-063", "DSL Semantic Error - No attribute {0} exists for type {1}"),
    INVALID_DSL_QUALIFIED_NAME(400, "ATLAS-400-00-064", "DSL Semantic Error - Qualified name for {0} failed!"),
    INVALID_DSL_QUALIFIED_NAME2(400, "ATLAS-400-00-065", "DSL Semantic Error - Qualified name for {0} failed for type {1}. Cause: {2}"),
    INVALID_DSL_DUPLICATE_ALIAS(400, "ATLAS-400-00-066", "DSL Semantic Error - Duplicate alias found: '{0}' for type '{1}' already present."),
    INVALID_DSL_INVALID_DATE(400, "ATLAS-400-00-067", "DSL Semantic Error - Date format: {0}."),
    INVALID_DSL_HAS_PROPERTY(400, "ATLAS-400-00-068", "DSL Semantic Error - Property needs to be a primitive type: {0}"),
    RELATIONSHIP_UPDATE_END_CHANGE_NOT_ALLOWED(404, "ATLAS-400-00-069", "change of relationship end is not permitted. relationship-type={0}, relationship-guid={1}, end-guid={2}, updated-end-guid={3}"),
    RELATIONSHIP_UPDATE_TYPE_CHANGE_NOT_ALLOWED(404, "ATLAS-400-00-06A", "change of relationship type is not permitted. relationship-guid={0}, current-type={1}, new-type={2}"),
    CLASSIFICATION_UPDATE_FROM_PROPAGATED_ENTITY(400, "ATLAS-400-00-06B", "Update to classification {0} is not allowed from propagated entity"),
    CLASSIFICATION_DELETE_FROM_PROPAGATED_ENTITY(400, "ATLAS-400-00-06C", "Delete of classification {0} is not allowed from propagated entity"),
    CLASSIFICATION_NOT_ASSOCIATED_WITH_ENTITY(400, "ATLAS-400-00-06D", "Classification {0} is not associated with entity"),
    UNKNOWN_GLOSSARY_TERM(400, "ATLAS-400-00-06E", "{0}: Unknown/invalid glossary term"),
    INVALID_CLASSIFICATION_PARAMS(400, "ATLAS-400-00-06F", "Invalid classification parameters passed for {0} operation for entity: {1}"),
    PROPAGATED_CLASSIFICATION_NOT_ASSOCIATED_WITH_ENTITY(400, "ATLAS-400-00-070", "Propagated classification {0} is not associated with entity {2}, it is associated with entity {1}"),
    INVALID_BLOCKED_PROPAGATED_CLASSIFICATION(400, "ATLAS-400-00-071", "Invalid propagated classification: {0} with entityGuid: {1} added to blocked propagated classifications."),
    MISSING_MANDATORY_ANCHOR(400, "ATLAS-400-00-072", "Mandatory anchor attribute is missing"),
    MISSING_MANDATORY_QUALIFIED_NAME(400, "ATLAS-400-00-073", "Mandatory qualifiedName attribute is missing"),
    INVALID_PARTIAL_UPDATE_ATTR(400, "ATLAS-400-00-074", "Invalid attribute {0} for partial update of {1}"),
    INVALID_PARTIAL_UPDATE_ATTR_VAL(400, "ATLAS-400-00-075", "Invalid attrVal for partial update of {0}, expected = {1} found {2}"),
    MISSING_TERM_ID_FOR_CATEGORIZATION(400, "ATLAS-400-00-076", "Term guid can't be empty/null when adding to a category"),
    INVALID_NEW_ANCHOR_GUID(400, "ATLAS-400-00-077", "New Anchor guid can't be empty/null"),
    TERM_DISSOCIATION_MISSING_RELATION_GUID(400, "ATLAS-400-00-078", "Missing mandatory attribute, TermAssignment relationship guid"),
    GLOSSARY_QUALIFIED_NAME_CANT_BE_DERIVED(400, "ATLAS-400-00-079", "Attributes qualifiedName and name are missing. Failed to derive a unique name for Glossary"),
    GLOSSARY_TERM_QUALIFIED_NAME_CANT_BE_DERIVED(400, "ATLAS-400-00-07A", "Attributes qualifiedName, name & glossary name are missing. Failed to derive a unique name for Glossary term"),
    GLOSSARY_CATEGORY_QUALIFIED_NAME_CANT_BE_DERIVED(400, "ATLAS-400-00-07B", "Attributes qualifiedName, name & glossary name are missing. Failed to derive a unique name for Glossary category"),
    RELATIONSHIP_END_IS_NULL(400, "ATLAS-400-00-07D", "Relationship end is invalid. Expected {0} but is NULL"),
    INVALID_TERM_RELATION_TO_SELF(400, "ATLAS-400-00-07E", "Invalid Term relationship: Term can't have a relationship with self"),
    INVALID_CHILD_CATEGORY_DIFFERENT_GLOSSARY(400, "ATLAS-400-00-07F", "Invalid child category relationship: Child category (guid = {0}) belongs to different glossary"),
    INVALID_TERM_DISSOCIATION(400, "ATLAS-400-00-080", "Given relationshipGuid({0}) is invalid for term (guid={1}) and entity(guid={2})"),
    ATTRIBUTE_TYPE_INVALID(400, "ATLAS-400-00-081", "{0}.{1}: invalid attribute type. Attribute cannot be of type classification"),
    MISSING_CATEGORY_DISPLAY_NAME(400, "ATLAS-400-00-082", "Category name is empty/null"),
    INVALID_DISPLAY_NAME(400, "ATLAS-400-00-083", "name cannot contain following special chars ('@')"),
    TERM_HAS_ENTITY_ASSOCIATION(400, "ATLAS-400-00-084", "Term (guid={0}) can't be deleted as it has been assigned to {1} entities."),
    INVALID_TIMEBOUNDRY_TIMEZONE(400, "ATLAS-400-00-085", "Invalid timezone {0}"),
    INVALID_TIMEBOUNDRY_START_TIME(400, "ATLAS-400-00-086", "Invalid startTime {0}"),
    INVALID_TIMEBOUNDRY_END_TIME(400, "ATLAS-400-00-087", "Invalid endTime {0}"),
    INVALID_TIMEBOUNDRY_DATERANGE(400, "ATLAS-400-00-088", "Invalid dateRange: startTime {0} must be before endTime {1}"),
    PROPAGATED_CLASSIFICATION_REMOVAL_NOT_SUPPORTED(400, "ATLAS-400-00-089", "Removal of classification {0}, which is propagated from entity {1}, is not supported"),
    IMPORT_ATTEMPTING_EMPTY_ZIP(400, "ATLAS-400-00-08A", "Attempting to import empty ZIP file."),
    PATCH_MISSING_RELATIONSHIP_LABEL(400, "ATLAS-400-00-08B", "{0} - must include relationship label for type {1}"),
    INVALID_CUSTOM_ATTRIBUTE_KEY_LENGTH(400, "ATLAS-400-00-08C", "Invalid key: {0} in custom attribute, key size should not be greater than 50"),
    INVALID_CUSTOM_ATTRIBUTE_KEY_CHARACTERS(400, "ATLAS-400-00-08D", "Invalid key: {0} in custom attribute, key should only contain alphanumeric characters, '_' or '-'"),
    INVALID_CUSTOM_ATTRIBUTE_VALUE(400, "ATLAS-400-00-08E", "Invalid value: {0} in custom attribute, value length is greater than {1}"),
    INVALID_LABEL_LENGTH(400, "ATLAS-400-00-08F", "Invalid label: {0}, label size should not be greater than {1}"),
    INVALID_LABEL_CHARACTERS(400, "ATLAS-400-00-090", "Invalid label: {0}, label should contain alphanumeric characters, '_' or '-'"),
    INVALID_PROPAGATION_TYPE(400, "ATLAS-400-00-091", "Invalid propagation {0} for relationship-type={1}. Default value is {2}"),
    DUPLICATE_BUSINESS_METADATA_ATTRIBUTE(400, "ATLAS-400-00-092", "Duplicate business-metadata attributes: {0} not allowed within the same business-metadata: {1}"),
    APPLICABLE_ENTITY_TYPES_DELETION_NOT_SUPPORTED(400, "ATLAS-400-00-093", "Cannot remove applicableEntityTypes in Attribute Def: {0}, defined in business-metadata: {1}"),
    BUSINESS_METADATA_DEF_ATTRIBUTE_TYPE_INVALID(400, "ATLAS-400-00-094", "{0}.{1}: invalid attribute type. Business-metadata attribute cannot be of type entity/classification/struct/business-metadata"),
    INVALID_BUSINESS_METADATA_NAME_FOR_ENTITY_TYPE(400, "ATLAS-400-00-095", "Invalid business-metadata: {0} specified for entity, applicable business-metadata: {1}"),
    BUSINESS_METADATA_ATTRIBUTE_DOES_NOT_EXIST(400, "ATLAS-400-00-096", "Business-metadata attribute does not exist in entity: {0}"),
    BUSINESS_METADATA_ATTRIBUTE_ALREADY_EXISTS(400, "ATLAS-400-00-097", "Business-metadata attribute already exists in entity: {0}"),
    INVALID_FILE_TYPE(400, "ATLAS-400-00-098", "The provided file type: {0} is not supported. Expected file formats are .csv and .xls."),
    INVALID_BUSINESS_ATTRIBUTES_IMPORT_DATA(400, "ATLAS-400-00-099","The uploaded file was not processed due to following errors : {0}"),
    ATTRIBUTE_NAME_INVALID_CHARS(400, "ATLAS-400-00-09A", "{0}: invalid name. Attribute names must begin with a letter followed by a sequence of letters, numbers, or '_' characters"),
    NO_DATA_FOUND(400, "ATLAS-400-00-09B", "No data found in the uploaded file"),
    NOT_VALID_FILE(400, "ATLAS-400-00-09C", "Invalid {0} file"),
    ATTRIBUTE_NAME_ALREADY_EXISTS_IN_PARENT_TYPE(400, "ATLAS-400-00-09D", "Invalid attribute name: {0}.{1}. Attribute already exists in parent type: {2}"),
    UNAUTHORIZED_ACCESS(403, "ATLAS-403-00-001", "{0} is not authorized to perform {1}"),
    MISSING_CLASSIFICATION_DISPLAY_NAME(400, "ATLAS-400-00-09E", "Classification displayName is empty/null"),
    TYPEDEF_ATTR_DISPLAY_NAME_IS_REQUIRED(400, "ATLAS-400-00-09F", "displayName is required for typedef \"{0}\" attribute"),
    EMPTY_REQUEST(400, "ATLAS-400-00-100", "Empty Request or null, expects Map of List of RelatedObjects with term-id as key"),
    TYPEDEF_DISPLAY_NAME_IS_REQUIRED(400, "ATLAS-400-00-101", "displayName is required for typedef"),

    // All Not found enums go here
    TYPE_NAME_NOT_FOUND(404, "ATLAS-404-00-001", "Given typename {0} was invalid"),
    TYPE_GUID_NOT_FOUND(404, "ATLAS-404-00-002", "Given type guid {0} was invalid"),
    NO_CLASSIFICATIONS_FOUND_FOR_ENTITY(404, "ATLAS-404-00-003", "No classifications associated with entity: {0}"),
    EMPTY_RESULTS(404, "ATLAS-404-00-004", "No result found for {0}"),
    INSTANCE_GUID_NOT_FOUND(404, "ATLAS-404-00-005", "Given instance guid {0} is invalid/not found"),
    INSTANCE_LINEAGE_QUERY_FAILED(404, "ATLAS-404-00-006", "Instance lineage query failed {0}"),
    INSTANCE_CRUD_INVALID_PARAMS(404, "ATLAS-404-00-007", "Invalid instance creation/updation parameters passed : {0}"),
    CLASSIFICATION_NOT_FOUND(404, "ATLAS-404-00-008", "Given classification {0} was invalid"),
    INSTANCE_BY_UNIQUE_ATTRIBUTE_NOT_FOUND(404, "ATLAS-404-00-009", "Instance {0} with unique attribute {1} does not exist"),
    REFERENCED_ENTITY_NOT_FOUND(404, "ATLAS-404-00-00A", "Referenced entity {0} is not found"),
    INSTANCE_NOT_FOUND(404, "ATLAS-404-00-00B", "Given instance is invalid/not found: {0}"),
    RELATIONSHIP_GUID_NOT_FOUND(404, "ATLAS-404-00-00C", "Given relationship guid {0} is invalid/not found"),
    RELATIONSHIP_CRUD_INVALID_PARAMS(404, "ATLAS-404-00-00D", "Invalid relationship creation/updation parameters passed : {0}"),
    RELATIONSHIPDEF_END_TYPE_NAME_NOT_FOUND(404, "ATLAS-404-00-00E", "RelationshipDef {0} endDef typename {0} cannot be found"),
    RELATIONSHIP_ALREADY_DELETED(404, "ATLAS-404-00-00F", "Attempting to delete a relationship which is already deleted : {0}"),
    RELATIONSHIPDEF_END_VERTEX_NOT_FOUND(404, "ATLAS-404-00-00G", "RelationshipDef {0} end vertex with guid, typeName: {0},{1} cannot be found"),
    INVALID_ENTITY_GUID_FOR_CLASSIFICATION_UPDATE(404, "ATLAS-404-00-010", "Updating entityGuid of classification is not allowed."),
    INVALID_LINEAGE_ENTITY_TYPE(404, "ATLAS-404-00-011", "Given instance guid {0} with type {1} is not a valid lineage entity type."),
    INSTANCE_GUID_DELETED(404, "ATLAS-404-00-012", "Given instance guid {0} has been deleted"),
    NO_PROPAGATED_CLASSIFICATIONS_FOUND_FOR_ENTITY(404, "ATLAS-404-00-013", "No propagated classifications associated with entity: {0}"),
    FILE_NAME_NOT_FOUND(404, "ATLAS-404-00-014", "File name should not be blank"),
    NO_TYPE_NAME_ON_VERTEX(404, "ATLAS-404-00-015", "No typename found for given entity with guid: {0}"),
    RELATIONSHIP_LABEL_NOT_FOUND(404, "ATLAS-404-00-016", "Given relationshipLabel {0} was invalid"),
    INVALID_LINEAGE_ENTITY_TYPE_HIDE_PROCESS(404, "ATLAS-404-00-017", "Given instance guid {0} with type {1} is not a valid lineage entity type with hideProcess as true."),

    METHOD_NOT_ALLOWED(405, "ATLAS-405-00-001", "Error 405 - The request method {0} is inappropriate for the URL: {1}"),
    DELETE_TAG_PROPAGATION_NOT_ALLOWED(406, "ATLAS-406-00-001", "Classification delete is not allowed; Add/Update classification propagation is in queue for classification: {0} and entity: {1}. Please try again"),

    // All data conflict errors go here
    TYPE_ALREADY_EXISTS(409, "ATLAS-409-00-001", "Given type {0} already exists"),
    TYPE_HAS_REFERENCES(409, "ATLAS-409-00-002", "Given type {0} has references"),
    INSTANCE_ALREADY_EXISTS(409, "ATLAS-409-00-003", "failed to update entity: {0}"),
    RELATIONSHIP_ALREADY_EXISTS(409, "ATLAS-409-00-004", "relationship {0} already exists between entities {1} and {2}"),
    TYPE_HAS_RELATIONSHIPS(409, "ATLAS-409-00-005", "Given type {0} has associated relationshipDefs"),
    SAVED_SEARCH_ALREADY_EXISTS(409, "ATLAS-409-00-006", "search named {0} already exists for user {1}"),
    GLOSSARY_ALREADY_EXISTS(409, "ATLAS-409-00-007", "Glossary with name {0} already exists"),
    GLOSSARY_TERM_ALREADY_EXISTS(409, "ATLAS-409-00-009", "Glossary term with name {0} already exists"),
    GLOSSARY_CATEGORY_ALREADY_EXISTS(409, "ATLAS-409-00-00A", "Glossary category with name {0} already exists"),
    ACHOR_UPDATION_NOT_SUPPORTED(409, "ATLAS-400-00-0010", "Anchor(glossary) change not supported"),
    GLOSSARY_IMPORT_FAILED(409, "ATLAS-409-00-011", "Glossary import failed"),
    TYPE_WITH_DISPLAY_NAME_ALREADY_EXISTS(409, "ATLAS-409-00-012", "Given type {0} already exists"),
    TYPE_ATTR_WITH_DISPLAY_NAME_ALREADY_EXISTS(409, "ATLAS-409-00-013", "Given attributeDef {0} for type {1} already exists"),
    RELATIONSHIP_CREATE_INVALID_PARAMS(409, "ATLAS-409-00-014", "Relationship create between same vertex not allowed, vertex guid: {0}"),

    CATEGORY_PARENT_FROM_OTHER_GLOSSARY(409, "ATLAS-400-00-0015", "Parent category from another Anchor(glossary) not supported"),

    // All internal errors go here
    INTERNAL_ERROR(500, "ATLAS-500-00-001", "Internal server error {0}"),
    INDEX_CREATION_FAILED(500, "ATLAS-500-00-002", "Index creation failed for {0}"),
    INDEX_ROLLBACK_FAILED(500, "ATLAS-500-00-003", "Index rollback failed for {0}"),
    DISCOVERY_QUERY_FAILED(500, "ATLAS-500-00-004", "Discovery query failed {0}"),
    FAILED_TO_OBTAIN_TYPE_UPDATE_LOCK(500, "ATLAS-500-00-005", "Failed to get the lock; another type update might be in progress. Please try again"),
    FAILED_TO_OBTAIN_IMPORT_EXPORT_LOCK(409, "ATLAS-500-00-006", "Another import or export is in progress. Please try again"),
    NOTIFICATION_FAILED(500, "ATLAS-500-00-007", "Failed to notify {0} for change {1}"),
    FAILED_TO_OBTAIN_GREMLIN_SCRIPT_ENGINE(500, "ATLAS-500-00-008", "Failed to obtain gremlin script engine: {0}"),
    JSON_ERROR_OBJECT_MAPPER_NULL_RETURNED(500, "ATLAS-500-00-009", "ObjectMapper.readValue returned NULL for class: {0}"),
    GREMLIN_SCRIPT_EXECUTION_FAILED(500, "ATLAS-500-00-00A", "Gremlin script execution failed: {0}"),
    CURATOR_FRAMEWORK_UPDATE(500, "ATLAS-500-00-00B", "ActiveInstanceState.update resulted in exception."),
    QUICK_START(500, "ATLAS-500-00-00C", "Failed to run QuickStart: {0}"),
    EMBEDDED_SERVER_START(500, "ATLAS-500-00-00D", "EmbeddedServer.Start: failed!"),
    STORM_TOPOLOGY_UTIL(500, "ATLAS-500-00-00E", "StormTopologyUtil: {0}"),
    SQOOP_HOOK(500, "ATLAS-500-00-00F", "SqoopHook: {0}"),
    HIVE_HOOK(500, "ATLAS-500-00-010", "HiveHook: {0}"),
    HIVE_HOOK_METASTORE_BRIDGE(500, "ATLAS-500-00-011", "HiveHookMetaStoreBridge: {0}"),
    DATA_ACCESS_LOAD_FAILED(500, "ATLAS-500-00-013", "Load failed: {0}"),
    ENTITY_NOTIFICATION_FAILED(500, "ATLAS-500-00-014", "Notification failed for operation: {0} : {1}"),
    FAILED_TO_UPLOAD(500, "ATLAS-500-00-015", "Error occurred while uploading the file: {0}"),
    FAILED_TO_CREATE_GLOSSARY_TERM(500, "ATLAS-500-00-016", "Error occurred while creating glossary term: {0}"),
    FAILED_TO_UPDATE_GLOSSARY_TERM(500, "ATLAS-500-00-017", "Error occurred while updating glossary term: {0}"),
    REPAIR_INDEX_FAILED(500, "ATLAS-500-00-018", "Error occurred while repairing indices: {0}"),
    INDEX_SEARCH_FAILED(400, "ATLAS-400-00-102", "Error occurred while running direct index query on ES: {0}"),
    DEPRECATED_API(400, "ATLAS-400-00-103", "Deprecated API. Use {0} instead"),
<<<<<<< HEAD
    DISABLED_API(400, "ATLAS-400-00-104", "API temporarily disabled. Reason: {0}");

=======
    HAS_LINEAGE_GET_EDGE_FAILED(500, "ATLAS-500-00-019", "Error occurred while getting edge between vertices for hasLineage migration: {0}");
>>>>>>> 72aadba0

    private String errorCode;
    private String errorMessage;
    private Response.Status httpCode;

    private static final Logger LOG = LoggerFactory.getLogger(AtlasErrorCode.class);

    AtlasErrorCode(int httpCode, String errorCode, String errorMessage) {
        this.httpCode = Response.Status.fromStatusCode(httpCode);
        this.errorCode = errorCode;
        this.errorMessage = errorMessage;

    }

    public String getFormattedErrorMessage(String... params) {
        if (LOG.isDebugEnabled()) {
            LOG.debug(String.format("<== AtlasErrorCode.getMessage(%s)", Arrays.toString(params)));
        }

        MessageFormat mf = new MessageFormat(errorMessage);
        String result = mf.format(params);

        if (LOG.isDebugEnabled()) {
            LOG.debug(String.format("==> AtlasErrorCode.getMessage(%s): %s", Arrays.toString(params), result));
        }
        return result;
    }

    public Response.Status getHttpCode() {
        return httpCode;
    }

    public String getErrorCode() {
        return errorCode;
    }
}<|MERGE_RESOLUTION|>--- conflicted
+++ resolved
@@ -252,12 +252,8 @@
     REPAIR_INDEX_FAILED(500, "ATLAS-500-00-018", "Error occurred while repairing indices: {0}"),
     INDEX_SEARCH_FAILED(400, "ATLAS-400-00-102", "Error occurred while running direct index query on ES: {0}"),
     DEPRECATED_API(400, "ATLAS-400-00-103", "Deprecated API. Use {0} instead"),
-<<<<<<< HEAD
-    DISABLED_API(400, "ATLAS-400-00-104", "API temporarily disabled. Reason: {0}");
-
-=======
+    DISABLED_API(400, "ATLAS-400-00-104", "API temporarily disabled. Reason: {0}"),
     HAS_LINEAGE_GET_EDGE_FAILED(500, "ATLAS-500-00-019", "Error occurred while getting edge between vertices for hasLineage migration: {0}");
->>>>>>> 72aadba0
 
     private String errorCode;
     private String errorMessage;
