--- conflicted
+++ resolved
@@ -327,13 +327,10 @@
         if(StringUtils.isNotEmpty(jsonPartFromDetails)) {
             ret = AtlasType.fromJson(jsonPartFromDetails, AtlasEntityHeader.class);
         }
-<<<<<<< HEAD
-=======
         if (ret.getTypeName() == null ) {
             ret.setTypeName(typeName);
         }
 
->>>>>>> 8d0847fe
         if(!ret.hasAttribute("qualifiedName")) {
             ret.setAttribute("qualifiedName", entityQualifiedName);
         }
