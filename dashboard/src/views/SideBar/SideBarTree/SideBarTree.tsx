/*
 * Licensed to the Apache Software Foundation (ASF) under one or more
 * contributor license agreements.  See the NOTICE file distributed with
 * this work for additional information regarding copyright ownership.
 * The ASF licenses this file to You under the Apache License, Version 2.0
 * (the "License"); you may not use this file except in compliance with
 * the License.  You may obtain a copy of the License at
 *
 *     http://www.apache.org/licenses/LICENSE-2.0
 *
 * Unless required by applicable law or agreed to in writing, software
 * distributed under the License is distributed on an "AS IS" BASIS,
 * WITHOUT WARRANTIES OR CONDITIONS OF ANY KIND, either express or implied.
 * See the License for the specific language governing permissions and
 * limitations under the License.
 */

import { styled, alpha } from "@mui/material/styles";
import {
  HTMLAttributes,
  isValidElement,
  useEffect,
  MouseEvent,
  forwardRef,
  Ref,
  FC,
  useRef,
  useState,
  useMemo,
  SyntheticEvent,
  memo,
} from "react";
import {
  TreeItem,
  TreeItemProps,
  useTreeItemState,
  TreeItemContentProps,
} from "@mui/x-tree-view/TreeItem";
import clsx from "clsx";
import { SimpleTreeView } from "@mui/x-tree-view";
import {
  MoreVertIcon,
  LightTooltip,
  FileDownloadIcon,
  FormatListBulletedIcon,
  AccountTreeIcon,
  FileUploadIcon,
  Menu,
  MenuItem,
  ListItemIcon,
  Typography,
} from "@components/muiComponents";
import AddIcon from "@mui/icons-material/Add";
import { getBusinessMetadataImportTmpl } from "@api/apiMethods/entitiesApiMethods";
import {
  NavigateFunction,
  useLocation,
  useNavigate,
  useParams,
} from "react-router-dom";

import Stack from "@mui/material/Stack";
import { globalSearchFilterInitialQuery, isEmpty } from "@utils/Utils";
import LaunchOutlinedIcon from "@mui/icons-material/LaunchOutlined";
import { getGlossaryImportTmpl } from "@api/apiMethods/glossaryApiMethod";
import { toast } from "react-toastify";
import { EnumTypeDefData, TreeNode } from "@models/treeStructureType";
import ImportDialog from "@components/ImportDialog";
import TreeIcons from "@components/Treeicons";
import { useAppSelector } from "@hooks/reducerHook";
import TreeNodeIcons from "@components/TreeNodeIcons";
import ClassificationForm from "@views/Classification/ClassificationForm";
import AddUpdateGlossaryForm from "@views/Glossary/AddUpdateGlossaryForm";
import RefreshIcon from "@mui/icons-material/Refresh";
import { AntSwitch } from "@utils/Muiutils";
import { IconButton } from "@components/muiComponents";
import SkeletonLoader from "@components/SkeletonLoader";

type CustomContentRootProps = HTMLAttributes<HTMLDivElement> & {
  selectedNodeType?: any;
  selectedNodeTag?: any;
  selectedNodeRelationship?: any;
  selectedNodeBM?: any;
  node?: any;
  selectedNode?: any;
};

const CustomContentRoot = styled("div")<CustomContentRootProps>(
  ({ theme, ...props }) => ({
    WebkitTapHighlightColor: "#0E8173",
    "&&:hover, &&.Mui-disabled, &&.Mui-focused, &&.Mui-selected, &&.Mui-selected.Mui-focused, &&.Mui-selected:hover":
      {
        backgroundColor: "transparent",
      },
    ".MuiTreeItem-contentBar": {
      position: "absolute",
      width: "100%",
      height: 29,
      left: 0,
    },
    ".MuiTreeItem-iconContainer": {
      zIndex: 9,
    },
    "&:hover .MuiTreeItem-contentBar": {
      backgroundColor: theme.palette.action.hover,
      "@media (hover: none)": {
        backgroundColor: "transparent",
      },
    },
    "&.Mui-disabled .MuiTreeItem-contentBar": {
      opacity: theme.palette.action.disabledOpacity,
      backgroundColor: "transparent",
    },
    "&.Mui-focused .MuiTreeItem-contentBar": {
      backgroundColor: theme.palette.action.focus,
    },
    ...((props.selectedNodeType === props.node ||
      props.selectedNodeTag === props.node ||
      props.selectedNodeRelationship === props.node ||
      props.selectedNodeBM === props.node) && {
      "&.Mui-selected .MuiTreeItem-contentBar": {
        backgroundColor: "rgba(255,255,255,0.08)",
        borderLeft: "4px solid #2ccebb",
        // color: "white"
        // borderRadius: "4px"
      },
    }),
    ...(props?.selectedNode == props?.node && {
      "&.Mui-selected .MuiTreeItem-label": {
        color: "white",
      },
    }),
    ...(props?.selectedNode == props?.node && {
      "&.Mui-selected & .MuiTreeItem-content svg": {
        color: "white",
      },
    }),
    "&.Mui-selected:hover .MuiTreeItem-contentBar": {
      backgroundColor: alpha(
        theme.palette.primary.main,
        theme.palette.action.selectedOpacity + theme.palette.action.hoverOpacity
      ),

      "@media (hover: none)": {
        backgroundColor: alpha(
          theme.palette.primary.main,
          theme.palette.action.selectedOpacity
        ),
      },
    },
    "&.Mui-selected.Mui-focused .MuiTreeItem-contentBar": {
      // backgroundColor: "#0E8173"
      backgroundColor: "rgba(255,255,255,0.08)",
    },
  })
);

const CustomContent = forwardRef(function CustomContent(
  props: TreeItemContentProps,
  ref
) {
  const {
    className,
    classes,
    label,
    itemId,
    icon: iconProp,
    expansionIcon,
    displayIcon,
  } = props;

  const {
    disabled,
    expanded,
    selected,
    focused,
    handleExpansion,
    handleSelection,
    preventSelection,
  } = useTreeItemState(itemId);

  const icon = iconProp || expansionIcon || displayIcon;

  const handleMouseDown = (event: MouseEvent<HTMLDivElement>) => {
    event.stopPropagation();
    preventSelection(event);
  };

  const handleClick = (event: MouseEvent<HTMLDivElement>) => {
    event.stopPropagation();
    event.preventDefault();
    handleExpansion(event);
    handleSelection(event);
  };

  return (
    <CustomContentRoot
      className={clsx(className, classes.root, {
        "Mui-expanded": expanded,
        "Mui-selected":
          (isValidElement(props.label) &&
            (props.label.props.selectedNodeType === props.label.props.node ||
              props.label.props.selectedNodeTag === props.label.props.node ||
              props.label.props.selectedNodeRelationship ===
                props.label.props.node ||
              props.label.props.selectedNodeBM === props.label.props.node)) ||
          selected,
        "Mui-focused": focused,
        "Mui-disabled": disabled,
      })}
      sx={{ position: "relative" }}
      // selectedNode={props.label.props.selectedNode}
      selectedNodeType={
        isValidElement(props.label)
          ? props.label.props.selectedNodeType
          : undefined
      }
      selectedNodeTag={
        isValidElement(props.label)
          ? props.label.props.selectedNodeTag
          : undefined
      }
      selectedNodeRelationship={
        isValidElement(props.label)
          ? props.label.props.selectedNodeRelationship
          : undefined
      }
      selectedNodeBM={
        isValidElement(props.label)
          ? props.label.props.selectedNodeBM
          : undefined
      }
      node={isValidElement(props.label) ? props.label.props.node : undefined}
      onClick={(e) => {
        handleClick(e);
      }}
      onMouseDown={handleMouseDown}
      ref={ref as Ref<HTMLDivElement>}
    >
      <div className="MuiTreeItem-contentBar" />
      <div className={classes.iconContainer}>{icon}</div>
      <Typography component="div" className={classes.label}>
        {label}
      </Typography>
    </CustomContentRoot>
  );
});

const CustomTreeItem = memo(
  forwardRef(function CustomTreeItem(
    props: TreeItemProps,
    ref: Ref<HTMLLIElement>
  ) {
    return (
      <TreeItem
        sx={{
          "& .MuiTreeItem-label": {
            // fontWeight: "400  !important",
            fontSize: "14px  !important",
            lineHeight: "24px !important",
            color: "rgba(255,255,255,0.8)",
          },

          "& .MuiTreeItem-content svg": {
            color: "rgba(255,255,255,0.8)",
            fontSize: "14px !important",
          },
        }}
        ContentComponent={CustomContent}
        {...props}
        ref={ref}
      />
    );
  })
);

const BarTreeView: FC<{
  treeData: TreeNode[];
  treeName: string;
  isEmptyServicetype?: boolean;
  setisEmptyServicetype?: (setisEmptyServicetype: boolean) => void;
  refreshData: () => void;
  isGroupView?: boolean;
  setisGroupView?: (setisGroupView: boolean) => void;
  searchTerm: string;
  sideBarOpen: boolean;
  loader?: boolean;
}> = ({
  treeData,
  treeName,
  setisEmptyServicetype,
  isEmptyServicetype,
  refreshData,
  isGroupView,
  setisGroupView,
  sideBarOpen,
  searchTerm,
  loader,
}) => {
  const { savedSearchData }: any = useAppSelector(
    (state: any) => state.savedSearch
  );
  const { bmguid } = useParams();
  const location = useLocation();
  const navigate = useNavigate();
  const searchParams = new URLSearchParams(location.search);
  const [expand, setExpand] = useState<null | HTMLElement>(null);
  const [selectedNode, setSelectedNode] = useState<{
    type: string | null;
    tag: string | null;
    relationship: string | null;
    businessMetadata: string | null;
  }>({
    type: null,
    tag: null,
    relationship: null,
    businessMetadata: null,
  });

  const [openModal, setOpenModal] = useState<boolean>(false);
  const toastId: any = useRef(null);
  const open = Boolean(expand);
  const [expandedItems, setExpandedItems] = useState<string[]>([]);
  const [tagModal, setTagModal] = useState<boolean>(false);
  const [glossaryModal, setGlossaryModal] = useState<boolean>(false);
  const { businessMetaData }: any = useAppSelector(
    (state: any) => state.businessMetaData
  );

  const filteredData = useMemo(() => {
    return treeData.filter((node) => {
      return (
        node.label?.toLowerCase().includes(searchTerm.toLowerCase()) ||
        (node.children &&
          node.children.some((child) =>
            child.label?.toLowerCase().includes(searchTerm.toLowerCase())
          ))
      );
    });
  }, [treeData, searchTerm]);

  const displayTreeName = useMemo(() => {
    return treeName === "CustomFilters" ? "Custom Filters" : treeName
  }, [treeName]);

  const highlightText = useMemo(() => {
    return (text: string) => {
      if (!searchTerm) return text;

      const parts = text.split(new RegExp(`(${searchTerm})`, "gi"));
      return parts.map((part, index) =>
        part.toLowerCase() === searchTerm.toLowerCase() ? (
          <span key={index} style={{ color: "#D3D3D3", fontWeight: "600" }}>
            {part}
          </span>
        ) : (
          part
        )
      );
    };
  }, [searchTerm]);

  const expandedItemsMemo = useMemo(() => {
    const allNodeIds = filteredData.flatMap((node) => {
      return [
        node.id,
        ...(node.children ? node.children.map((child) => child.id) : []),
      ];
    });
    return [...allNodeIds, ...[treeName]];
  }, [filteredData, treeName]);

  useEffect(() => {
    setExpandedItems(expandedItemsMemo);
  }, [expandedItemsMemo]);

  useEffect(() => {
    const searchParams = new URLSearchParams(location.search);
    const nodeIdFromParamsType = searchParams.get("type");
    const nodeIdFromParamsTag = searchParams.get("tag");
    const nodeIdFromParamsRelationshipName =
      searchParams.get("relationshipName");
    const nodeIdFromBMName = location.pathname.includes(
      "/administrator/businessMetadata"
    );

    const bmObj = !isEmpty(businessMetaData?.businessMetadataDefs)
      ? businessMetaData?.businessMetadataDefs?.find((obj: EnumTypeDefData) => {
          if (bmguid == obj.guid) {
            return obj;
          }
        })
      : {};
    const { name = "" } = bmObj || {};

    setSelectedNode({
      type: nodeIdFromParamsType,
      tag: nodeIdFromParamsTag,
      relationship: nodeIdFromParamsRelationshipName,
      businessMetadata: nodeIdFromBMName ? name : null,
    });

    if (
      !nodeIdFromParamsType &&
      !nodeIdFromParamsTag &&
      !nodeIdFromParamsRelationshipName &&
      !nodeIdFromBMName
    ) {
      setSelectedNode({
        type: null,
        tag: null,
        relationship: null,
        businessMetadata: null,
      });
    }
  }, [location.search]);

  const getEmptyTypesTitle = () => {
    switch (treeName) {
      case "Entities":
        return `${isEmptyServicetype ? "Hide" : "Show"} empty service types`;

      case "Classifications":
        return `${isEmptyServicetype ? "Show" : "Hide"} unused classifications`;

      case "Glossary":
        return `Show ${isEmptyServicetype ? "Category" : "Term"}`;

      case "CustomFilters":
        return `Show ${isEmptyServicetype ? "all" : "Type"}`;

      default:
        return "";
    }
  };

  const handleExpandedItemsChange = (
    _event: SyntheticEvent,
    newExpandedItems: string[]
  ) => {
    setExpandedItems(newExpandedItems);
  };

  const handleOpenModal = () => {
    setOpenModal(true);
  };
  const handleCloseModal = () => {
    setOpenModal(false);
  };

  const handleClickMenu = (event: MouseEvent<HTMLElement>) => {
    event.stopPropagation();
    setExpand(event.currentTarget);
  };

  const handleClose = () => {
    setExpand(null);
  };

  const handleCloseTagModal = () => {
    setTagModal(false);
  };
  const handleCloseGlossaryModal = () => {
    setGlossaryModal(false);
  };

  const handleClickNode = (nodeId: string) => {
    const searchParams = new URLSearchParams(location.search);
    const isTypeMatch = searchParams.get("type") === nodeId;
    const isTagMatch = searchParams.get("tag") === nodeId;
    const isRelationshipMatch = searchParams.get("relationshipName") === nodeId;
    const isBusinessMetadataMatch = location.pathname.includes(
      "/administrator/businessMetadata"
    );

    if (isTypeMatch) {
      setSelectedNode({
        type: nodeId,
        tag: null,
        relationship: null,
        businessMetadata: null,
      });
    }
    if (isTagMatch) {
      setSelectedNode({
        type: null,
        tag: nodeId,
        relationship: null,
        businessMetadata: null,
      });
    }
    if (isRelationshipMatch) {
      setSelectedNode({
        type: null,
        tag: null,
        relationship: nodeId,
        businessMetadata: null,
      });
    }
    if (isBusinessMetadataMatch) {
      setSelectedNode({
        type: null,
        tag: null,
        relationship: null,
        businessMetadata: nodeId,
      });
    }
  };

  const getNodeId = (node: TreeNode) => {
    if (treeName == "Classifications" && node.types == "parent") {
      return node.label;
    } else if (treeName == "Classifications" && node.types == "child") {
      return `${node.id}@${node.label}`;
    }
    return !isEmpty(node?.parent) ? `${node.id}@${node?.parent}` : node.id;
  };

  const handleNodeClick = (
    node: TreeNode,
    treeName: string,
    searchParams: URLSearchParams,
    navigate: NavigateFunction,
    isEmptyServicetype: boolean | undefined,
    savedSearchData: any,
    toastId: any
  ) => {
    globalSearchFilterInitialQuery.setQuery({});
    searchParams.delete("tabActive");

    if (treeName === "Classifications") {
      handleClickNode(node.id);
    } else {
      handleClickNode(node.id);
    }

    if (node.id === "No Records Found") {
      if (typeof event !== "undefined" && event.stopPropagation) {
        event.stopPropagation();
      }
      return;
    }

    if (shouldSetSearchParams(node, treeName)) {
      setSearchParams(
        node,
        treeName,
        searchParams,
        isEmptyServicetype,
        savedSearchData
      );
      navigateToPath(
        node,
        treeName,
        searchParams,
        navigate,
        isEmptyServicetype,
        toastId
      );
    }
  };

  const shouldSetSearchParams = (node: TreeNode, treeName: string) => {
<<<<<<< HEAD
    if (treeName === "CustomFilters" && node.types === "parent") {
      return false;
=======
    if (treeName === "CustomFilters") {
      return node.types === "child";
>>>>>>> 98521165
    }
    return (
      node.children === undefined ||
      isEmpty(node.children) ||
      treeName === "Classifications" ||
      (treeName === "Glossary" && node.types === "child")
    );
  };

  const setSearchParams = (
    node: TreeNode,
    treeName: string,
    searchParams: URLSearchParams,
    isEmptyServicetype: boolean | undefined,
    savedSearchData: any
  ) => {
    searchParams.set(
      "searchType",
      node.parent === "ADVANCED" ? "dsl" : "basic"
    );

    switch (treeName) {
      case "Entities":
        searchParams.delete("relationshipName");
        searchParams.set("type", node.id);
        break;
      case "Classifications":
        searchParams.delete("relationshipName");
        const id = node.label.split(" (")[0];
        searchParams.set("tag", id);
        break;
      case "Glossary":
        setGlossarySearchParams(node, searchParams, isEmptyServicetype);
        break;
      case "Relationships":
      case "CustomFilters":
        setCustomFiltersSearchParams(node, searchParams, savedSearchData);
        break;
      default:
        break;
    }

    searchParams.delete("attributes");
    searchParams.delete("entityFilters");
    searchParams.delete("tagFilters");
    searchParams.delete("relationshipFilters");
    // Always reset pagination defaults on tree navigation
    if (treeName !== "CustomFilters") {
      searchParams.set("pageLimit", "25");
      searchParams.set("pageOffset", "0");
    }
  };

  const setGlossarySearchParams = (
    node: TreeNode,
    searchParams: URLSearchParams,
    isEmptyServicetype: boolean | undefined
  ) => {
    const guid =
      !isEmptyServicetype && node.cGuid !== undefined
        ? node.cGuid
        : node.guid || "";
    searchParams.delete("relationshipName");

    if (isEmptyServicetype) {
      searchParams.set("term", `${node.id}@${node.parent}`);
    } else {
      searchParams.delete("type");
      searchParams.delete("tag");
      searchParams.set("gid", node.guid as string);
    }

    searchParams.set("gtype", `${isEmptyServicetype ? "term" : "category"}`);
    searchParams.set("viewType", `${isEmptyServicetype ? "term" : "category"}`);
    searchParams.set("guid", guid);
  };

  const setCustomFiltersSearchParams = (
    node: TreeNode,
    searchParams: URLSearchParams,
    savedSearchData: any[]
  ) => {
    const keys = Array.from(searchParams.keys());
    for (let i = 0; i < keys.length; i++) {
      if (keys[i] !== "searchType") {
        searchParams.delete(keys[i]);
      }
    }

    if (treeName === "CustomFilters") {
      const params = savedSearchData.find((obj) => obj.name === node.id);
      for (const key in params?.searchParameters) {
        if (shouldSetCustomFilterParam(node, key)) {
          setCustomFilterParam(searchParams, key, params.searchParameters[key]);
        }
      }
      searchParams.set("isCF", "true");
    } else {
      searchParams.set("relationshipName", node.id);
    }
  };

  const shouldSetCustomFilterParam = (node: TreeNode, key: string) => {
    return (
      node.parent === "BASIC" ||
      node.parent === "ADVANCED" ||
      (node.parent === "BASIC_RELATIONSHIP" &&
        (key === "relationshipName" || key === "limit" || key === "offset"))
    );
  };

  const setCustomFilterParam = (
    searchParams: URLSearchParams,
    key: string,
    value: any
  ) => {
    if (key === "limit") {
      searchParams.set("pageLimit", value || 25);
    } else if (key === "offset") {
      searchParams.set("pageOffset", value);
    } else if (key === "typeName") {
      searchParams.set("type", value);
    } else {
      searchParams.set(key, value);
    }
  };

  const navigateToPath = (
    node: TreeNode,
    treeName: string,
    searchParams: URLSearchParams,
    navigate: NavigateFunction,
    isEmptyServicetype: boolean | undefined,
    toastId: any
  ) => {
    switch (treeName) {
      case "Business MetaData":
        searchParams.delete("relationshipName");
        navigate(
          { pathname: `administrator/businessMetadata/${node.guid}` },
          { replace: true }
        );
        break;
      case "Glossary":
        if (!isEmptyServicetype) {
          searchParams.delete("relationshipName");
          navigate(
            {
              pathname: `glossary/${
                node.cGuid !== undefined ? node.cGuid : node.guid
              }`,
              search: searchParams.toString(),
            },
            { replace: true }
          );
        } else if (node.types === "parent") {
          toast.dismiss(toastId.current);
          toastId.current = toast.warning("Create a Term or Category");
        } else {
          searchParams.delete("relationshipName");
          navigate(
            {
              pathname: "/search/searchResult",
              search: searchParams.toString(),
            },
            { replace: true }
          );
        }
        break;
      case "Relationships":
      case "CustomFilters":
        if (
          treeName == "Relationships" ||
          (treeName == "CustomFilters" && node.parent == "BASIC_RELATIONSHIP")
        ) {
          navigate(
            {
              pathname: `relationship/relationshipSearchresult`,
              search: searchParams.toString(),
            },
            { replace: true }
          );
        } else {
          searchParams.delete("relationshipName");
          navigate(
            {
              pathname: "/search/searchResult",
              search: searchParams.toString(),
            },
            { replace: true }
          );
        }
        break;
      default:
        searchParams.delete("relationshipName");
        navigate(
          { pathname: "/search/searchResult", search: searchParams.toString() },
          { replace: true }
        );
        break;
    }
  };

  const TreeLabelWithTooltip: React.FC<{ label: string }> = ({ label }) => {
    const labelRef = useRef<HTMLSpanElement>(null);
    const [isOverflown, setIsOverflown] = useState(false);

    useEffect(() => {
      const el = labelRef.current;
      if (el) {
        setIsOverflown(el.scrollWidth > el.clientWidth);
      }
    }, [label, searchTerm]);

    return (
      <LightTooltip title={label} disableHoverListener={!isOverflown}>
        <span
          ref={labelRef}
          className="tree-item-label"
          style={{
            display: "inline-block",
            maxWidth: "100%",
            overflow: "hidden",
            textOverflow: "ellipsis",
            whiteSpace: "nowrap",
          }}
        >
          {highlightText(label)}
        </span>
      </LightTooltip>
    );
  };

  const renderTreeItem = (node: TreeNode) =>
    node?.id && (
      <CustomTreeItem
        key={node.id}
        itemId={getNodeId(node)}
        label={
          <div
            {...({
              selectedNodeType: selectedNode.type,
              selectedNodeTag: selectedNode.tag,
              selectedNodeRelationship: selectedNode.relationship,
              selectedNodeBM: selectedNode.businessMetadata,
              node: node.id,
              onClick: (_event: MouseEvent<HTMLElement>) => {
                handleNodeClick(
                  node,
                  treeName,
                  searchParams,
                  navigate,
                  isEmptyServicetype,
                  savedSearchData,
                  toastId
                );
              },
              className: "custom-treeitem-label",
            } as any)}
          >
            {node.id != "No Records Found" && (
              <TreeIcons
                node={node}
                treeName={treeName}
                isEmptyServicetype={isEmptyServicetype ?? false}
              />
            )}
            <TreeLabelWithTooltip label={node.label} />
            {(treeName == "Entities" ||
              treeName == "Classifications" ||
              treeName == "CustomFilters" ||
              treeName == "Glossary") &&
              node.id != "No Records Found" && (
                <TreeNodeIcons
                  node={node}
                  treeName={treeName}
                  updatedData={refreshData}
                  isEmptyServicetype={isEmptyServicetype}
                />
              )}
          </div>
        }
      >
        {node.children && node.children.map((child) => renderTreeItem(child))}
      </CustomTreeItem>
    );

  const downloadFile = async () => {
    try {
      let apiResp: any = {};
      if (treeName == "Entities") {
        apiResp = await getBusinessMetadataImportTmpl({});
      } else if (treeName == "Glossary") {
        apiResp = await getGlossaryImportTmpl({});
      }
      let text: string = "";
      if (apiResp) {
        text = apiResp.data;
      }
      const blob = new Blob([text], { type: "text/plain" });

      const url = window.URL.createObjectURL(blob);

      const link = document.createElement("a");
      link.href = url;
      if (treeName == "Entities") {
        link.setAttribute("download", "template_business_metadata");
      } else if (treeName == "Glossary") {
        link.setAttribute("download", "template");
      }

      document.body.appendChild(link);

      link.click();

      document.body.removeChild(link);
    } catch (error) {}
  };

  const label = { inputProps: { "aria-label": "Switch demo" } };
  return (
    <>
      <Stack
        className="sidebar-tree-box"
        sx={{
          ...(sideBarOpen == false && {
            visibility: "hidden !important",
            top: "62px !important",
          }),
          minWidth: "30px",
          width: `100% !important`,
          overflowX: "auto",
        }}
      >
        <SimpleTreeView
          expandedItems={expandedItems}
          onExpandedItemsChange={handleExpandedItemsChange}
          aria-label="customized"
          className="sidebar-treeview"
        >
          <TreeItem
            itemId={treeName}
            label={
              <Stack
                display="flex"
                alignItems="center"
                flexDirection="row"
                className="tree-item-parent-label"
              >
                <Stack flexGrow={1}>
                  <span>{displayTreeName}</span>
                </Stack>
                <Stack direction="row" alignItems="center" gap="0.375rem">
                  <LightTooltip title="Refresh">
                    <IconButton
                      size="small"
                      data-cy="refreshTree"
                      onClick={(e) => {
                        e.stopPropagation();
                        refreshData();
                      }}
                      disabled={loader}
                    >
                      <RefreshIcon />
                    </IconButton>
                  </LightTooltip>

                  {treeName == "CustomFilters" && (
                    <LightTooltip title={getEmptyTypesTitle()}>
                      <AccountTreeIcon
                        sx={{
                          color: !isEmptyServicetype ? "#999 !important" : "",
                        }}
                        onClick={(e) => {
                          e.stopPropagation();
                          if (setisEmptyServicetype) {
                            setisEmptyServicetype(!isEmptyServicetype);
                          }
                        }}
                        fontSize="small"
                        className="menuitem-icon"
                      />
                    </LightTooltip>
                  )}

                  {(treeName == "Entities" ||
                    treeName == "Classifications" ||
                    treeName == "Glossary") && (
                    <>
                      {
                        <LightTooltip title={getEmptyTypesTitle()}>
                          <AntSwitch
                            {...label}
                            size="small"
                            onClick={(e: { stopPropagation: () => void }) => {
                              e.stopPropagation();
                              if (setisEmptyServicetype) {
                                setisEmptyServicetype(!isEmptyServicetype);
                              }
                            }}
                            data-cy="showEmptyServiceType"
                            inputProps={{ "aria-label": "ant design" }}
                          />
                        </LightTooltip>
                      }
                    </>
                  )}

                  {(treeName == "Entities" ||
                    treeName == "Classifications" ||
                    treeName == "Glossary") && (
                    <MoreVertIcon
                      onClick={(e: any) => {
                        e.stopPropagation();
                        handleClickMenu(e);
                      }}
                      data-cy="dropdownMenuButton"
                      fontSize="small"
                    />
                  )}

                  {treeName == "Business MetaData" && (
                    <LightTooltip title="Open Businesss Metadata">
                      <LaunchOutlinedIcon
                        fontSize="small"
                        onClick={(e) => {
                          e.stopPropagation();
                          const newSearchParams = new URLSearchParams();

                          newSearchParams.set("tabActive", "businessMetadata");
                          navigate(
                            {
                              pathname: `administrator`,
                              search: newSearchParams.toString(),
                            },
                            { replace: true }
                          );
                        }}
                        data-cy="createBusinessMetadata"
                      />
                    </LightTooltip>
                  )}
                </Stack>
                <Menu
                  onClick={(e) => {
                    e.stopPropagation();
                  }}
                  anchorEl={expand}
                  id="account-menu"
                  open={open}
                  onClose={handleClose}
                  transformOrigin={{ horizontal: "right", vertical: "top" }}
                  anchorOrigin={{ horizontal: "right", vertical: "bottom" }}
                  sx={{
                    "& .MuiPaper-root": {
                      transition: "none !important",
                    },
                  }}
                  disableScrollLock={true}
                >
                  {(treeName == "Entities" ||
                    treeName == "Classifications") && (
                    <MenuItem
                      onClick={(e) => {
                        e.stopPropagation();
                        if (setisGroupView) {
                          setisGroupView(!isGroupView);
                        }
                        handleClose();
                      }}
                      data-cy="groupOrFlatTreeView"
                      className="sidebar-menu-item"
                    >
                      <ListItemIcon
                        sx={{ minWidth: "28px !important" }}
                        data-cy="groupOrFlatTreeView"
                      >
                        {isGroupView ? (
                          <FormatListBulletedIcon
                            fontSize="small"
                            className="menuitem-icon"
                          />
                        ) : (
                          <AccountTreeIcon
                            fontSize="small"
                            className="menuitem-icon"
                          />
                        )}
                      </ListItemIcon>
                      <Typography className="menuitem-label">
                        Show {isGroupView ? "flat" : "group"} tree
                      </Typography>
                    </MenuItem>
                  )}
                  {(treeName == "Classifications" ||
                    treeName == "Glossary") && (
                    <MenuItem
                      onClick={(e) => {
                        e.stopPropagation();
                        if (treeName == "Classifications") {
                          setTagModal(true);
                        } else if (treeName == "Glossary") {
                          setGlossaryModal(true);
                        }
                        handleClose();
                      }}
                      data-cy="createClassification"
                      className="sidebar-menu-item"
                    >
                      <ListItemIcon
                        sx={{ minWidth: "28px !important" }}
                        data-cy="createTag"
                      >
                        <AddIcon fontSize="small" className="menuitem-icon" />
                      </ListItemIcon>
                      <Typography className="menuitem-label">
                        Create{" "}
                        {treeName == "Classifications"
                          ? "Classifications"
                          : "Glossary"}
                      </Typography>
                    </MenuItem>
                  )}
                  {(treeName == "Entities" || treeName == "Glossary") && (
                    <MenuItem
                      onClick={(e) => {
                        e.stopPropagation();
                        downloadFile();
                        handleClose();
                      }}
                      data-cy="downloadBusinessMetadata"
                      disabled={
                        treeName == "Glossary" && !isEmptyServicetype
                          ? true
                          : false
                      }
                      className="sidebar-menu-item"
                    >
                      <ListItemIcon sx={{ minWidth: "28px !important" }}>
                        <FileDownloadIcon
                          fontSize="small"
                          className="menuitem-icon"
                        />
                      </ListItemIcon>
                      <Typography className="menuitem-label">
                        Download Import template
                      </Typography>
                    </MenuItem>
                  )}
                  {(treeName == "Entities" || treeName == "Glossary") && (
                    <MenuItem
                      onClick={(e) => {
                        e.stopPropagation();
                        handleOpenModal();
                        handleClose();
                      }}
                      data-cy="importBusinessMetadata"
                      disabled={
                        treeName == "Glossary" && !isEmptyServicetype
                          ? true
                          : false
                      }
                      className="sidebar-menu-item"
                    >
                      <ListItemIcon sx={{ minWidth: "28px !important" }}>
                        <FileUploadIcon
                          fontSize="small"
                          className="menuitem-icon"
                        />
                      </ListItemIcon>

                      <Typography className="menuitem-label">
                        {treeName == "Entities"
                          ? "Import Business Metadata"
                          : "Import Glossary Term"}
                      </Typography>
                    </MenuItem>
                  )}
                </Menu>
              </Stack>
            }
            sx={{
              "& .MuiTreeItem-label": {
                fontWeight: "600  !important",
                fontSize: "14px  !important",
                lineHeight: "26px !important",
                color: "white",
              },
              "& .MuiTreeItem-content svg": {
                color: "white",
                fontSize: "20px !important",
              },
            }}
          >
            {loader ? (
              <SkeletonLoader animation="pulse" variant="text" width={300} count={5}/>
            ) : (
              filteredData.map((node: TreeNode) => renderTreeItem(node))
            )}
          </TreeItem>

          <ImportDialog
            open={openModal}
            onClose={handleCloseModal}
            title={
              treeName == "Entities"
                ? "Import Business Metadata"
                : "Import Glossary Term"
            }
          />
        </SimpleTreeView>
      </Stack>

      {tagModal && (
        <ClassificationForm
          open={tagModal}
          isAdd={true}
          onClose={handleCloseTagModal}
        />
      )}
      {glossaryModal && (
        <AddUpdateGlossaryForm
          open={glossaryModal}
          isAdd={true}
          onClose={handleCloseGlossaryModal}
          node={undefined}
        />
      )}
    </>
  );
};

export default BarTreeView;<|MERGE_RESOLUTION|>--- conflicted
+++ resolved
@@ -561,13 +561,8 @@
   };
 
   const shouldSetSearchParams = (node: TreeNode, treeName: string) => {
-<<<<<<< HEAD
     if (treeName === "CustomFilters" && node.types === "parent") {
       return false;
-=======
-    if (treeName === "CustomFilters") {
-      return node.types === "child";
->>>>>>> 98521165
     }
     return (
       node.children === undefined ||
