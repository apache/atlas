--- conflicted
+++ resolved
@@ -1,9 +1,5 @@
 {
-<<<<<<< HEAD
-    "name": "Apache-Atlas",
-=======
     "name": "atlas-metadata",
->>>>>>> 11b78ad5
     "description": "Apache Atlas",
     "version": "0.5.0-incubating",
     "private": true,
@@ -16,14 +12,9 @@
         "npm": "1.3.x"
     },
     "keywords": [
-<<<<<<< HEAD
-        "Atlas",
-        "DataGovernance"
-=======
         "Apache",
         "Atlas",
         "HortonWorks"
->>>>>>> 11b78ad5
     ],
     "scripts": {
         "postinstall": "node node_modules/bower/bin/bower install"
