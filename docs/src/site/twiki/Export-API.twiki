--- conflicted
+++ resolved
@@ -145,13 +145,9 @@
             { "typeName": "DB", "uniqueAttributes": { "name": "Reporting" } },
             { "typeName": "DB", "uniqueAttributes": { "name": "Logging" } }
     ],
-<<<<<<< HEAD
     "options": {
         "fetchType": "FULL"
     }
 }' "http://localhost:21000/api/atlas/admin/export" > quickStartDB.zip
-=======
-        "options": { "full" }
-    }' "http://localhost:21000/api/atlas/admin/export" > quickStartDB.zip
->>>>>>> c5b06aaa
+
 </verbatim>