
#
# Licensed to the Apache Software Foundation (ASF) under one
# or more contributor license agreements.  See the NOTICE file
# distributed with this work for additional information
# regarding copyright ownership.  The ASF licenses this file
# to you under the Apache License, Version 2.0 (the
# "License"); you may not use this file except in compliance
# with the License.  You may obtain a copy of the License at
#
#     http://www.apache.org/licenses/LICENSE-2.0
#
# Unless required by applicable law or agreed to in writing, software
# distributed under the License is distributed on an "AS IS" BASIS,
# WITHOUT WARRANTIES OR CONDITIONS OF ANY KIND, either express or implied.
# See the License for the specific language governing permissions and
# limitations under the License.
#

name: Java CI with Maven

on:
  push:
    branches:
      - alpha
      - beta
      - development
      - master
      - staging
      - tagscanary
      - tagscanarymerge
      - fixlabels
      - interceptapis
<<<<<<< HEAD
      - mlh-1163-master

=======
      - mlh-1115-master
>>>>>>> ebe6ee7e

jobs:
  build:

    runs-on: ubuntu-latest

    steps:
      - uses: actions/checkout@v3

      - name: Set up JDK 17
        uses: actions/setup-java@v1
        with:
          java-version: 17

      - name: Print JDK version
        run: java -version

      - name: Cache Maven packages
        uses: actions/cache@v3
        with:
          path: ~/.m2
          key: ${{ runner.os }}-m2-${{ hashFiles('**/build.sh') }}
          restore-keys: ${{ runner.os }}-m2

      - name: Get branch name
        run: |
          echo "BRANCH_NAME=${GITHUB_REF#refs/heads/}" >> $GITHUB_ENV
          echo BRANCH_NAME=${GITHUB_REF#refs/heads/}

      - name: Create Maven Settings
        uses: s4u/maven-settings-action@v2.8.0
        with:
          servers: |
            [{
                "id": "github",
                "username": "atlan-ci",
                "password": "${{ secrets.ORG_PAT_GITHUB }}"
            }]

      - name: Build with Maven
        run: |
          echo "build without dashboard"
          chmod +x ./build.sh && ./build.sh

      - name: Get Repository Name
        run:   echo "REPOSITORY_NAME=`echo "$GITHUB_REPOSITORY" | awk -F / '{print $2}' | sed -e "s/:refs//"`" >> $GITHUB_ENV
        shell: bash

      - name: Get version tag
        # run: echo "##[set-output name=version;]$(echo `git ls-remote https://${{ secrets.ORG_PAT_GITHUB }}@github.com/atlanhq/${REPOSITORY_NAME}.git ${{ env.BRANCH_NAME }} | awk '{ print $1}' | cut -c1-7`)abcd"
        run: |
          echo "VERSION=$(git ls-remote https://${{ secrets.ORG_PAT_GITHUB }}@github.com/atlanhq/${REPOSITORY_NAME}.git ${{ env.BRANCH_NAME }} | awk '{ print $1}' | cut -c1-7 | head -n 1)abcd"
          echo "VERSION=$(git ls-remote https://${{ secrets.ORG_PAT_GITHUB }}@github.com/atlanhq/${REPOSITORY_NAME}.git ${{ env.BRANCH_NAME }} | awk '{ print $1}' | cut -c1-7 | tr -d '[:space:]')abcd"
          echo "VERSION=$(git ls-remote https://${{ secrets.ORG_PAT_GITHUB }}@github.com/atlanhq/${REPOSITORY_NAME}.git ${{ env.BRANCH_NAME }} | awk '{ print $1}' | cut -c1-7 | tr -d '[:space:]')abcd" >> $GITHUB_ENV

      - name: Get commit ID
        run: echo "COMMIT_ID=$(echo ${GITHUB_SHA} | cut -c1-7)abcd" >> $GITHUB_ENV

      # QEMU is required to build arm from a non-arm build machine
      - name: Set up QEMU
        id: qemu
        uses: docker/setup-qemu-action@v3
        with:
          image: tonistiigi/binfmt:qemu-v7.0.0-28
          platforms: arm64

      - name: Set up Buildx
        id: buildx
        uses: docker/setup-buildx-action@v1

      - name: Login to GitHub Registry
        uses: docker/login-action@v1
        with:
          registry: ghcr.io
          username: $GITHUB_ACTOR
          password: ${{ secrets.ORG_PAT_GITHUB }}

      - name: Build and push with retry
        id: docker_build
        run: |
          # Build and push with retry logic
          echo "Building and pushing Docker image with retry mechanism..."
          retry_count=0
          max_retries=3
          retry_delay=5
          
          while [ $retry_count -lt $max_retries ]; do
            echo "Build and push attempt $((retry_count + 1)) of $max_retries"
            
            if docker buildx build \
              --platform linux/amd64,linux/arm64 \
              --file ./Dockerfile \
              --no-cache \
              --sbom=true \
              --provenance=true \
              --push \
              --tag ghcr.io/atlanhq/${{ github.event.repository.name }}-${{ env.BRANCH_NAME }}:latest \
              --tag ghcr.io/atlanhq/${{ github.event.repository.name }}-${{ env.BRANCH_NAME }}:${{ env.COMMIT_ID }} \
              .; then
              echo "Build and push successful!"
              break
            else
              retry_count=$((retry_count + 1))
              if [ $retry_count -lt $max_retries ]; then
                echo "Build and push failed. Retrying in $retry_delay seconds..."
                sleep $retry_delay
              else
                echo "Build and push failed after $max_retries attempts. Exiting."
                exit 1
              fi
            fi
          done

      - name: Check Image Manifest
        run: docker buildx imagetools inspect --raw ghcr.io/atlanhq/${{ github.event.repository.name }}-${{ env.BRANCH_NAME }}:${{ env.COMMIT_ID }}

      - name: Scan Image
        uses: aquasecurity/trivy-action@master
        with:
          image-ref: 'ubuntu:18.04'
          vuln-type: 'os,library'
          format: 'sarif'
          output: 'trivy-image-results.sarif'

      - name: Upload Trivy scan results to GitHub Security tab
        uses: github/codeql-action/upload-sarif@v2.1.33
        with:
          sarif_file: 'trivy-image-results.sarif'<|MERGE_RESOLUTION|>--- conflicted
+++ resolved
@@ -31,12 +31,6 @@
       - tagscanarymerge
       - fixlabels
       - interceptapis
-<<<<<<< HEAD
-      - mlh-1163-master
-
-=======
-      - mlh-1115-master
->>>>>>> ebe6ee7e
 
 jobs:
   build:
