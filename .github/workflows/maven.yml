
#
# Licensed to the Apache Software Foundation (ASF) under one
# or more contributor license agreements.  See the NOTICE file
# distributed with this work for additional information
# regarding copyright ownership.  The ASF licenses this file
# to you under the Apache License, Version 2.0 (the
# "License"); you may not use this file except in compliance
# with the License.  You may obtain a copy of the License at
#
#     http://www.apache.org/licenses/LICENSE-2.0
#
# Unless required by applicable law or agreed to in writing, software
# distributed under the License is distributed on an "AS IS" BASIS,
# WITHOUT WARRANTIES OR CONDITIONS OF ANY KIND, either express or implied.
# See the License for the specific language governing permissions and
# limitations under the License.
#

name: Java CI with Maven

on:
  push:
    branches:
      - alpha
      - beta
      - development
      - master
      - staging
      - tagscanary
      - tagscanarymerge
      - fixlabels
      - interceptapis
<<<<<<< HEAD
      - revert-custom-metadata-changes
      - refactorlineage
=======
      - fix-pg-prod-cm-soft-ref
>>>>>>> 1cee4f9c

jobs:
  build:

    runs-on: ubuntu-latest

    steps:
      - uses: actions/checkout@v3

      - name: Set up JDK 17
        uses: actions/setup-java@v1
        with:
          java-version: 17

      - name: Print JDK version
        run: java -version

      - name: Cache Maven packages
        uses: actions/cache@v3
        with:
          path: ~/.m2
          key: ${{ runner.os }}-m2-${{ hashFiles('**/build.sh') }}
          restore-keys: ${{ runner.os }}-m2

      - name: Get branch name
        run: |
          echo "BRANCH_NAME=${GITHUB_REF#refs/heads/}" >> $GITHUB_ENV
          echo BRANCH_NAME=${GITHUB_REF#refs/heads/}

      - name: Create Maven Settings
        uses: s4u/maven-settings-action@v2.8.0
        with:
          servers: |
            [{
                "id": "github",
                "username": "atlan-ci",
                "password": "${{ secrets.ORG_PAT_GITHUB }}"
            }]

      - name: Build with Maven
        run: |
          echo "build without dashboard"
          chmod +x ./build.sh && ./build.sh

      - name: Get Repository Name
        run:   echo "REPOSITORY_NAME=`echo "$GITHUB_REPOSITORY" | awk -F / '{print $2}' | sed -e "s/:refs//"`" >> $GITHUB_ENV
        shell: bash

      - name: Get version tag
        # run: echo "##[set-output name=version;]$(echo `git ls-remote https://${{ secrets.ORG_PAT_GITHUB }}@github.com/atlanhq/${REPOSITORY_NAME}.git ${{ env.BRANCH_NAME }} | awk '{ print $1}' | cut -c1-7`)abcd"
        run: |
          echo "VERSION=$(git ls-remote https://${{ secrets.ORG_PAT_GITHUB }}@github.com/atlanhq/${REPOSITORY_NAME}.git ${{ env.BRANCH_NAME }} | awk '{ print $1}' | cut -c1-7 | head -n 1)abcd"
          echo "VERSION=$(git ls-remote https://${{ secrets.ORG_PAT_GITHUB }}@github.com/atlanhq/${REPOSITORY_NAME}.git ${{ env.BRANCH_NAME }} | awk '{ print $1}' | cut -c1-7 | tr -d '[:space:]')abcd"
          echo "VERSION=$(git ls-remote https://${{ secrets.ORG_PAT_GITHUB }}@github.com/atlanhq/${REPOSITORY_NAME}.git ${{ env.BRANCH_NAME }} | awk '{ print $1}' | cut -c1-7 | tr -d '[:space:]')abcd" >> $GITHUB_ENV

      - name: Get commit ID
        run: echo "COMMIT_ID=$(echo ${GITHUB_SHA} | cut -c1-7)abcd" >> $GITHUB_ENV

      # QEMU is required to build arm from a non-arm build machine
      - name: Set up QEMU
        id: qemu
        uses: docker/setup-qemu-action@v3
        with:
          image: tonistiigi/binfmt:qemu-v7.0.0-28
          platforms: arm64

      - name: Set up Buildx
        id: buildx
        uses: docker/setup-buildx-action@v1

      - name: Login to GitHub Registry
        uses: docker/login-action@v1
        with:
          registry: ghcr.io
          username: $GITHUB_ACTOR
          password: ${{ secrets.ORG_PAT_GITHUB }}

      - name: Build and push with retry
        id: docker_build
        run: |
          # Build and push with retry logic
          echo "Building and pushing Docker image with retry mechanism..."
          retry_count=0
          max_retries=3
          retry_delay=5
          
          while [ $retry_count -lt $max_retries ]; do
            echo "Build and push attempt $((retry_count + 1)) of $max_retries"
            
            if docker buildx build \
              --platform linux/amd64,linux/arm64 \
              --file ./Dockerfile \
              --no-cache \
              --sbom=true \
              --provenance=true \
              --push \
              --tag ghcr.io/atlanhq/${{ github.event.repository.name }}-${{ env.BRANCH_NAME }}:latest \
              --tag ghcr.io/atlanhq/${{ github.event.repository.name }}-${{ env.BRANCH_NAME }}:${{ env.COMMIT_ID }} \
              .; then
              echo "Build and push successful!"
              break
            else
              retry_count=$((retry_count + 1))
              if [ $retry_count -lt $max_retries ]; then
                echo "Build and push failed. Retrying in $retry_delay seconds..."
                sleep $retry_delay
              else
                echo "Build and push failed after $max_retries attempts. Exiting."
                exit 1
              fi
            fi
          done

      - name: Check Image Manifest
        run: docker buildx imagetools inspect --raw ghcr.io/atlanhq/${{ github.event.repository.name }}-${{ env.BRANCH_NAME }}:${{ env.COMMIT_ID }}

      - name: Scan Image
        uses: aquasecurity/trivy-action@master
        with:
          image-ref: 'ubuntu:18.04'
          vuln-type: 'os,library'
          format: 'sarif'
          output: 'trivy-image-results.sarif'

      - name: Upload Trivy scan results to GitHub Security tab
        uses: github/codeql-action/upload-sarif@v2.1.33
        with:
          sarif_file: 'trivy-image-results.sarif'<|MERGE_RESOLUTION|>--- conflicted
+++ resolved
@@ -31,12 +31,9 @@
       - tagscanarymerge
       - fixlabels
       - interceptapis
-<<<<<<< HEAD
       - revert-custom-metadata-changes
       - refactorlineage
-=======
       - fix-pg-prod-cm-soft-ref
->>>>>>> 1cee4f9c
 
 jobs:
   build:
