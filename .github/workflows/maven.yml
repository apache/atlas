--- conflicted
+++ resolved
@@ -27,12 +27,9 @@
       - development
       - master
       - lineageondemand
-<<<<<<< HEAD
       - mlh-170-create-diff
-=======
       - cassandrapoliciesoptimisation
       - ixop
->>>>>>> d87067e7
 
 jobs:
   build:
