# Name of the Workflow
name: Charts Values Seed Trigger Dispatcher
on:
  workflow_run:
    workflows:
      - "Java CI with Maven"
    branches:
      - master
      - staging
      - beta
      - mlh41-integration-tests
<<<<<<< HEAD
=======
      - mlh41tests
>>>>>>> 72e6e579
    types:
      - completed

jobs:
  charts-release-dispatcher:
    name: Dispatch
    runs-on: ubuntu-latest
    strategy:
      matrix:
        repo: ['atlanhq/atlan']
    if: ${{ github.event.workflow_run.conclusion == 'success' }}
    steps:
      # extract branch name
      - name: Get branch name
        id: extract_branch
        run: |
          echo "branch=${{ github.event.workflow_run.head_branch }}" >> $GITHUB_OUTPUT

      # Checks-out your repository under $GITHUB_WORKSPACE, so your job can access it
      - uses: actions/checkout@v3
        with:
          token: ${{ secrets.ORG_PAT_GITHUB }}
          ref: ${{ steps.extract_branch.outputs.branch }}
          fetch-depth: 0
      
      - name: Get SHA of the branch
        id: get_sha
        run: |
          branch_name=${{ steps.extract_branch.outputs.branch }}
          sha=$(git rev-parse "refs/heads/$branch_name")
          echo "GIT_SHA: $sha"
          echo "sha=${sha}" >> $GITHUB_OUTPUT

      - name: Extract Repository Name
        id: extract_repo_name
        run: |
          repo_name=$(basename $GITHUB_REPOSITORY)
          echo "repo_name=${repo_name}" >> $GITHUB_OUTPUT

      - name: Get PR url and PR User
        id: get_pr_url_user
        run: |
          head_sha=$(curl -s -H "Authorization: Bearer ${{ secrets.ORG_PAT_GITHUB }}" -H "Accept: application/vnd.github.v3+json" "https://api.github.com/repos/${{ github.repository }}/actions/runs/${{ github.event.workflow_run.id }}/jobs" | jq -r '.jobs[0].head_sha')
          echo "Head SHA: $head_sha"
          pr_url=$(curl -s -H "Authorization: Bearer ${{ secrets.ORG_PAT_GITHUB }}" -H "Accept: application/vnd.github.v3+json" "https://api.github.com/search/issues?q=sha:$head_sha+type:pr" | jq -r '.items[0].html_url')
          pr_user=$(curl -s -H "Authorization: Bearer ${{ secrets.ORG_PAT_GITHUB }}" -H "Accept: application/vnd.github.v3+json" "https://api.github.com/search/issues?q=sha:$head_sha+type:pr" | jq -r '.items[0].user.login')
          echo "pr_url=$pr_url" >> $GITHUB_OUTPUT
          echo "pr_user=$pr_user" >> $GITHUB_OUTPUT

      - name: echo PR_URL and PR_USER
        run: |
          echo "${{ steps.get_pr_url_user.outputs.pr_url }}"
          echo "${{ steps.get_pr_url_user.outputs.pr_user }}"

      - name: Repository Dispatch
        uses: peter-evans/repository-dispatch@v2
        with:
          token: ${{ secrets.ORG_PAT_GITHUB }}
          repository: ${{ matrix.repo }}
          event-type: dispatch_chart_release_workflow
          client-payload: |-
            {
              "repo": {
                "name": "${{ steps.extract_repo_name.outputs.repo_name }}",
                "branch": "${{ steps.extract_branch.outputs.branch }}",
                "pr_url": "${{ steps.get_pr_url_user.outputs.pr_url }}",
                "pr_user": "${{ steps.get_pr_url_user.outputs.pr_user }}"
              }
            }<|MERGE_RESOLUTION|>--- conflicted
+++ resolved
@@ -9,10 +9,7 @@
       - staging
       - beta
       - mlh41-integration-tests
-<<<<<<< HEAD
-=======
       - mlh41tests
->>>>>>> 72e6e579
     types:
       - completed
 
