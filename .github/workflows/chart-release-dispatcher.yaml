--- conflicted
+++ resolved
@@ -15,10 +15,7 @@
       - poctagprophashedrebased
       - idonlycanary
       - idonlycanarybeta
-<<<<<<< HEAD
-=======
       - tagscanary
->>>>>>> 45ce473f
     types:
       - completed
 
