--- conflicted
+++ resolved
@@ -28,12 +28,9 @@
     <suppress files="[\\/]target[\\/]" checks="[a-zA-Z0-9]*"/>
     <suppress files="[\\/]generated-sources[\\/]" checks="[a-zA-Z0-9]*"/>
     <suppress files="[\\/]surefire-reports[\\/]" checks="[a-zA-Z0-9]*"/>
-<<<<<<< HEAD
+    <suppress files="AtlasClient.java" checks="TypeName"/>
+    <suppress files="AtlasClientV2.java" checks="TypeName"/>
     <suppress files="AtlasGraph.java" checks="MethodName"/>
     <suppress files="AtlasGraphTraversalSource.java" checks="MethodName"/>
-=======
-    <suppress files="AtlasClient.java" checks="TypeName"/>
-    <suppress files="AtlasClientV2.java" checks="TypeName"/>
->>>>>>> 56feecf1
     <suppress files="Id.java" checks="MethodName"/>
 </suppressions>